--- conflicted
+++ resolved
@@ -64,12 +64,9 @@
 				LogFilePath:          viper.GetString("log-file"),
 				ContentWindowSize:    viper.GetInt("content-window-size"),
 				LockdownMode:         viper.GetBool("lockdown-mode"),
-<<<<<<< HEAD
+				RepoAccessCacheTTL:   &ttl,
 				CSVFormat:            viper.GetBool("csv-format"),
 				TOONFormat:           viper.GetBool("toon-format"),
-=======
-				RepoAccessCacheTTL:   &ttl,
->>>>>>> 7cfb3547
 			}
 			return ghmcp.RunStdioServer(stdioServerConfig)
 		},
@@ -92,12 +89,9 @@
 	rootCmd.PersistentFlags().String("gh-host", "", "Specify the GitHub hostname (for GitHub Enterprise etc.)")
 	rootCmd.PersistentFlags().Int("content-window-size", 5000, "Specify the content window size")
 	rootCmd.PersistentFlags().Bool("lockdown-mode", false, "Enable lockdown mode")
-<<<<<<< HEAD
+	rootCmd.PersistentFlags().Duration("repo-access-cache-ttl", 5*time.Minute, "Override the repo access cache TTL (e.g. 1m, 0s to disable)")
 	rootCmd.PersistentFlags().Bool("csv-format", false, "Enable CSV output format")
 	rootCmd.PersistentFlags().Bool("toon-format", false, "Enable TOON output format")
-=======
-	rootCmd.PersistentFlags().Duration("repo-access-cache-ttl", 5*time.Minute, "Override the repo access cache TTL (e.g. 1m, 0s to disable)")
->>>>>>> 7cfb3547
 
 	// Bind flag to viper
 	_ = viper.BindPFlag("toolsets", rootCmd.PersistentFlags().Lookup("toolsets"))
@@ -109,12 +103,9 @@
 	_ = viper.BindPFlag("host", rootCmd.PersistentFlags().Lookup("gh-host"))
 	_ = viper.BindPFlag("content-window-size", rootCmd.PersistentFlags().Lookup("content-window-size"))
 	_ = viper.BindPFlag("lockdown-mode", rootCmd.PersistentFlags().Lookup("lockdown-mode"))
-<<<<<<< HEAD
+	_ = viper.BindPFlag("repo-access-cache-ttl", rootCmd.PersistentFlags().Lookup("repo-access-cache-ttl"))
 	_ = viper.BindPFlag("csv-format", rootCmd.PersistentFlags().Lookup("csv-format"))
 	_ = viper.BindPFlag("toon-format", rootCmd.PersistentFlags().Lookup("toon-format"))
-=======
-	_ = viper.BindPFlag("repo-access-cache-ttl", rootCmd.PersistentFlags().Lookup("repo-access-cache-ttl"))
->>>>>>> 7cfb3547
 
 	// Add subcommands
 	rootCmd.AddCommand(stdioCmd)
