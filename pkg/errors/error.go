--- conflicted
+++ resolved
@@ -163,19 +163,10 @@
 	return utils.NewToolResultErrorFromErr(message, err)
 }
 
-<<<<<<< HEAD
-func NewGitHubRawAPIErrorResponse(ctx context.Context, message string, resp *http.Response, err error) *mcp.CallToolResult {
-	rawAPIErr := newGitHubRawAPIError(message, resp, err)
-	if ctx != nil {
-		_, _ = addRawAPIErrorToContext(ctx, rawAPIErr) // Explicitly ignore error for graceful handling
-	}
-	return utils.NewToolResultErrorFromErr(message, err)
-=======
 // NewGitHubAPIStatusErrorResponse handles cases where the API call succeeds (err == nil)
 // but returns an unexpected HTTP status code. It creates a synthetic error from the
 // status code and response body, then records it in context for observability tracking.
 func NewGitHubAPIStatusErrorResponse(ctx context.Context, message string, resp *github.Response, body []byte) *mcp.CallToolResult {
 	err := fmt.Errorf("unexpected status %d: %s", resp.StatusCode, string(body))
 	return NewGitHubAPIErrorResponse(ctx, message, resp, err)
->>>>>>> bc5d08da
 }