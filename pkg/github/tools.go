--- conflicted
+++ resolved
@@ -8,13 +8,8 @@
 	"github.com/github/github-mcp-server/pkg/raw"
 	"github.com/github/github-mcp-server/pkg/toolsets"
 	"github.com/github/github-mcp-server/pkg/translations"
-<<<<<<< HEAD
-	"github.com/google/go-github/v77/github"
+	"github.com/google/go-github/v79/github"
 	"github.com/modelcontextprotocol/go-sdk/mcp"
-=======
-	"github.com/google/go-github/v79/github"
-	"github.com/mark3labs/mcp-go/server"
->>>>>>> bb722f1e
 	"github.com/shurcooL/githubv4"
 )
 
@@ -318,7 +313,6 @@
 			toolsets.NewServerTool(GetTeamMembers(getGQLClient, t)),
 		)
 
-<<<<<<< HEAD
 	// gists := toolsets.NewToolset(ToolsetMetadataGists.ID, ToolsetMetadataGists.Description).
 	// 	AddReadTools(
 	// 		toolsets.NewServerTool(ListGists(getClient, t)),
@@ -342,9 +336,7 @@
 	// 		toolsets.NewServerTool(AddProjectItem(getClient, t)),
 	// 		toolsets.NewServerTool(DeleteProjectItem(getClient, t)),
 	// 		toolsets.NewServerTool(UpdateProjectItem(getClient, t)),
-	// 	).AddPrompts(
-	// 	toolsets.NewServerPrompt(ManageProjectItemsPrompt(t)),
-	// )
+	// 	)
 	// stargazers := toolsets.NewToolset(ToolsetMetadataStargazers.ID, ToolsetMetadataStargazers.Description).
 	// 	AddReadTools(
 	// 		toolsets.NewServerTool(ListStarredRepositories(getClient, t)),
@@ -364,53 +356,8 @@
 	// 		// create or update
 	// 		toolsets.NewServerTool(LabelWrite(getGQLClient, t)),
 	// 	)
-	// // Add toolsets to the group
-=======
-	gists := toolsets.NewToolset(ToolsetMetadataGists.ID, ToolsetMetadataGists.Description).
-		AddReadTools(
-			toolsets.NewServerTool(ListGists(getClient, t)),
-			toolsets.NewServerTool(GetGist(getClient, t)),
-		).
-		AddWriteTools(
-			toolsets.NewServerTool(CreateGist(getClient, t)),
-			toolsets.NewServerTool(UpdateGist(getClient, t)),
-		)
-
-	projects := toolsets.NewToolset(ToolsetMetadataProjects.ID, ToolsetMetadataProjects.Description).
-		AddReadTools(
-			toolsets.NewServerTool(ListProjects(getClient, t)),
-			toolsets.NewServerTool(GetProject(getClient, t)),
-			toolsets.NewServerTool(ListProjectFields(getClient, t)),
-			toolsets.NewServerTool(GetProjectField(getClient, t)),
-			toolsets.NewServerTool(ListProjectItems(getClient, t)),
-			toolsets.NewServerTool(GetProjectItem(getClient, t)),
-		).
-		AddWriteTools(
-			toolsets.NewServerTool(AddProjectItem(getClient, t)),
-			toolsets.NewServerTool(DeleteProjectItem(getClient, t)),
-			toolsets.NewServerTool(UpdateProjectItem(getClient, t)),
-		)
-	stargazers := toolsets.NewToolset(ToolsetMetadataStargazers.ID, ToolsetMetadataStargazers.Description).
-		AddReadTools(
-			toolsets.NewServerTool(ListStarredRepositories(getClient, t)),
-		).
-		AddWriteTools(
-			toolsets.NewServerTool(StarRepository(getClient, t)),
-			toolsets.NewServerTool(UnstarRepository(getClient, t)),
-		)
-	labels := toolsets.NewToolset(ToolsetLabels.ID, ToolsetLabels.Description).
-		AddReadTools(
-			// get
-			toolsets.NewServerTool(GetLabel(getGQLClient, t)),
-			// list labels on repo or issue
-			toolsets.NewServerTool(ListLabels(getGQLClient, t)),
-		).
-		AddWriteTools(
-			// create or update
-			toolsets.NewServerTool(LabelWrite(getGQLClient, t)),
-		)
+
 	// Add toolsets to the group
->>>>>>> bb722f1e
 	tsg.AddToolset(contextTools)
 	// tsg.AddToolset(repos)
 	// tsg.AddToolset(git)
