package github

import (
	"context"
	"fmt"
	"strings"

	"github.com/github/github-mcp-server/pkg/lockdown"
	"github.com/github/github-mcp-server/pkg/raw"
	"github.com/github/github-mcp-server/pkg/toolsets"
	"github.com/github/github-mcp-server/pkg/translations"
	"github.com/google/go-github/v79/github"
	"github.com/modelcontextprotocol/go-sdk/mcp"
	"github.com/shurcooL/githubv4"
)

type GetClientFn func(context.Context) (*github.Client, error)
type GetGQLClientFn func(context.Context) (*githubv4.Client, error)

// ToolsetMetadata holds metadata for a toolset including its ID and description
type ToolsetMetadata struct {
	ID          string
	Description string
}

var (
	ToolsetMetadataAll = ToolsetMetadata{
		ID:          "all",
		Description: "Special toolset that enables all available toolsets",
	}
	ToolsetMetadataDefault = ToolsetMetadata{
		ID:          "default",
		Description: "Special toolset that enables the default toolset configuration. When no toolsets are specified, this is the set that is enabled",
	}
	ToolsetMetadataContext = ToolsetMetadata{
		ID:          "context",
		Description: "Tools that provide context about the current user and GitHub context you are operating in",
	}
	ToolsetMetadataRepos = ToolsetMetadata{
		ID:          "repos",
		Description: "GitHub Repository related tools",
	}
	ToolsetMetadataGit = ToolsetMetadata{
		ID:          "git",
		Description: "GitHub Git API related tools for low-level Git operations",
	}
	ToolsetMetadataIssues = ToolsetMetadata{
		ID:          "issues",
		Description: "GitHub Issues related tools",
	}
	ToolsetMetadataPullRequests = ToolsetMetadata{
		ID:          "pull_requests",
		Description: "GitHub Pull Request related tools",
	}
	ToolsetMetadataUsers = ToolsetMetadata{
		ID:          "users",
		Description: "GitHub User related tools",
	}
	ToolsetMetadataOrgs = ToolsetMetadata{
		ID:          "orgs",
		Description: "GitHub Organization related tools",
	}
	ToolsetMetadataActions = ToolsetMetadata{
		ID:          "actions",
		Description: "GitHub Actions workflows and CI/CD operations",
	}
	ToolsetMetadataCodeSecurity = ToolsetMetadata{
		ID:          "code_security",
		Description: "Code security related tools, such as GitHub Code Scanning",
	}
	ToolsetMetadataSecretProtection = ToolsetMetadata{
		ID:          "secret_protection",
		Description: "Secret protection related tools, such as GitHub Secret Scanning",
	}
	ToolsetMetadataDependabot = ToolsetMetadata{
		ID:          "dependabot",
		Description: "Dependabot tools",
	}
	ToolsetMetadataNotifications = ToolsetMetadata{
		ID:          "notifications",
		Description: "GitHub Notifications related tools",
	}
	ToolsetMetadataExperiments = ToolsetMetadata{
		ID:          "experiments",
		Description: "Experimental features that are not considered stable yet",
	}
	ToolsetMetadataDiscussions = ToolsetMetadata{
		ID:          "discussions",
		Description: "GitHub Discussions related tools",
	}
	ToolsetMetadataGists = ToolsetMetadata{
		ID:          "gists",
		Description: "GitHub Gist related tools",
	}
	ToolsetMetadataSecurityAdvisories = ToolsetMetadata{
		ID:          "security_advisories",
		Description: "Security advisories related tools",
	}
	ToolsetMetadataProjects = ToolsetMetadata{
		ID:          "projects",
		Description: "GitHub Projects related tools",
	}
	ToolsetMetadataStargazers = ToolsetMetadata{
		ID:          "stargazers",
		Description: "GitHub Stargazers related tools",
	}
	ToolsetMetadataDynamic = ToolsetMetadata{
		ID:          "dynamic",
		Description: "Discover GitHub MCP tools that can help achieve tasks by enabling additional sets of tools, you can control the enablement of any toolset to access its tools when this toolset is enabled.",
	}
	ToolsetLabels = ToolsetMetadata{
		ID:          "labels",
		Description: "GitHub Labels related tools",
	}
	ToolsetMetadataPackages = ToolsetMetadata{
		ID:          "packages",
		Description: "GitHub Packages related tools for managing and viewing package metadata, versions, and deletion operations",
	}
)

func AvailableTools() []ToolsetMetadata {
	return []ToolsetMetadata{
		ToolsetMetadataContext,
		ToolsetMetadataRepos,
		ToolsetMetadataIssues,
		ToolsetMetadataPullRequests,
		ToolsetMetadataUsers,
		ToolsetMetadataOrgs,
		ToolsetMetadataActions,
		ToolsetMetadataCodeSecurity,
		ToolsetMetadataSecretProtection,
		ToolsetMetadataDependabot,
		ToolsetMetadataNotifications,
		ToolsetMetadataExperiments,
		ToolsetMetadataDiscussions,
		ToolsetMetadataGists,
		ToolsetMetadataSecurityAdvisories,
		ToolsetMetadataProjects,
		ToolsetMetadataStargazers,
		ToolsetMetadataDynamic,
		ToolsetLabels,
		ToolsetMetadataPackages,
	}
}

// GetValidToolsetIDs returns a map of all valid toolset IDs for quick lookup
func GetValidToolsetIDs() map[string]bool {
	validIDs := make(map[string]bool)
	for _, tool := range AvailableTools() {
		validIDs[tool.ID] = true
	}
	// Add special keywords
	validIDs[ToolsetMetadataAll.ID] = true
	validIDs[ToolsetMetadataDefault.ID] = true
	return validIDs
}

func GetDefaultToolsetIDs() []string {
	return []string{
		ToolsetMetadataContext.ID,
		ToolsetMetadataRepos.ID,
		ToolsetMetadataIssues.ID,
		ToolsetMetadataPullRequests.ID,
		ToolsetMetadataUsers.ID,
	}
}

func DefaultToolsetGroup(readOnly bool, getClient GetClientFn, getGQLClient GetGQLClientFn, getRawClient raw.GetRawClientFn, t translations.TranslationHelperFunc, contentWindowSize int, flags FeatureFlags, cache *lockdown.RepoAccessCache) *toolsets.ToolsetGroup {
	tsg := toolsets.NewToolsetGroup(readOnly)

	// Define all available features with their default state (disabled)
	// Create toolsets
	repos := toolsets.NewToolset(ToolsetMetadataRepos.ID, ToolsetMetadataRepos.Description).
		AddReadTools(
			toolsets.NewServerTool(SearchRepositories(getClient, t)),
			toolsets.NewServerTool(GetFileContents(getClient, getRawClient, t)),
			toolsets.NewServerTool(ListCommits(getClient, t)),
			toolsets.NewServerTool(SearchCode(getClient, t)),
			toolsets.NewServerTool(GetCommit(getClient, t)),
			toolsets.NewServerTool(ListBranches(getClient, t)),
			toolsets.NewServerTool(ListTags(getClient, t)),
			toolsets.NewServerTool(GetTag(getClient, t)),
			toolsets.NewServerTool(ListReleases(getClient, t)),
			toolsets.NewServerTool(GetLatestRelease(getClient, t)),
			toolsets.NewServerTool(GetReleaseByTag(getClient, t)),
		).
		AddWriteTools(
			toolsets.NewServerTool(CreateOrUpdateFile(getClient, t)),
			toolsets.NewServerTool(CreateRepository(getClient, t)),
			toolsets.NewServerTool(ForkRepository(getClient, t)),
			toolsets.NewServerTool(CreateBranch(getClient, t)),
			toolsets.NewServerTool(PushFiles(getClient, t)),
			toolsets.NewServerTool(DeleteFile(getClient, t)),
		).
		AddResourceTemplates(
			toolsets.NewServerResourceTemplate(GetRepositoryResourceContent(getClient, getRawClient, t)),
			toolsets.NewServerResourceTemplate(GetRepositoryResourceBranchContent(getClient, getRawClient, t)),
			toolsets.NewServerResourceTemplate(GetRepositoryResourceCommitContent(getClient, getRawClient, t)),
			toolsets.NewServerResourceTemplate(GetRepositoryResourceTagContent(getClient, getRawClient, t)),
			toolsets.NewServerResourceTemplate(GetRepositoryResourcePrContent(getClient, getRawClient, t)),
		)
	git := toolsets.NewToolset(ToolsetMetadataGit.ID, ToolsetMetadataGit.Description).
		AddReadTools(
			toolsets.NewServerTool(GetRepositoryTree(getClient, t)),
		)
	issues := toolsets.NewToolset(ToolsetMetadataIssues.ID, ToolsetMetadataIssues.Description).
		AddReadTools(
			toolsets.NewServerTool(IssueRead(getClient, getGQLClient, cache, t, flags)),
			toolsets.NewServerTool(SearchIssues(getClient, t)),
			toolsets.NewServerTool(ListIssues(getGQLClient, t)),
			toolsets.NewServerTool(ListIssueTypes(getClient, t)),
			toolsets.NewServerTool(GetLabel(getGQLClient, t)),
		).
		AddWriteTools(
			toolsets.NewServerTool(IssueWrite(getClient, getGQLClient, t)),
			toolsets.NewServerTool(AddIssueComment(getClient, t)),
			toolsets.NewServerTool(AssignCopilotToIssue(getGQLClient, t)),
			toolsets.NewServerTool(SubIssueWrite(getClient, t)),
		).AddPrompts(
		toolsets.NewServerPrompt(AssignCodingAgentPrompt(t)),
		toolsets.NewServerPrompt(IssueToFixWorkflowPrompt(t)),
	)
	users := toolsets.NewToolset(ToolsetMetadataUsers.ID, ToolsetMetadataUsers.Description).
		AddReadTools(
			toolsets.NewServerTool(SearchUsers(getClient, t)),
		)
	orgs := toolsets.NewToolset(ToolsetMetadataOrgs.ID, ToolsetMetadataOrgs.Description).
		AddReadTools(
			toolsets.NewServerTool(SearchOrgs(getClient, t)),
		)
	pullRequests := toolsets.NewToolset(ToolsetMetadataPullRequests.ID, ToolsetMetadataPullRequests.Description).
		AddReadTools(
			toolsets.NewServerTool(PullRequestRead(getClient, cache, t, flags)),
			toolsets.NewServerTool(ListPullRequests(getClient, t)),
			toolsets.NewServerTool(SearchPullRequests(getClient, t)),
		).
		AddWriteTools(
			toolsets.NewServerTool(MergePullRequest(getClient, t)),
			toolsets.NewServerTool(UpdatePullRequestBranch(getClient, t)),
			toolsets.NewServerTool(CreatePullRequest(getClient, t)),
			toolsets.NewServerTool(UpdatePullRequest(getClient, getGQLClient, t)),
			toolsets.NewServerTool(RequestCopilotReview(getClient, t)),
			// Reviews
			toolsets.NewServerTool(PullRequestReviewWrite(getGQLClient, t)),
			toolsets.NewServerTool(AddCommentToPendingReview(getGQLClient, t)),
		)
	codeSecurity := toolsets.NewToolset(ToolsetMetadataCodeSecurity.ID, ToolsetMetadataCodeSecurity.Description).
		AddReadTools(
			toolsets.NewServerTool(GetCodeScanningAlert(getClient, t)),
			toolsets.NewServerTool(ListCodeScanningAlerts(getClient, t)),
		)
	secretProtection := toolsets.NewToolset(ToolsetMetadataSecretProtection.ID, ToolsetMetadataSecretProtection.Description).
		AddReadTools(
			toolsets.NewServerTool(GetSecretScanningAlert(getClient, t)),
			toolsets.NewServerTool(ListSecretScanningAlerts(getClient, t)),
		)
	dependabot := toolsets.NewToolset(ToolsetMetadataDependabot.ID, ToolsetMetadataDependabot.Description).
		AddReadTools(
			toolsets.NewServerTool(GetDependabotAlert(getClient, t)),
			toolsets.NewServerTool(ListDependabotAlerts(getClient, t)),
		)

	notifications := toolsets.NewToolset(ToolsetMetadataNotifications.ID, ToolsetMetadataNotifications.Description).
		AddReadTools(
			toolsets.NewServerTool(ListNotifications(getClient, t)),
			toolsets.NewServerTool(GetNotificationDetails(getClient, t)),
		).
		AddWriteTools(
			toolsets.NewServerTool(DismissNotification(getClient, t)),
			toolsets.NewServerTool(MarkAllNotificationsRead(getClient, t)),
			toolsets.NewServerTool(ManageNotificationSubscription(getClient, t)),
			toolsets.NewServerTool(ManageRepositoryNotificationSubscription(getClient, t)),
		)

	discussions := toolsets.NewToolset(ToolsetMetadataDiscussions.ID, ToolsetMetadataDiscussions.Description).
		AddReadTools(
			toolsets.NewServerTool(ListDiscussions(getGQLClient, t)),
			toolsets.NewServerTool(GetDiscussion(getGQLClient, t)),
			toolsets.NewServerTool(GetDiscussionComments(getGQLClient, t)),
			toolsets.NewServerTool(ListDiscussionCategories(getGQLClient, t)),
		)

	actions := toolsets.NewToolset(ToolsetMetadataActions.ID, ToolsetMetadataActions.Description).
		AddReadTools(
			toolsets.NewServerTool(ListWorkflows(getClient, t)),
			toolsets.NewServerTool(ListWorkflowRuns(getClient, t)),
			toolsets.NewServerTool(GetWorkflowRun(getClient, t)),
			toolsets.NewServerTool(GetWorkflowRunLogs(getClient, t)),
			toolsets.NewServerTool(ListWorkflowJobs(getClient, t)),
			toolsets.NewServerTool(GetJobLogs(getClient, t, contentWindowSize)),
			toolsets.NewServerTool(ListWorkflowRunArtifacts(getClient, t)),
			toolsets.NewServerTool(DownloadWorkflowRunArtifact(getClient, t)),
			toolsets.NewServerTool(GetWorkflowRunUsage(getClient, t)),
		).
		AddWriteTools(
			toolsets.NewServerTool(RunWorkflow(getClient, t)),
			toolsets.NewServerTool(RerunWorkflowRun(getClient, t)),
			toolsets.NewServerTool(RerunFailedJobs(getClient, t)),
			toolsets.NewServerTool(CancelWorkflowRun(getClient, t)),
			toolsets.NewServerTool(DeleteWorkflowRunLogs(getClient, t)),
		)

	securityAdvisories := toolsets.NewToolset(ToolsetMetadataSecurityAdvisories.ID, ToolsetMetadataSecurityAdvisories.Description).
		AddReadTools(
			toolsets.NewServerTool(ListGlobalSecurityAdvisories(getClient, t)),
			toolsets.NewServerTool(GetGlobalSecurityAdvisory(getClient, t)),
			toolsets.NewServerTool(ListRepositorySecurityAdvisories(getClient, t)),
			toolsets.NewServerTool(ListOrgRepositorySecurityAdvisories(getClient, t)),
		)

	// // Keep experiments alive so the system doesn't error out when it's always enabled
	experiments := toolsets.NewToolset(ToolsetMetadataExperiments.ID, ToolsetMetadataExperiments.Description)

	contextTools := toolsets.NewToolset(ToolsetMetadataContext.ID, ToolsetMetadataContext.Description).
		AddReadTools(
			toolsets.NewServerTool(GetMe(getClient, t)),
			toolsets.NewServerTool(GetTeams(getClient, getGQLClient, t)),
			toolsets.NewServerTool(GetTeamMembers(getGQLClient, t)),
		)

	gists := toolsets.NewToolset(ToolsetMetadataGists.ID, ToolsetMetadataGists.Description).
		AddReadTools(
			toolsets.NewServerTool(ListGists(getClient, t)),
			toolsets.NewServerTool(GetGist(getClient, t)),
		).
		AddWriteTools(
			toolsets.NewServerTool(CreateGist(getClient, t)),
			toolsets.NewServerTool(UpdateGist(getClient, t)),
		)

	projects := toolsets.NewToolset(ToolsetMetadataProjects.ID, ToolsetMetadataProjects.Description).
		AddReadTools(
			toolsets.NewServerTool(ListProjects(getClient, t)),
			toolsets.NewServerTool(GetProject(getClient, t)),
			toolsets.NewServerTool(ListProjectFields(getClient, t)),
			toolsets.NewServerTool(GetProjectField(getClient, t)),
			toolsets.NewServerTool(ListProjectItems(getClient, t)),
			toolsets.NewServerTool(GetProjectItem(getClient, t)),
		).
		AddWriteTools(
			toolsets.NewServerTool(AddProjectItem(getClient, t)),
			toolsets.NewServerTool(DeleteProjectItem(getClient, t)),
			toolsets.NewServerTool(UpdateProjectItem(getClient, t)),
		)
	stargazers := toolsets.NewToolset(ToolsetMetadataStargazers.ID, ToolsetMetadataStargazers.Description).
		AddReadTools(
			toolsets.NewServerTool(ListStarredRepositories(getClient, t)),
		).
		AddWriteTools(
			toolsets.NewServerTool(StarRepository(getClient, t)),
			toolsets.NewServerTool(UnstarRepository(getClient, t)),
		)
	labels := toolsets.NewToolset(ToolsetLabels.ID, ToolsetLabels.Description).
		AddReadTools(
			// get
			toolsets.NewServerTool(GetLabel(getGQLClient, t)),
			// list labels on repo or issue
			toolsets.NewServerTool(ListLabels(getGQLClient, t)),
		).
		AddWriteTools(
			// create or update
			toolsets.NewServerTool(LabelWrite(getGQLClient, t)),
		)
<<<<<<< HEAD
	packages := toolsets.NewToolset(ToolsetMetadataPackages.ID, ToolsetMetadataPackages.Description).
		AddReadTools(
			toolsets.NewServerTool(ListOrgPackages(getClient, t)),
			toolsets.NewServerTool(GetOrgPackage(getClient, t)),
			toolsets.NewServerTool(ListPackageVersions(getClient, t)),
			toolsets.NewServerTool(GetPackageVersion(getClient, t)),
			toolsets.NewServerTool(ListUserPackages(getClient, t)),
		).
		AddWriteTools(
			toolsets.NewServerTool(DeleteOrgPackage(getClient, t)),
			toolsets.NewServerTool(DeleteOrgPackageVersion(getClient, t)),
			toolsets.NewServerTool(DeleteUserPackage(getClient, t)),
			toolsets.NewServerTool(DeleteUserPackageVersion(getClient, t)),
		)
=======

>>>>>>> fa2d8029
	// Add toolsets to the group
	tsg.AddToolset(contextTools)
	tsg.AddToolset(repos)
	tsg.AddToolset(git)
	tsg.AddToolset(issues)
	tsg.AddToolset(orgs)
	tsg.AddToolset(users)
	tsg.AddToolset(pullRequests)
	tsg.AddToolset(actions)
	tsg.AddToolset(codeSecurity)
	tsg.AddToolset(dependabot)
	tsg.AddToolset(secretProtection)
	tsg.AddToolset(notifications)
	tsg.AddToolset(experiments)
	tsg.AddToolset(discussions)
	tsg.AddToolset(gists)
	tsg.AddToolset(securityAdvisories)
	tsg.AddToolset(projects)
	tsg.AddToolset(stargazers)
	tsg.AddToolset(labels)
	tsg.AddToolset(packages)

	return tsg
}

// InitDynamicToolset creates a dynamic toolset that can be used to enable other toolsets, and so requires the server and toolset group as arguments
//
//nolint:unused
func InitDynamicToolset(s *mcp.Server, tsg *toolsets.ToolsetGroup, t translations.TranslationHelperFunc) *toolsets.Toolset {
	// Create a new dynamic toolset
	// Need to add the dynamic toolset last so it can be used to enable other toolsets
	dynamicToolSelection := toolsets.NewToolset(ToolsetMetadataDynamic.ID, ToolsetMetadataDynamic.Description).
		AddReadTools(
			toolsets.NewServerTool(ListAvailableToolsets(tsg, t)),
			toolsets.NewServerTool(GetToolsetsTools(tsg, t)),
			toolsets.NewServerTool(EnableToolset(s, tsg, t)),
		)

	dynamicToolSelection.Enabled = true
	return dynamicToolSelection
}

// ToBoolPtr converts a bool to a *bool pointer.
func ToBoolPtr(b bool) *bool {
	return &b
}

// ToStringPtr converts a string to a *string pointer.
// Returns nil if the string is empty.
func ToStringPtr(s string) *string {
	if s == "" {
		return nil
	}
	return &s
}

// GenerateToolsetsHelp generates the help text for the toolsets flag
func GenerateToolsetsHelp() string {
	// Format default tools
	defaultTools := strings.Join(GetDefaultToolsetIDs(), ", ")

	// Format available tools with line breaks for better readability
	allTools := AvailableTools()
	var availableToolsLines []string
	const maxLineLength = 70
	currentLine := ""

	for i, tool := range allTools {
		switch {
		case i == 0:
			currentLine = tool.ID
		case len(currentLine)+len(tool.ID)+2 <= maxLineLength:
			currentLine += ", " + tool.ID
		default:
			availableToolsLines = append(availableToolsLines, currentLine)
			currentLine = tool.ID
		}
	}
	if currentLine != "" {
		availableToolsLines = append(availableToolsLines, currentLine)
	}

	availableTools := strings.Join(availableToolsLines, ",\n\t     ")

	toolsetsHelp := fmt.Sprintf("Comma-separated list of tool groups to enable (no spaces).\n"+
		"Available: %s\n", availableTools) +
		"Special toolset keywords:\n" +
		"  - all: Enables all available toolsets\n" +
		fmt.Sprintf("  - default: Enables the default toolset configuration of:\n\t     %s\n", defaultTools) +
		"Examples:\n" +
		"  - --toolsets=actions,gists,notifications\n" +
		"  - Default + additional: --toolsets=default,actions,gists\n" +
		"  - All tools: --toolsets=all"

	return toolsetsHelp
}

// AddDefaultToolset removes the default toolset and expands it to the actual default toolset IDs
func AddDefaultToolset(result []string) []string {
	hasDefault := false
	seen := make(map[string]bool)
	for _, toolset := range result {
		seen[toolset] = true
		if toolset == ToolsetMetadataDefault.ID {
			hasDefault = true
		}
	}

	// Only expand if "default" keyword was found
	if !hasDefault {
		return result
	}

	result = RemoveToolset(result, ToolsetMetadataDefault.ID)

	for _, defaultToolset := range GetDefaultToolsetIDs() {
		if !seen[defaultToolset] {
			result = append(result, defaultToolset)
		}
	}
	return result
}

// cleanToolsets cleans and handles special toolset keywords:
// - Duplicates are removed from the result
// - Removes whitespaces
// - Validates toolset names and returns invalid ones separately - for warning reporting
// Returns: (toolsets, invalidToolsets)
func CleanToolsets(enabledToolsets []string) ([]string, []string) {
	seen := make(map[string]bool)
	result := make([]string, 0, len(enabledToolsets))
	invalid := make([]string, 0)
	validIDs := GetValidToolsetIDs()

	// Add non-default toolsets, removing duplicates and trimming whitespace
	for _, toolset := range enabledToolsets {
		trimmed := strings.TrimSpace(toolset)
		if trimmed == "" {
			continue
		}
		if !seen[trimmed] {
			seen[trimmed] = true
			result = append(result, trimmed)
			if !validIDs[trimmed] {
				invalid = append(invalid, trimmed)
			}
		}
	}

	return result, invalid
}

func RemoveToolset(tools []string, toRemove string) []string {
	result := make([]string, 0, len(tools))
	for _, tool := range tools {
		if tool != toRemove {
			result = append(result, tool)
		}
	}
	return result
}

func ContainsToolset(tools []string, toCheck string) bool {
	for _, tool := range tools {
		if tool == toCheck {
			return true
		}
	}
	return false
}

// CleanTools cleans tool names by removing duplicates and trimming whitespace.
// Validation of tool existence is done during registration.
func CleanTools(toolNames []string) []string {
	seen := make(map[string]bool)
	result := make([]string, 0, len(toolNames))

	// Remove duplicates and trim whitespace
	for _, tool := range toolNames {
		trimmed := strings.TrimSpace(tool)
		if trimmed == "" {
			continue
		}
		if !seen[trimmed] {
			seen[trimmed] = true
			result = append(result, trimmed)
		}
	}

	return result
}<|MERGE_RESOLUTION|>--- conflicted
+++ resolved
@@ -361,7 +361,6 @@
 			// create or update
 			toolsets.NewServerTool(LabelWrite(getGQLClient, t)),
 		)
-<<<<<<< HEAD
 	packages := toolsets.NewToolset(ToolsetMetadataPackages.ID, ToolsetMetadataPackages.Description).
 		AddReadTools(
 			toolsets.NewServerTool(ListOrgPackages(getClient, t)),
@@ -376,9 +375,6 @@
 			toolsets.NewServerTool(DeleteUserPackage(getClient, t)),
 			toolsets.NewServerTool(DeleteUserPackageVersion(getClient, t)),
 		)
-=======
-
->>>>>>> fa2d8029
 	// Add toolsets to the group
 	tsg.AddToolset(contextTools)
 	tsg.AddToolset(repos)
