package github

import (
	"context"

	"github.com/github/github-mcp-server/pkg/raw"
	"github.com/github/github-mcp-server/pkg/toolsets"
	"github.com/github/github-mcp-server/pkg/translations"
	"github.com/google/go-github/v74/github"
	"github.com/mark3labs/mcp-go/server"
	"github.com/shurcooL/githubv4"
)

type GetClientFn func(context.Context) (*github.Client, error)
type GetGQLClientFn func(context.Context) (*githubv4.Client, error)

var DefaultTools = []string{"all"}

func DefaultToolsetGroup(readOnly bool, getClient GetClientFn, getGQLClient GetGQLClientFn, getRawClient raw.GetRawClientFn, t translations.TranslationHelperFunc) *toolsets.ToolsetGroup {
	tsg := toolsets.NewToolsetGroup(readOnly)

	// Define all available features with their default state (disabled)
	// Create toolsets
	repos := toolsets.NewToolset("repos", "GitHub Repository related tools").
		AddReadTools(
			toolsets.NewServerTool(SearchRepositories(getClient, t)),
			toolsets.NewServerTool(GetFileContents(getClient, getRawClient, t)),
			toolsets.NewServerTool(ListCommits(getClient, t)),
			toolsets.NewServerTool(SearchCode(getClient, t)),
			toolsets.NewServerTool(GetCommit(getClient, t)),
			toolsets.NewServerTool(ListBranches(getClient, t)),
			toolsets.NewServerTool(ListTags(getClient, t)),
			toolsets.NewServerTool(GetTag(getClient, t)),
		).
		AddWriteTools(
			toolsets.NewServerTool(CreateOrUpdateFile(getClient, t)),
			toolsets.NewServerTool(CreateRepository(getClient, t)),
			toolsets.NewServerTool(ForkRepository(getClient, t)),
			toolsets.NewServerTool(CreateBranch(getClient, t)),
			toolsets.NewServerTool(PushFiles(getClient, t)),
			toolsets.NewServerTool(DeleteFile(getClient, t)),
		).
		AddResourceTemplates(
			toolsets.NewServerResourceTemplate(GetRepositoryResourceContent(getClient, getRawClient, t)),
			toolsets.NewServerResourceTemplate(GetRepositoryResourceBranchContent(getClient, getRawClient, t)),
			toolsets.NewServerResourceTemplate(GetRepositoryResourceCommitContent(getClient, getRawClient, t)),
			toolsets.NewServerResourceTemplate(GetRepositoryResourceTagContent(getClient, getRawClient, t)),
			toolsets.NewServerResourceTemplate(GetRepositoryResourcePrContent(getClient, getRawClient, t)),
		)
	issues := toolsets.NewToolset("issues", "GitHub Issues related tools").
		AddReadTools(
			toolsets.NewServerTool(GetIssue(getClient, t)),
			toolsets.NewServerTool(SearchIssues(getClient, t)),
			toolsets.NewServerTool(ListIssues(getGQLClient, t)),
			toolsets.NewServerTool(GetIssueComments(getClient, t)),
<<<<<<< HEAD
			toolsets.NewServerTool(ListIssueTypes(getClient, t)),
=======
			toolsets.NewServerTool(ListSubIssues(getClient, t)),
>>>>>>> 02c86293
		).
		AddWriteTools(
			toolsets.NewServerTool(CreateIssue(getClient, t)),
			toolsets.NewServerTool(AddIssueComment(getClient, t)),
			toolsets.NewServerTool(UpdateIssue(getClient, t)),
			toolsets.NewServerTool(AssignCopilotToIssue(getGQLClient, t)),
			toolsets.NewServerTool(AddSubIssue(getClient, t)),
			toolsets.NewServerTool(RemoveSubIssue(getClient, t)),
			toolsets.NewServerTool(ReprioritizeSubIssue(getClient, t)),
		).AddPrompts(
		toolsets.NewServerPrompt(AssignCodingAgentPrompt(t)),
		toolsets.NewServerPrompt(IssueToFixWorkflowPrompt(t)),
	)
	users := toolsets.NewToolset("users", "GitHub User related tools").
		AddReadTools(
			toolsets.NewServerTool(SearchUsers(getClient, t)),
		)
	orgs := toolsets.NewToolset("orgs", "GitHub Organization related tools").
		AddReadTools(
			toolsets.NewServerTool(SearchOrgs(getClient, t)),
		)
	pullRequests := toolsets.NewToolset("pull_requests", "GitHub Pull Request related tools").
		AddReadTools(
			toolsets.NewServerTool(GetPullRequest(getClient, t)),
			toolsets.NewServerTool(ListPullRequests(getClient, t)),
			toolsets.NewServerTool(GetPullRequestFiles(getClient, t)),
			toolsets.NewServerTool(SearchPullRequests(getClient, t)),
			toolsets.NewServerTool(GetPullRequestStatus(getClient, t)),
			toolsets.NewServerTool(GetPullRequestComments(getClient, t)),
			toolsets.NewServerTool(GetPullRequestReviews(getClient, t)),
			toolsets.NewServerTool(GetPullRequestDiff(getClient, t)),
		).
		AddWriteTools(
			toolsets.NewServerTool(MergePullRequest(getClient, t)),
			toolsets.NewServerTool(UpdatePullRequestBranch(getClient, t)),
			toolsets.NewServerTool(CreatePullRequest(getClient, t)),
			toolsets.NewServerTool(UpdatePullRequest(getClient, getGQLClient, t)),
			toolsets.NewServerTool(RequestCopilotReview(getClient, t)),

			// Reviews
			toolsets.NewServerTool(CreateAndSubmitPullRequestReview(getGQLClient, t)),
			toolsets.NewServerTool(CreatePendingPullRequestReview(getGQLClient, t)),
			toolsets.NewServerTool(AddCommentToPendingReview(getGQLClient, t)),
			toolsets.NewServerTool(SubmitPendingPullRequestReview(getGQLClient, t)),
			toolsets.NewServerTool(DeletePendingPullRequestReview(getGQLClient, t)),
		)
	codeSecurity := toolsets.NewToolset("code_security", "Code security related tools, such as GitHub Code Scanning").
		AddReadTools(
			toolsets.NewServerTool(GetCodeScanningAlert(getClient, t)),
			toolsets.NewServerTool(ListCodeScanningAlerts(getClient, t)),
		)
	secretProtection := toolsets.NewToolset("secret_protection", "Secret protection related tools, such as GitHub Secret Scanning").
		AddReadTools(
			toolsets.NewServerTool(GetSecretScanningAlert(getClient, t)),
			toolsets.NewServerTool(ListSecretScanningAlerts(getClient, t)),
		)
	dependabot := toolsets.NewToolset("dependabot", "Dependabot tools").
		AddReadTools(
			toolsets.NewServerTool(GetDependabotAlert(getClient, t)),
			toolsets.NewServerTool(ListDependabotAlerts(getClient, t)),
		)

	notifications := toolsets.NewToolset("notifications", "GitHub Notifications related tools").
		AddReadTools(
			toolsets.NewServerTool(ListNotifications(getClient, t)),
			toolsets.NewServerTool(GetNotificationDetails(getClient, t)),
		).
		AddWriteTools(
			toolsets.NewServerTool(DismissNotification(getClient, t)),
			toolsets.NewServerTool(MarkAllNotificationsRead(getClient, t)),
			toolsets.NewServerTool(ManageNotificationSubscription(getClient, t)),
			toolsets.NewServerTool(ManageRepositoryNotificationSubscription(getClient, t)),
		)

	discussions := toolsets.NewToolset("discussions", "GitHub Discussions related tools").
		AddReadTools(
			toolsets.NewServerTool(ListDiscussions(getGQLClient, t)),
			toolsets.NewServerTool(GetDiscussion(getGQLClient, t)),
			toolsets.NewServerTool(GetDiscussionComments(getGQLClient, t)),
			toolsets.NewServerTool(ListDiscussionCategories(getGQLClient, t)),
		)

	actions := toolsets.NewToolset("actions", "GitHub Actions workflows and CI/CD operations").
		AddReadTools(
			toolsets.NewServerTool(ListWorkflows(getClient, t)),
			toolsets.NewServerTool(ListWorkflowRuns(getClient, t)),
			toolsets.NewServerTool(GetWorkflowRun(getClient, t)),
			toolsets.NewServerTool(GetWorkflowRunLogs(getClient, t)),
			toolsets.NewServerTool(ListWorkflowJobs(getClient, t)),
			toolsets.NewServerTool(GetJobLogs(getClient, t)),
			toolsets.NewServerTool(ListWorkflowRunArtifacts(getClient, t)),
			toolsets.NewServerTool(DownloadWorkflowRunArtifact(getClient, t)),
			toolsets.NewServerTool(GetWorkflowRunUsage(getClient, t)),
		).
		AddWriteTools(
			toolsets.NewServerTool(RunWorkflow(getClient, t)),
			toolsets.NewServerTool(RerunWorkflowRun(getClient, t)),
			toolsets.NewServerTool(RerunFailedJobs(getClient, t)),
			toolsets.NewServerTool(CancelWorkflowRun(getClient, t)),
			toolsets.NewServerTool(DeleteWorkflowRunLogs(getClient, t)),
		)

	// Keep experiments alive so the system doesn't error out when it's always enabled
	experiments := toolsets.NewToolset("experiments", "Experimental features that are not considered stable yet")

	contextTools := toolsets.NewToolset("context", "Tools that provide context about the current user and GitHub context you are operating in").
		AddReadTools(
			toolsets.NewServerTool(GetMe(getClient, t)),
		)

	gists := toolsets.NewToolset("gists", "GitHub Gist related tools").
		AddReadTools(
			toolsets.NewServerTool(ListGists(getClient, t)),
		).
		AddWriteTools(
			toolsets.NewServerTool(CreateGist(getClient, t)),
			toolsets.NewServerTool(UpdateGist(getClient, t)),
		)

	// Add toolsets to the group
	tsg.AddToolset(contextTools)
	tsg.AddToolset(repos)
	tsg.AddToolset(issues)
	tsg.AddToolset(orgs)
	tsg.AddToolset(users)
	tsg.AddToolset(pullRequests)
	tsg.AddToolset(actions)
	tsg.AddToolset(codeSecurity)
	tsg.AddToolset(secretProtection)
	tsg.AddToolset(dependabot)
	tsg.AddToolset(notifications)
	tsg.AddToolset(experiments)
	tsg.AddToolset(discussions)
	tsg.AddToolset(gists)

	return tsg
}

// InitDynamicToolset creates a dynamic toolset that can be used to enable other toolsets, and so requires the server and toolset group as arguments
func InitDynamicToolset(s *server.MCPServer, tsg *toolsets.ToolsetGroup, t translations.TranslationHelperFunc) *toolsets.Toolset {
	// Create a new dynamic toolset
	// Need to add the dynamic toolset last so it can be used to enable other toolsets
	dynamicToolSelection := toolsets.NewToolset("dynamic", "Discover GitHub MCP tools that can help achieve tasks by enabling additional sets of tools, you can control the enablement of any toolset to access its tools when this toolset is enabled.").
		AddReadTools(
			toolsets.NewServerTool(ListAvailableToolsets(tsg, t)),
			toolsets.NewServerTool(GetToolsetsTools(tsg, t)),
			toolsets.NewServerTool(EnableToolset(s, tsg, t)),
		)

	dynamicToolSelection.Enabled = true
	return dynamicToolSelection
}

// ToBoolPtr converts a bool to a *bool pointer.
func ToBoolPtr(b bool) *bool {
	return &b
}

// ToStringPtr converts a string to a *string pointer.
// Returns nil if the string is empty.
func ToStringPtr(s string) *string {
	if s == "" {
		return nil
	}
	return &s
}<|MERGE_RESOLUTION|>--- conflicted
+++ resolved
@@ -53,11 +53,8 @@
 			toolsets.NewServerTool(SearchIssues(getClient, t)),
 			toolsets.NewServerTool(ListIssues(getGQLClient, t)),
 			toolsets.NewServerTool(GetIssueComments(getClient, t)),
-<<<<<<< HEAD
 			toolsets.NewServerTool(ListIssueTypes(getClient, t)),
-=======
 			toolsets.NewServerTool(ListSubIssues(getClient, t)),
->>>>>>> 02c86293
 		).
 		AddWriteTools(
 			toolsets.NewServerTool(CreateIssue(getClient, t)),
