package github

import (
	"context"
	"fmt"
	"strings"

	"github.com/github/github-mcp-server/pkg/raw"
	"github.com/github/github-mcp-server/pkg/toolsets"
	"github.com/github/github-mcp-server/pkg/translations"
	"github.com/google/go-github/v79/github"
	"github.com/modelcontextprotocol/go-sdk/mcp"
	"github.com/shurcooL/githubv4"
)

type GetClientFn func(context.Context) (*github.Client, error)
type GetGQLClientFn func(context.Context) (*githubv4.Client, error)

// ToolsetMetadata holds metadata for a toolset including its ID and description
type ToolsetMetadata struct {
	ID          string
	Description string
}

var (
	ToolsetMetadataAll = ToolsetMetadata{
		ID:          "all",
		Description: "Special toolset that enables all available toolsets",
	}
	ToolsetMetadataDefault = ToolsetMetadata{
		ID:          "default",
		Description: "Special toolset that enables the default toolset configuration. When no toolsets are specified, this is the set that is enabled",
	}
	ToolsetMetadataContext = ToolsetMetadata{
		ID:          "context",
		Description: "Tools that provide context about the current user and GitHub context you are operating in",
	}
	ToolsetMetadataRepos = ToolsetMetadata{
		ID:          "repos",
		Description: "GitHub Repository related tools",
	}
	ToolsetMetadataGit = ToolsetMetadata{
		ID:          "git",
		Description: "GitHub Git API related tools for low-level Git operations",
	}
	ToolsetMetadataIssues = ToolsetMetadata{
		ID:          "issues",
		Description: "GitHub Issues related tools",
	}
	ToolsetMetadataPullRequests = ToolsetMetadata{
		ID:          "pull_requests",
		Description: "GitHub Pull Request related tools",
	}
	ToolsetMetadataUsers = ToolsetMetadata{
		ID:          "users",
		Description: "GitHub User related tools",
	}
	ToolsetMetadataOrgs = ToolsetMetadata{
		ID:          "orgs",
		Description: "GitHub Organization related tools",
	}
	ToolsetMetadataActions = ToolsetMetadata{
		ID:          "actions",
		Description: "GitHub Actions workflows and CI/CD operations",
	}
	ToolsetMetadataCodeSecurity = ToolsetMetadata{
		ID:          "code_security",
		Description: "Code security related tools, such as GitHub Code Scanning",
	}
	ToolsetMetadataSecretProtection = ToolsetMetadata{
		ID:          "secret_protection",
		Description: "Secret protection related tools, such as GitHub Secret Scanning",
	}
	ToolsetMetadataDependabot = ToolsetMetadata{
		ID:          "dependabot",
		Description: "Dependabot tools",
	}
	ToolsetMetadataNotifications = ToolsetMetadata{
		ID:          "notifications",
		Description: "GitHub Notifications related tools",
	}
	ToolsetMetadataExperiments = ToolsetMetadata{
		ID:          "experiments",
		Description: "Experimental features that are not considered stable yet",
	}
	ToolsetMetadataDiscussions = ToolsetMetadata{
		ID:          "discussions",
		Description: "GitHub Discussions related tools",
	}
	ToolsetMetadataGists = ToolsetMetadata{
		ID:          "gists",
		Description: "GitHub Gist related tools",
	}
	ToolsetMetadataSecurityAdvisories = ToolsetMetadata{
		ID:          "security_advisories",
		Description: "Security advisories related tools",
	}
	ToolsetMetadataProjects = ToolsetMetadata{
		ID:          "projects",
		Description: "GitHub Projects related tools",
	}
	ToolsetMetadataStargazers = ToolsetMetadata{
		ID:          "stargazers",
		Description: "GitHub Stargazers related tools",
	}
	ToolsetMetadataDynamic = ToolsetMetadata{
		ID:          "dynamic",
		Description: "Discover GitHub MCP tools that can help achieve tasks by enabling additional sets of tools, you can control the enablement of any toolset to access its tools when this toolset is enabled.",
	}
	ToolsetLabels = ToolsetMetadata{
		ID:          "labels",
		Description: "GitHub Labels related tools",
	}
)

func AvailableTools() []ToolsetMetadata {
	return []ToolsetMetadata{
		ToolsetMetadataContext,
		ToolsetMetadataRepos,
		ToolsetMetadataIssues,
		ToolsetMetadataPullRequests,
		ToolsetMetadataUsers,
		ToolsetMetadataOrgs,
		ToolsetMetadataActions,
		ToolsetMetadataCodeSecurity,
		ToolsetMetadataSecretProtection,
		ToolsetMetadataDependabot,
		ToolsetMetadataNotifications,
		ToolsetMetadataExperiments,
		ToolsetMetadataDiscussions,
		ToolsetMetadataGists,
		ToolsetMetadataSecurityAdvisories,
		ToolsetMetadataProjects,
		ToolsetMetadataStargazers,
		ToolsetMetadataDynamic,
		ToolsetLabels,
	}
}

// GetValidToolsetIDs returns a map of all valid toolset IDs for quick lookup
func GetValidToolsetIDs() map[string]bool {
	validIDs := make(map[string]bool)
	for _, tool := range AvailableTools() {
		validIDs[tool.ID] = true
	}
	// Add special keywords
	validIDs[ToolsetMetadataAll.ID] = true
	validIDs[ToolsetMetadataDefault.ID] = true
	return validIDs
}

func GetDefaultToolsetIDs() []string {
	return []string{
		ToolsetMetadataContext.ID,
		ToolsetMetadataRepos.ID,
		ToolsetMetadataIssues.ID,
		ToolsetMetadataPullRequests.ID,
		ToolsetMetadataUsers.ID,
	}
}

//nolint:unused
func DefaultToolsetGroup(readOnly bool, getClient GetClientFn, getGQLClient GetGQLClientFn, getRawClient raw.GetRawClientFn, t translations.TranslationHelperFunc, contentWindowSize int, flags FeatureFlags) *toolsets.ToolsetGroup {
	tsg := toolsets.NewToolsetGroup(readOnly)

	// Define all available features with their default state (disabled)
	// Create toolsets
	repos := toolsets.NewToolset(ToolsetMetadataRepos.ID, ToolsetMetadataRepos.Description).
<<<<<<< HEAD
		AddReadTools(
			// toolsets.NewServerTool(SearchRepositories(getClient, t)),
			toolsets.NewServerTool(GetFileContents(getClient, getRawClient, t)),
			toolsets.NewServerTool(ListCommits(getClient, t)),
			// toolsets.NewServerTool(SearchCode(getClient, t)),
			toolsets.NewServerTool(GetCommit(getClient, t)),
			toolsets.NewServerTool(ListBranches(getClient, t)),
			toolsets.NewServerTool(ListTags(getClient, t)),
			toolsets.NewServerTool(GetTag(getClient, t)),
			toolsets.NewServerTool(ListReleases(getClient, t)),
			toolsets.NewServerTool(GetLatestRelease(getClient, t)),
			toolsets.NewServerTool(GetReleaseByTag(getClient, t)),
		).
		AddWriteTools(
			toolsets.NewServerTool(CreateOrUpdateFile(getClient, t)),
			toolsets.NewServerTool(CreateRepository(getClient, t)),
			toolsets.NewServerTool(ForkRepository(getClient, t)),
			toolsets.NewServerTool(CreateBranch(getClient, t)),
			toolsets.NewServerTool(PushFiles(getClient, t)),
			toolsets.NewServerTool(DeleteFile(getClient, t)),
		)
	// 	AddResourceTemplates(
	// 		toolsets.NewServerResourceTemplate(GetRepositoryResourceContent(getClient, getRawClient, t)),
	// 		toolsets.NewServerResourceTemplate(GetRepositoryResourceBranchContent(getClient, getRawClient, t)),
	// 		toolsets.NewServerResourceTemplate(GetRepositoryResourceCommitContent(getClient, getRawClient, t)),
	// 		toolsets.NewServerResourceTemplate(GetRepositoryResourceTagContent(getClient, getRawClient, t)),
	// 		toolsets.NewServerResourceTemplate(GetRepositoryResourcePrContent(getClient, getRawClient, t)),
	// 	)
=======
		// AddReadTools(
		// 		toolsets.NewServerTool(SearchRepositories(getClient, t)),
		// 		toolsets.NewServerTool(GetFileContents(getClient, getRawClient, t)),
		// 		toolsets.NewServerTool(ListCommits(getClient, t)),
		// 		toolsets.NewServerTool(SearchCode(getClient, t)),
		// 		toolsets.NewServerTool(GetCommit(getClient, t)),
		// 		toolsets.NewServerTool(ListBranches(getClient, t)),
		// 		toolsets.NewServerTool(ListTags(getClient, t)),
		// 		toolsets.NewServerTool(GetTag(getClient, t)),
		// 		toolsets.NewServerTool(ListReleases(getClient, t)),
		// 		toolsets.NewServerTool(GetLatestRelease(getClient, t)),
		// 		toolsets.NewServerTool(GetReleaseByTag(getClient, t)),
		// 	).
		// 	AddWriteTools(
		// 		toolsets.NewServerTool(CreateOrUpdateFile(getClient, t)),
		// 		toolsets.NewServerTool(CreateRepository(getClient, t)),
		// 		toolsets.NewServerTool(ForkRepository(getClient, t)),
		// 		toolsets.NewServerTool(CreateBranch(getClient, t)),
		// 		toolsets.NewServerTool(PushFiles(getClient, t)),
		// 		toolsets.NewServerTool(DeleteFile(getClient, t)),
		// 	).
		AddResourceTemplates(
			toolsets.NewServerResourceTemplate(GetRepositoryResourceContent(getClient, getRawClient, t)),
			toolsets.NewServerResourceTemplate(GetRepositoryResourceBranchContent(getClient, getRawClient, t)),
			toolsets.NewServerResourceTemplate(GetRepositoryResourceCommitContent(getClient, getRawClient, t)),
			toolsets.NewServerResourceTemplate(GetRepositoryResourceTagContent(getClient, getRawClient, t)),
			toolsets.NewServerResourceTemplate(GetRepositoryResourcePrContent(getClient, getRawClient, t)),
		)
>>>>>>> 40423387
	git := toolsets.NewToolset(ToolsetMetadataGit.ID, ToolsetMetadataGit.Description).
		AddReadTools(
			toolsets.NewServerTool(GetRepositoryTree(getClient, t)),
		)
	issues := toolsets.NewToolset(ToolsetMetadataIssues.ID, ToolsetMetadataIssues.Description).
		AddReadTools(
			toolsets.NewServerTool(IssueRead(getClient, getGQLClient, t, flags)),
			toolsets.NewServerTool(SearchIssues(getClient, t)),
			toolsets.NewServerTool(ListIssues(getGQLClient, t)),
			toolsets.NewServerTool(ListIssueTypes(getClient, t)),
			// toolsets.NewServerTool(GetLabel(getGQLClient, t)),
		).
		AddWriteTools(
			toolsets.NewServerTool(IssueWrite(getClient, getGQLClient, t)),
			toolsets.NewServerTool(AddIssueComment(getClient, t)),
			toolsets.NewServerTool(AssignCopilotToIssue(getGQLClient, t)),
			toolsets.NewServerTool(SubIssueWrite(getClient, t)),
		).AddPrompts(
		toolsets.NewServerPrompt(AssignCodingAgentPrompt(t)),
		toolsets.NewServerPrompt(IssueToFixWorkflowPrompt(t)),
	)
	// users := toolsets.NewToolset(ToolsetMetadataUsers.ID, ToolsetMetadataUsers.Description).
	// 	AddReadTools(
	// 		toolsets.NewServerTool(SearchUsers(getClient, t)),
	// 	)
	// orgs := toolsets.NewToolset(ToolsetMetadataOrgs.ID, ToolsetMetadataOrgs.Description).
	// 	AddReadTools(
	// 		toolsets.NewServerTool(SearchOrgs(getClient, t)),
	// 	)
	// pullRequests := toolsets.NewToolset(ToolsetMetadataPullRequests.ID, ToolsetMetadataPullRequests.Description).
	// 	AddReadTools(
	// 		toolsets.NewServerTool(PullRequestRead(getClient, t, flags)),
	// 		toolsets.NewServerTool(ListPullRequests(getClient, t)),
	// 		toolsets.NewServerTool(SearchPullRequests(getClient, t)),
	// 	).
	// 	AddWriteTools(
	// 		toolsets.NewServerTool(MergePullRequest(getClient, t)),
	// 		toolsets.NewServerTool(UpdatePullRequestBranch(getClient, t)),
	// 		toolsets.NewServerTool(CreatePullRequest(getClient, t)),
	// 		toolsets.NewServerTool(UpdatePullRequest(getClient, getGQLClient, t)),
	// 		toolsets.NewServerTool(RequestCopilotReview(getClient, t)),

	// 		// Reviews
	// 		toolsets.NewServerTool(PullRequestReviewWrite(getGQLClient, t)),
	// 		toolsets.NewServerTool(AddCommentToPendingReview(getGQLClient, t)),
	// 	)
	codeSecurity := toolsets.NewToolset(ToolsetMetadataCodeSecurity.ID, ToolsetMetadataCodeSecurity.Description).
		AddReadTools(
			toolsets.NewServerTool(GetCodeScanningAlert(getClient, t)),
			toolsets.NewServerTool(ListCodeScanningAlerts(getClient, t)),
		)
	secretProtection := toolsets.NewToolset(ToolsetMetadataSecretProtection.ID, ToolsetMetadataSecretProtection.Description).
		AddReadTools(
			toolsets.NewServerTool(GetSecretScanningAlert(getClient, t)),
			toolsets.NewServerTool(ListSecretScanningAlerts(getClient, t)),
		)
	dependabot := toolsets.NewToolset(ToolsetMetadataDependabot.ID, ToolsetMetadataDependabot.Description).
		AddReadTools(
			toolsets.NewServerTool(GetDependabotAlert(getClient, t)),
			toolsets.NewServerTool(ListDependabotAlerts(getClient, t)),
		)

	// notifications := toolsets.NewToolset(ToolsetMetadataNotifications.ID, ToolsetMetadataNotifications.Description).
	// 	AddReadTools(
	// 		toolsets.NewServerTool(ListNotifications(getClient, t)),
	// 		toolsets.NewServerTool(GetNotificationDetails(getClient, t)),
	// 	).
	// 	AddWriteTools(
	// 		toolsets.NewServerTool(DismissNotification(getClient, t)),
	// 		toolsets.NewServerTool(MarkAllNotificationsRead(getClient, t)),
	// 		toolsets.NewServerTool(ManageNotificationSubscription(getClient, t)),
	// 		toolsets.NewServerTool(ManageRepositoryNotificationSubscription(getClient, t)),
	// 	)

	discussions := toolsets.NewToolset(ToolsetMetadataDiscussions.ID, ToolsetMetadataDiscussions.Description).
		AddReadTools(
			toolsets.NewServerTool(ListDiscussions(getGQLClient, t)),
			toolsets.NewServerTool(GetDiscussion(getGQLClient, t)),
			toolsets.NewServerTool(GetDiscussionComments(getGQLClient, t)),
			toolsets.NewServerTool(ListDiscussionCategories(getGQLClient, t)),
		)

	// actions := toolsets.NewToolset(ToolsetMetadataActions.ID, ToolsetMetadataActions.Description).
	// 	AddReadTools(
	// 		toolsets.NewServerTool(ListWorkflows(getClient, t)),
	// 		toolsets.NewServerTool(ListWorkflowRuns(getClient, t)),
	// 		toolsets.NewServerTool(GetWorkflowRun(getClient, t)),
	// 		toolsets.NewServerTool(GetWorkflowRunLogs(getClient, t)),
	// 		toolsets.NewServerTool(ListWorkflowJobs(getClient, t)),
	// 		toolsets.NewServerTool(GetJobLogs(getClient, t, contentWindowSize)),
	// 		toolsets.NewServerTool(ListWorkflowRunArtifacts(getClient, t)),
	// 		toolsets.NewServerTool(DownloadWorkflowRunArtifact(getClient, t)),
	// 		toolsets.NewServerTool(GetWorkflowRunUsage(getClient, t)),
	// 	).
	// 	AddWriteTools(
	// 		toolsets.NewServerTool(RunWorkflow(getClient, t)),
	// 		toolsets.NewServerTool(RerunWorkflowRun(getClient, t)),
	// 		toolsets.NewServerTool(RerunFailedJobs(getClient, t)),
	// 		toolsets.NewServerTool(CancelWorkflowRun(getClient, t)),
	// 		toolsets.NewServerTool(DeleteWorkflowRunLogs(getClient, t)),
	// 	)

	securityAdvisories := toolsets.NewToolset(ToolsetMetadataSecurityAdvisories.ID, ToolsetMetadataSecurityAdvisories.Description).
		AddReadTools(
			toolsets.NewServerTool(ListGlobalSecurityAdvisories(getClient, t)),
			toolsets.NewServerTool(GetGlobalSecurityAdvisory(getClient, t)),
			toolsets.NewServerTool(ListRepositorySecurityAdvisories(getClient, t)),
			toolsets.NewServerTool(ListOrgRepositorySecurityAdvisories(getClient, t)),
		)

	// // Keep experiments alive so the system doesn't error out when it's always enabled
	// experiments := toolsets.NewToolset(ToolsetMetadataExperiments.ID, ToolsetMetadataExperiments.Description)

	contextTools := toolsets.NewToolset(ToolsetMetadataContext.ID, ToolsetMetadataContext.Description).
		AddReadTools(
			toolsets.NewServerTool(GetMe(getClient, t)),
			toolsets.NewServerTool(GetTeams(getClient, getGQLClient, t)),
			toolsets.NewServerTool(GetTeamMembers(getGQLClient, t)),
		)

	gists := toolsets.NewToolset(ToolsetMetadataGists.ID, ToolsetMetadataGists.Description).
		AddReadTools(
			toolsets.NewServerTool(ListGists(getClient, t)),
			toolsets.NewServerTool(GetGist(getClient, t)),
		).
		AddWriteTools(
			toolsets.NewServerTool(CreateGist(getClient, t)),
			toolsets.NewServerTool(UpdateGist(getClient, t)),
		)

	// projects := toolsets.NewToolset(ToolsetMetadataProjects.ID, ToolsetMetadataProjects.Description).
	// 	AddReadTools(
	// 		toolsets.NewServerTool(ListProjects(getClient, t)),
	// 		toolsets.NewServerTool(GetProject(getClient, t)),
	// 		toolsets.NewServerTool(ListProjectFields(getClient, t)),
	// 		toolsets.NewServerTool(GetProjectField(getClient, t)),
	// 		toolsets.NewServerTool(ListProjectItems(getClient, t)),
	// 		toolsets.NewServerTool(GetProjectItem(getClient, t)),
	// 	).
	// 	AddWriteTools(
	// 		toolsets.NewServerTool(AddProjectItem(getClient, t)),
	// 		toolsets.NewServerTool(DeleteProjectItem(getClient, t)),
	// 		toolsets.NewServerTool(UpdateProjectItem(getClient, t)),
	// 	)
	stargazers := toolsets.NewToolset(ToolsetMetadataStargazers.ID, ToolsetMetadataStargazers.Description).
		AddReadTools(
			toolsets.NewServerTool(ListStarredRepositories(getClient, t)),
		).
		AddWriteTools(
			toolsets.NewServerTool(StarRepository(getClient, t)),
			toolsets.NewServerTool(UnstarRepository(getClient, t)),
		)
	labels := toolsets.NewToolset(ToolsetLabels.ID, ToolsetLabels.Description).
		AddReadTools(
			// get
			toolsets.NewServerTool(GetLabel(getGQLClient, t)),
			// list labels on repo or issue
			toolsets.NewServerTool(ListLabels(getGQLClient, t)),
		).
		AddWriteTools(
			// create or update
			toolsets.NewServerTool(LabelWrite(getGQLClient, t)),
		)

	// Add toolsets to the group
	tsg.AddToolset(contextTools)
	tsg.AddToolset(repos)
	tsg.AddToolset(git)
	tsg.AddToolset(issues)
	// tsg.AddToolset(orgs)
	// tsg.AddToolset(users)
	// tsg.AddToolset(pullRequests)
	// tsg.AddToolset(actions)
	tsg.AddToolset(codeSecurity)
	tsg.AddToolset(dependabot)
	tsg.AddToolset(secretProtection)
	// tsg.AddToolset(notifications)
	// tsg.AddToolset(experiments)
	tsg.AddToolset(discussions)
	tsg.AddToolset(gists)
	tsg.AddToolset(securityAdvisories)
	// tsg.AddToolset(projects)
	tsg.AddToolset(stargazers)
	tsg.AddToolset(labels)

	return tsg
}

// InitDynamicToolset creates a dynamic toolset that can be used to enable other toolsets, and so requires the server and toolset group as arguments
//
//nolint:unused
func InitDynamicToolset(s *mcp.Server, tsg *toolsets.ToolsetGroup, t translations.TranslationHelperFunc) *toolsets.Toolset {
	// Create a new dynamic toolset
	// Need to add the dynamic toolset last so it can be used to enable other toolsets
	dynamicToolSelection := toolsets.NewToolset(ToolsetMetadataDynamic.ID, ToolsetMetadataDynamic.Description).
		AddReadTools(
			toolsets.NewServerTool(ListAvailableToolsets(tsg, t)),
			toolsets.NewServerTool(GetToolsetsTools(tsg, t)),
			toolsets.NewServerTool(EnableToolset(s, tsg, t)),
		)

	dynamicToolSelection.Enabled = true
	return dynamicToolSelection
}

// ToBoolPtr converts a bool to a *bool pointer.
func ToBoolPtr(b bool) *bool {
	return &b
}

// ToStringPtr converts a string to a *string pointer.
// Returns nil if the string is empty.
func ToStringPtr(s string) *string {
	if s == "" {
		return nil
	}
	return &s
}

// GenerateToolsetsHelp generates the help text for the toolsets flag
func GenerateToolsetsHelp() string {
	// Format default tools
	defaultTools := strings.Join(GetDefaultToolsetIDs(), ", ")

	// Format available tools with line breaks for better readability
	allTools := AvailableTools()
	var availableToolsLines []string
	const maxLineLength = 70
	currentLine := ""

	for i, tool := range allTools {
		switch {
		case i == 0:
			currentLine = tool.ID
		case len(currentLine)+len(tool.ID)+2 <= maxLineLength:
			currentLine += ", " + tool.ID
		default:
			availableToolsLines = append(availableToolsLines, currentLine)
			currentLine = tool.ID
		}
	}
	if currentLine != "" {
		availableToolsLines = append(availableToolsLines, currentLine)
	}

	availableTools := strings.Join(availableToolsLines, ",\n\t     ")

	toolsetsHelp := fmt.Sprintf("Comma-separated list of tool groups to enable (no spaces).\n"+
		"Available: %s\n", availableTools) +
		"Special toolset keywords:\n" +
		"  - all: Enables all available toolsets\n" +
		fmt.Sprintf("  - default: Enables the default toolset configuration of:\n\t     %s\n", defaultTools) +
		"Examples:\n" +
		"  - --toolsets=actions,gists,notifications\n" +
		"  - Default + additional: --toolsets=default,actions,gists\n" +
		"  - All tools: --toolsets=all"

	return toolsetsHelp
}

// AddDefaultToolset removes the default toolset and expands it to the actual default toolset IDs
func AddDefaultToolset(result []string) []string {
	hasDefault := false
	seen := make(map[string]bool)
	for _, toolset := range result {
		seen[toolset] = true
		if toolset == ToolsetMetadataDefault.ID {
			hasDefault = true
		}
	}

	// Only expand if "default" keyword was found
	if !hasDefault {
		return result
	}

	result = RemoveToolset(result, ToolsetMetadataDefault.ID)

	for _, defaultToolset := range GetDefaultToolsetIDs() {
		if !seen[defaultToolset] {
			result = append(result, defaultToolset)
		}
	}
	return result
}

// cleanToolsets cleans and handles special toolset keywords:
// - Duplicates are removed from the result
// - Removes whitespaces
// - Validates toolset names and returns invalid ones separately - for warning reporting
// Returns: (toolsets, invalidToolsets)
func CleanToolsets(enabledToolsets []string) ([]string, []string) {
	seen := make(map[string]bool)
	result := make([]string, 0, len(enabledToolsets))
	invalid := make([]string, 0)
	validIDs := GetValidToolsetIDs()

	// Add non-default toolsets, removing duplicates and trimming whitespace
	for _, toolset := range enabledToolsets {
		trimmed := strings.TrimSpace(toolset)
		if trimmed == "" {
			continue
		}
		if !seen[trimmed] {
			seen[trimmed] = true
			result = append(result, trimmed)
			if !validIDs[trimmed] {
				invalid = append(invalid, trimmed)
			}
		}
	}

	return result, invalid
}

func RemoveToolset(tools []string, toRemove string) []string {
	result := make([]string, 0, len(tools))
	for _, tool := range tools {
		if tool != toRemove {
			result = append(result, tool)
		}
	}
	return result
}

func ContainsToolset(tools []string, toCheck string) bool {
	for _, tool := range tools {
		if tool == toCheck {
			return true
		}
	}
	return false
}<|MERGE_RESOLUTION|>--- conflicted
+++ resolved
@@ -166,7 +166,6 @@
 	// Define all available features with their default state (disabled)
 	// Create toolsets
 	repos := toolsets.NewToolset(ToolsetMetadataRepos.ID, ToolsetMetadataRepos.Description).
-<<<<<<< HEAD
 		AddReadTools(
 			// toolsets.NewServerTool(SearchRepositories(getClient, t)),
 			toolsets.NewServerTool(GetFileContents(getClient, getRawClient, t)),
@@ -187,36 +186,7 @@
 			toolsets.NewServerTool(CreateBranch(getClient, t)),
 			toolsets.NewServerTool(PushFiles(getClient, t)),
 			toolsets.NewServerTool(DeleteFile(getClient, t)),
-		)
-	// 	AddResourceTemplates(
-	// 		toolsets.NewServerResourceTemplate(GetRepositoryResourceContent(getClient, getRawClient, t)),
-	// 		toolsets.NewServerResourceTemplate(GetRepositoryResourceBranchContent(getClient, getRawClient, t)),
-	// 		toolsets.NewServerResourceTemplate(GetRepositoryResourceCommitContent(getClient, getRawClient, t)),
-	// 		toolsets.NewServerResourceTemplate(GetRepositoryResourceTagContent(getClient, getRawClient, t)),
-	// 		toolsets.NewServerResourceTemplate(GetRepositoryResourcePrContent(getClient, getRawClient, t)),
-	// 	)
-=======
-		// AddReadTools(
-		// 		toolsets.NewServerTool(SearchRepositories(getClient, t)),
-		// 		toolsets.NewServerTool(GetFileContents(getClient, getRawClient, t)),
-		// 		toolsets.NewServerTool(ListCommits(getClient, t)),
-		// 		toolsets.NewServerTool(SearchCode(getClient, t)),
-		// 		toolsets.NewServerTool(GetCommit(getClient, t)),
-		// 		toolsets.NewServerTool(ListBranches(getClient, t)),
-		// 		toolsets.NewServerTool(ListTags(getClient, t)),
-		// 		toolsets.NewServerTool(GetTag(getClient, t)),
-		// 		toolsets.NewServerTool(ListReleases(getClient, t)),
-		// 		toolsets.NewServerTool(GetLatestRelease(getClient, t)),
-		// 		toolsets.NewServerTool(GetReleaseByTag(getClient, t)),
-		// 	).
-		// 	AddWriteTools(
-		// 		toolsets.NewServerTool(CreateOrUpdateFile(getClient, t)),
-		// 		toolsets.NewServerTool(CreateRepository(getClient, t)),
-		// 		toolsets.NewServerTool(ForkRepository(getClient, t)),
-		// 		toolsets.NewServerTool(CreateBranch(getClient, t)),
-		// 		toolsets.NewServerTool(PushFiles(getClient, t)),
-		// 		toolsets.NewServerTool(DeleteFile(getClient, t)),
-		// 	).
+		).
 		AddResourceTemplates(
 			toolsets.NewServerResourceTemplate(GetRepositoryResourceContent(getClient, getRawClient, t)),
 			toolsets.NewServerResourceTemplate(GetRepositoryResourceBranchContent(getClient, getRawClient, t)),
@@ -224,7 +194,6 @@
 			toolsets.NewServerResourceTemplate(GetRepositoryResourceTagContent(getClient, getRawClient, t)),
 			toolsets.NewServerResourceTemplate(GetRepositoryResourcePrContent(getClient, getRawClient, t)),
 		)
->>>>>>> 40423387
 	git := toolsets.NewToolset(ToolsetMetadataGit.ID, ToolsetMetadataGit.Description).
 		AddReadTools(
 			toolsets.NewServerTool(GetRepositoryTree(getClient, t)),
