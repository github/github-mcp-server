--- conflicted
+++ resolved
@@ -73,16 +73,15 @@
 			toolsets.NewServerTool(GetCodeScanningAlert(getClient, t)),
 			toolsets.NewServerTool(ListCodeScanningAlerts(getClient, t)),
 		)
-<<<<<<< HEAD
 	actions := toolsets.NewToolset("actions", "GitHub Actions related tools").
 		AddWriteTools(
 			toolsets.NewServerTool(RunWorkflow(getClient, t)),
-=======
+		)
+
 	secretProtection := toolsets.NewToolset("secret_protection", "Secret protection related tools, such as GitHub Secret Scanning").
 		AddReadTools(
 			toolsets.NewServerTool(GetSecretScanningAlert(getClient, t)),
 			toolsets.NewServerTool(ListSecretScanningAlerts(getClient, t)),
->>>>>>> 3134b099
 		)
 	// Keep experiments alive so the system doesn't error out when it's always enabled
 	experiments := toolsets.NewToolset("experiments", "Experimental features that are not considered stable yet")
@@ -93,11 +92,8 @@
 	tsg.AddToolset(users)
 	tsg.AddToolset(pullRequests)
 	tsg.AddToolset(codeSecurity)
-<<<<<<< HEAD
 	tsg.AddToolset(actions)
-=======
 	tsg.AddToolset(secretProtection)
->>>>>>> 3134b099
 	tsg.AddToolset(experiments)
 	// Enable the requested features
 
