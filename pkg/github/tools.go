--- conflicted
+++ resolved
@@ -323,30 +323,6 @@
 			toolsets.NewServerTool(UpdateGist(getClient, t)),
 		)
 
-<<<<<<< HEAD
-	// projects := toolsets.NewToolset(ToolsetMetadataProjects.ID, ToolsetMetadataProjects.Description).
-	// 	AddReadTools(
-	// 		toolsets.NewServerTool(ListProjects(getClient, t)),
-	// 		toolsets.NewServerTool(GetProject(getClient, t)),
-	// 		toolsets.NewServerTool(ListProjectFields(getClient, t)),
-	// 		toolsets.NewServerTool(GetProjectField(getClient, t)),
-	// 		toolsets.NewServerTool(ListProjectItems(getClient, t)),
-	// 		toolsets.NewServerTool(GetProjectItem(getClient, t)),
-	// 	).
-	// 	AddWriteTools(
-	// 		toolsets.NewServerTool(AddProjectItem(getClient, t)),
-	// 		toolsets.NewServerTool(DeleteProjectItem(getClient, t)),
-	// 		toolsets.NewServerTool(UpdateProjectItem(getClient, t)),
-	// 	)
-	stargazers := toolsets.NewToolset(ToolsetMetadataStargazers.ID, ToolsetMetadataStargazers.Description).
-		AddReadTools(
-			toolsets.NewServerTool(ListStarredRepositories(getClient, t)),
-		).
-		AddWriteTools(
-			toolsets.NewServerTool(StarRepository(getClient, t)),
-			toolsets.NewServerTool(UnstarRepository(getClient, t)),
-		)
-=======
 	projects := toolsets.NewToolset(ToolsetMetadataProjects.ID, ToolsetMetadataProjects.Description).
 		AddReadTools(
 			toolsets.NewServerTool(ListProjects(getClient, t)),
@@ -361,15 +337,14 @@
 			toolsets.NewServerTool(DeleteProjectItem(getClient, t)),
 			toolsets.NewServerTool(UpdateProjectItem(getClient, t)),
 		)
-	// stargazers := toolsets.NewToolset(ToolsetMetadataStargazers.ID, ToolsetMetadataStargazers.Description).
-	// 	AddReadTools(
-	// 		toolsets.NewServerTool(ListStarredRepositories(getClient, t)),
-	// 	).
-	// 	AddWriteTools(
-	// 		toolsets.NewServerTool(StarRepository(getClient, t)),
-	// 		toolsets.NewServerTool(UnstarRepository(getClient, t)),
-	// 	)
->>>>>>> 77ac1a7e
+	stargazers := toolsets.NewToolset(ToolsetMetadataStargazers.ID, ToolsetMetadataStargazers.Description).
+		AddReadTools(
+			toolsets.NewServerTool(ListStarredRepositories(getClient, t)),
+		).
+		AddWriteTools(
+			toolsets.NewServerTool(StarRepository(getClient, t)),
+			toolsets.NewServerTool(UnstarRepository(getClient, t)),
+		)
 	labels := toolsets.NewToolset(ToolsetLabels.ID, ToolsetLabels.Description).
 		AddReadTools(
 			// get
@@ -399,13 +374,8 @@
 	tsg.AddToolset(discussions)
 	tsg.AddToolset(gists)
 	tsg.AddToolset(securityAdvisories)
-<<<<<<< HEAD
-	// tsg.AddToolset(projects)
+	tsg.AddToolset(projects)
 	tsg.AddToolset(stargazers)
-=======
-	tsg.AddToolset(projects)
-	// tsg.AddToolset(stargazers)
->>>>>>> 77ac1a7e
 	tsg.AddToolset(labels)
 
 	return tsg
