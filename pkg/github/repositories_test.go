package github

import (
	"context"
	"encoding/json"
	"net/http"
	"net/url"
	"strings"
	"testing"
	"time"

	"github.com/github/github-mcp-server/internal/toolsnaps"
	"github.com/github/github-mcp-server/pkg/raw"
	"github.com/github/github-mcp-server/pkg/translations"
	"github.com/github/github-mcp-server/pkg/utils"
	"github.com/google/go-github/v79/github"
	"github.com/google/jsonschema-go/jsonschema"
	"github.com/migueleliasweb/go-github-mock/src/mock"
	"github.com/modelcontextprotocol/go-sdk/mcp"
	"github.com/stretchr/testify/assert"
	"github.com/stretchr/testify/require"
)

func Test_GetFileContents(t *testing.T) {
	// Verify tool definition once
	serverTool := GetFileContents(translations.NullTranslationHelper)
	tool := serverTool.Tool
	require.NoError(t, toolsnaps.Test(tool.Name, tool))

	schema, ok := tool.InputSchema.(*jsonschema.Schema)
	require.True(t, ok, "InputSchema should be *jsonschema.Schema")

	assert.Equal(t, "get_file_contents", tool.Name)
	assert.NotEmpty(t, tool.Description)
	assert.Contains(t, schema.Properties, "owner")
	assert.Contains(t, schema.Properties, "repo")
	assert.Contains(t, schema.Properties, "path")
	assert.Contains(t, schema.Properties, "ref")
	assert.Contains(t, schema.Properties, "sha")
	assert.ElementsMatch(t, schema.Required, []string{"owner", "repo"})

	// Mock response for raw content
	mockRawContent := []byte("# Test Repository\n\nThis is a test repository.")

	// Setup mock directory content for success case
	mockDirContent := []*github.RepositoryContent{
		{
			Type:    github.Ptr("file"),
			Name:    github.Ptr("README.md"),
			Path:    github.Ptr("README.md"),
			SHA:     github.Ptr("abc123"),
			Size:    github.Ptr(42),
			HTMLURL: github.Ptr("https://github.com/owner/repo/blob/main/README.md"),
		},
		{
			Type:    github.Ptr("dir"),
			Name:    github.Ptr("src"),
			Path:    github.Ptr("src"),
			SHA:     github.Ptr("def456"),
			HTMLURL: github.Ptr("https://github.com/owner/repo/tree/main/src"),
		},
	}

	tests := []struct {
		name           string
		mockedClient   *http.Client
		requestArgs    map[string]interface{}
		expectError    bool
		expectedResult interface{}
		expectedErrMsg string
		expectStatus   int
	}{
		{
			name: "successful text content fetch",
			mockedClient: mock.NewMockedHTTPClient(
				mock.WithRequestMatchHandler(
					mock.GetReposGitRefByOwnerByRepoByRef,
					http.HandlerFunc(func(w http.ResponseWriter, _ *http.Request) {
						w.WriteHeader(http.StatusOK)
						_, _ = w.Write([]byte(`{"ref": "refs/heads/main", "object": {"sha": ""}}`))
					}),
				),
				mock.WithRequestMatchHandler(
					mock.GetReposContentsByOwnerByRepoByPath,
					http.HandlerFunc(func(w http.ResponseWriter, _ *http.Request) {
						w.WriteHeader(http.StatusOK)
						fileContent := &github.RepositoryContent{
							Name: github.Ptr("README.md"),
							Path: github.Ptr("README.md"),
							SHA:  github.Ptr("abc123"),
							Type: github.Ptr("file"),
						}
						contentBytes, _ := json.Marshal(fileContent)
						_, _ = w.Write(contentBytes)
					}),
				),
				mock.WithRequestMatchHandler(
					raw.GetRawReposContentsByOwnerByRepoByBranchByPath,
					http.HandlerFunc(func(w http.ResponseWriter, _ *http.Request) {
						w.Header().Set("Content-Type", "text/markdown")
						_, _ = w.Write(mockRawContent)
					}),
				),
			),
			requestArgs: map[string]interface{}{
				"owner": "owner",
				"repo":  "repo",
				"path":  "README.md",
				"ref":   "refs/heads/main",
			},
			expectError: false,
			expectedResult: mcp.ResourceContents{
				URI:      "repo://owner/repo/refs/heads/main/contents/README.md",
				Text:     "# Test Repository\n\nThis is a test repository.",
				MIMEType: "text/markdown",
			},
		},
		{
			name: "successful file blob content fetch",
			mockedClient: mock.NewMockedHTTPClient(
				mock.WithRequestMatchHandler(
					mock.GetReposGitRefByOwnerByRepoByRef,
					http.HandlerFunc(func(w http.ResponseWriter, _ *http.Request) {
						w.WriteHeader(http.StatusOK)
						_, _ = w.Write([]byte(`{"ref": "refs/heads/main", "object": {"sha": ""}}`))
					}),
				),
				mock.WithRequestMatchHandler(
					mock.GetReposContentsByOwnerByRepoByPath,
					http.HandlerFunc(func(w http.ResponseWriter, _ *http.Request) {
						w.WriteHeader(http.StatusOK)
						fileContent := &github.RepositoryContent{
							Name: github.Ptr("test.png"),
							Path: github.Ptr("test.png"),
							SHA:  github.Ptr("def456"),
							Type: github.Ptr("file"),
						}
						contentBytes, _ := json.Marshal(fileContent)
						_, _ = w.Write(contentBytes)
					}),
				),
				mock.WithRequestMatchHandler(
					raw.GetRawReposContentsByOwnerByRepoByBranchByPath,
					http.HandlerFunc(func(w http.ResponseWriter, _ *http.Request) {
						w.Header().Set("Content-Type", "image/png")
						_, _ = w.Write(mockRawContent)
					}),
				),
			),
			requestArgs: map[string]interface{}{
				"owner": "owner",
				"repo":  "repo",
				"path":  "test.png",
				"ref":   "refs/heads/main",
			},
			expectError: false,
			expectedResult: mcp.ResourceContents{
				URI:      "repo://owner/repo/refs/heads/main/contents/test.png",
				Blob:     mockRawContent,
				MIMEType: "image/png",
			},
		},
		{
			name: "successful PDF file content fetch",
			mockedClient: mock.NewMockedHTTPClient(
				mock.WithRequestMatchHandler(
					mock.GetReposGitRefByOwnerByRepoByRef,
					http.HandlerFunc(func(w http.ResponseWriter, _ *http.Request) {
						w.WriteHeader(http.StatusOK)
						_, _ = w.Write([]byte(`{"ref": "refs/heads/main", "object": {"sha": ""}}`))
					}),
				),
				mock.WithRequestMatchHandler(
					mock.GetReposContentsByOwnerByRepoByPath,
					http.HandlerFunc(func(w http.ResponseWriter, _ *http.Request) {
						w.WriteHeader(http.StatusOK)
						fileContent := &github.RepositoryContent{
							Name: github.Ptr("document.pdf"),
							Path: github.Ptr("document.pdf"),
							SHA:  github.Ptr("pdf123"),
							Type: github.Ptr("file"),
						}
						contentBytes, _ := json.Marshal(fileContent)
						_, _ = w.Write(contentBytes)
					}),
				),
				mock.WithRequestMatchHandler(
					raw.GetRawReposContentsByOwnerByRepoByBranchByPath,
					http.HandlerFunc(func(w http.ResponseWriter, _ *http.Request) {
						w.Header().Set("Content-Type", "application/pdf")
						_, _ = w.Write(mockRawContent)
					}),
				),
			),
			requestArgs: map[string]interface{}{
				"owner": "owner",
				"repo":  "repo",
				"path":  "document.pdf",
				"ref":   "refs/heads/main",
			},
			expectError: false,
			expectedResult: mcp.ResourceContents{
				URI:      "repo://owner/repo/refs/heads/main/contents/document.pdf",
				Blob:     mockRawContent,
				MIMEType: "application/pdf",
			},
		},
		{
			name: "successful directory content fetch",
			mockedClient: mock.NewMockedHTTPClient(
				mock.WithRequestMatchHandler(
					mock.GetReposByOwnerByRepo,
					http.HandlerFunc(func(w http.ResponseWriter, _ *http.Request) {
						w.WriteHeader(http.StatusOK)
						_, _ = w.Write([]byte(`{"name": "repo", "default_branch": "main"}`))
					}),
				),
				mock.WithRequestMatchHandler(
					mock.GetReposGitRefByOwnerByRepoByRef,
					http.HandlerFunc(func(w http.ResponseWriter, _ *http.Request) {
						w.WriteHeader(http.StatusOK)
						_, _ = w.Write([]byte(`{"ref": "refs/heads/main", "object": {"sha": ""}}`))
					}),
				),
				mock.WithRequestMatchHandler(
					mock.GetReposContentsByOwnerByRepoByPath,
					expectQueryParams(t, map[string]string{}).andThen(
						mockResponse(t, http.StatusOK, mockDirContent),
					),
				),
				mock.WithRequestMatchHandler(
					raw.GetRawReposContentsByOwnerByRepoByPath,
					expectQueryParams(t, map[string]string{
						"branch": "main",
					}).andThen(
						mockResponse(t, http.StatusNotFound, nil),
					),
				),
			),
			requestArgs: map[string]interface{}{
				"owner": "owner",
				"repo":  "repo",
				"path":  "src/",
			},
			expectError:    false,
			expectedResult: mockDirContent,
		},
		{
			name: "content fetch fails",
			mockedClient: mock.NewMockedHTTPClient(
				mock.WithRequestMatchHandler(
					mock.GetReposGitRefByOwnerByRepoByRef,
					http.HandlerFunc(func(w http.ResponseWriter, _ *http.Request) {
						w.WriteHeader(http.StatusOK)
						_, _ = w.Write([]byte(`{"ref": "refs/heads/main", "object": {"sha": ""}}`))
					}),
				),
				mock.WithRequestMatchHandler(
					mock.GetReposContentsByOwnerByRepoByPath,
					http.HandlerFunc(func(w http.ResponseWriter, _ *http.Request) {
						w.WriteHeader(http.StatusNotFound)
						_, _ = w.Write([]byte(`{"message": "Not Found"}`))
					}),
				),
				mock.WithRequestMatchHandler(
					raw.GetRawReposContentsByOwnerByRepoByPath,
					http.HandlerFunc(func(w http.ResponseWriter, _ *http.Request) {
						w.WriteHeader(http.StatusNotFound)
						_, _ = w.Write([]byte(`{"message": "Not Found"}`))
					}),
				),
			),
			requestArgs: map[string]interface{}{
				"owner": "owner",
				"repo":  "repo",
				"path":  "nonexistent.md",
				"ref":   "refs/heads/main",
			},
			expectError:    false,
			expectedResult: utils.NewToolResultError("Failed to get file contents. The path does not point to a file or directory, or the file does not exist in the repository."),
		},
	}

	for _, tc := range tests {
		t.Run(tc.name, func(t *testing.T) {
			// Setup client with mock
			client := github.NewClient(tc.mockedClient)
			mockRawClient := raw.NewClient(client, &url.URL{Scheme: "https", Host: "raw.example.com", Path: "/"})
<<<<<<< HEAD
			deps := ToolDependencies{
				GetClient:    stubGetClientFn(client),
				GetRawClient: stubGetRawClientFn(mockRawClient),
=======
			deps := BaseDeps{
				Client:    client,
				RawClient: mockRawClient,
>>>>>>> fb3faa65
			}
			handler := serverTool.Handler(deps)

			// Create call request
			request := createMCPRequest(tc.requestArgs)

			// Call handler
			result, err := handler(context.Background(), &request)

			// Verify results
			if tc.expectError {
				require.NoError(t, err)
				textContent := getErrorResult(t, result)
				assert.Contains(t, textContent.Text, tc.expectedErrMsg)
				return
			}

			require.NoError(t, err)
			// Use the correct result helper based on the expected type
			switch expected := tc.expectedResult.(type) {
			case mcp.ResourceContents:
				// Handle both text and blob resources
				resource := getResourceResult(t, result)
				assert.Equal(t, expected, *resource)
			case []*github.RepositoryContent:
				// Directory content fetch returns a text result (JSON array)
				textContent := getTextResult(t, result)
				var returnedContents []*github.RepositoryContent
				err = json.Unmarshal([]byte(textContent.Text), &returnedContents)
				require.NoError(t, err, "Failed to unmarshal directory content result: %v", textContent.Text)
				assert.Len(t, returnedContents, len(expected))
				for i, content := range returnedContents {
					assert.Equal(t, *expected[i].Name, *content.Name)
					assert.Equal(t, *expected[i].Path, *content.Path)
					assert.Equal(t, *expected[i].Type, *content.Type)
				}
			case mcp.TextContent:
				textContent := getErrorResult(t, result)
				require.Equal(t, textContent, expected)
			}
		})
	}
}

func Test_ForkRepository(t *testing.T) {
	// Verify tool definition once
	serverTool := ForkRepository(translations.NullTranslationHelper)
	tool := serverTool.Tool
	require.NoError(t, toolsnaps.Test(tool.Name, tool))

	schema, ok := tool.InputSchema.(*jsonschema.Schema)
	require.True(t, ok, "InputSchema should be *jsonschema.Schema")

	assert.Equal(t, "fork_repository", tool.Name)
	assert.NotEmpty(t, tool.Description)
	assert.Contains(t, schema.Properties, "owner")
	assert.Contains(t, schema.Properties, "repo")
	assert.Contains(t, schema.Properties, "organization")
	assert.ElementsMatch(t, schema.Required, []string{"owner", "repo"})

	// Setup mock forked repo for success case
	mockForkedRepo := &github.Repository{
		ID:       github.Ptr(int64(123456)),
		Name:     github.Ptr("repo"),
		FullName: github.Ptr("new-owner/repo"),
		Owner: &github.User{
			Login: github.Ptr("new-owner"),
		},
		HTMLURL:       github.Ptr("https://github.com/new-owner/repo"),
		DefaultBranch: github.Ptr("main"),
		Fork:          github.Ptr(true),
		ForksCount:    github.Ptr(0),
	}

	tests := []struct {
		name           string
		mockedClient   *http.Client
		requestArgs    map[string]interface{}
		expectError    bool
		expectedRepo   *github.Repository
		expectedErrMsg string
	}{
		{
			name: "successful repository fork",
			mockedClient: mock.NewMockedHTTPClient(
				mock.WithRequestMatchHandler(
					mock.PostReposForksByOwnerByRepo,
					mockResponse(t, http.StatusAccepted, mockForkedRepo),
				),
			),
			requestArgs: map[string]interface{}{
				"owner": "owner",
				"repo":  "repo",
			},
			expectError:  false,
			expectedRepo: mockForkedRepo,
		},
		{
			name: "repository fork fails",
			mockedClient: mock.NewMockedHTTPClient(
				mock.WithRequestMatchHandler(
					mock.PostReposForksByOwnerByRepo,
					http.HandlerFunc(func(w http.ResponseWriter, _ *http.Request) {
						w.WriteHeader(http.StatusForbidden)
						_, _ = w.Write([]byte(`{"message": "Forbidden"}`))
					}),
				),
			),
			requestArgs: map[string]interface{}{
				"owner": "owner",
				"repo":  "repo",
			},
			expectError:    true,
			expectedErrMsg: "failed to fork repository",
		},
	}

	for _, tc := range tests {
		t.Run(tc.name, func(t *testing.T) {
			// Setup client with mock
			client := github.NewClient(tc.mockedClient)
<<<<<<< HEAD
			deps := ToolDependencies{
				GetClient: stubGetClientFn(client),
=======
			deps := BaseDeps{
				Client: client,
>>>>>>> fb3faa65
			}
			handler := serverTool.Handler(deps)

			// Create call request
			request := createMCPRequest(tc.requestArgs)

			// Call handler
			result, err := handler(context.Background(), &request)

			// Verify results
			if tc.expectError {
				require.NoError(t, err)
				require.True(t, result.IsError)
				errorContent := getErrorResult(t, result)
				assert.Contains(t, errorContent.Text, tc.expectedErrMsg)
				return
			}

			require.NoError(t, err)
			require.False(t, result.IsError)

			// Parse the result and get the text content if no error
			textContent := getTextResult(t, result)

			assert.Contains(t, textContent.Text, "Fork is in progress")
		})
	}
}

func Test_CreateBranch(t *testing.T) {
	// Verify tool definition once
	serverTool := CreateBranch(translations.NullTranslationHelper)
	tool := serverTool.Tool
	require.NoError(t, toolsnaps.Test(tool.Name, tool))

	schema, ok := tool.InputSchema.(*jsonschema.Schema)
	require.True(t, ok, "InputSchema should be *jsonschema.Schema")

	assert.Equal(t, "create_branch", tool.Name)
	assert.NotEmpty(t, tool.Description)
	assert.Contains(t, schema.Properties, "owner")
	assert.Contains(t, schema.Properties, "repo")
	assert.Contains(t, schema.Properties, "branch")
	assert.Contains(t, schema.Properties, "from_branch")
	assert.ElementsMatch(t, schema.Required, []string{"owner", "repo", "branch"})

	// Setup mock repository for default branch test
	mockRepo := &github.Repository{
		DefaultBranch: github.Ptr("main"),
	}

	// Setup mock reference for from_branch tests
	mockSourceRef := &github.Reference{
		Ref: github.Ptr("refs/heads/main"),
		Object: &github.GitObject{
			SHA: github.Ptr("abc123def456"),
		},
	}

	// Setup mock created reference
	mockCreatedRef := &github.Reference{
		Ref: github.Ptr("refs/heads/new-feature"),
		Object: &github.GitObject{
			SHA: github.Ptr("abc123def456"),
		},
	}

	tests := []struct {
		name           string
		mockedClient   *http.Client
		requestArgs    map[string]interface{}
		expectError    bool
		expectedRef    *github.Reference
		expectedErrMsg string
	}{
		{
			name: "successful branch creation with from_branch",
			mockedClient: mock.NewMockedHTTPClient(
				mock.WithRequestMatch(
					mock.GetReposGitRefByOwnerByRepoByRef,
					mockSourceRef,
				),
				mock.WithRequestMatch(
					mock.PostReposGitRefsByOwnerByRepo,
					mockCreatedRef,
				),
			),
			requestArgs: map[string]interface{}{
				"owner":       "owner",
				"repo":        "repo",
				"branch":      "new-feature",
				"from_branch": "main",
			},
			expectError: false,
			expectedRef: mockCreatedRef,
		},
		{
			name: "successful branch creation with default branch",
			mockedClient: mock.NewMockedHTTPClient(
				mock.WithRequestMatch(
					mock.GetReposByOwnerByRepo,
					mockRepo,
				),
				mock.WithRequestMatch(
					mock.GetReposGitRefByOwnerByRepoByRef,
					mockSourceRef,
				),
				mock.WithRequestMatchHandler(
					mock.PostReposGitRefsByOwnerByRepo,
					expectRequestBody(t, map[string]interface{}{
						"ref": "refs/heads/new-feature",
						"sha": "abc123def456",
					}).andThen(
						mockResponse(t, http.StatusCreated, mockCreatedRef),
					),
				),
			),
			requestArgs: map[string]interface{}{
				"owner":  "owner",
				"repo":   "repo",
				"branch": "new-feature",
			},
			expectError: false,
			expectedRef: mockCreatedRef,
		},
		{
			name: "fail to get repository",
			mockedClient: mock.NewMockedHTTPClient(
				mock.WithRequestMatchHandler(
					mock.GetReposByOwnerByRepo,
					http.HandlerFunc(func(w http.ResponseWriter, _ *http.Request) {
						w.WriteHeader(http.StatusNotFound)
						_, _ = w.Write([]byte(`{"message": "Repository not found"}`))
					}),
				),
			),
			requestArgs: map[string]interface{}{
				"owner":  "owner",
				"repo":   "nonexistent-repo",
				"branch": "new-feature",
			},
			expectError:    true,
			expectedErrMsg: "failed to get repository",
		},
		{
			name: "fail to get reference",
			mockedClient: mock.NewMockedHTTPClient(
				mock.WithRequestMatchHandler(
					mock.GetReposGitRefByOwnerByRepoByRef,
					http.HandlerFunc(func(w http.ResponseWriter, _ *http.Request) {
						w.WriteHeader(http.StatusNotFound)
						_, _ = w.Write([]byte(`{"message": "Reference not found"}`))
					}),
				),
			),
			requestArgs: map[string]interface{}{
				"owner":       "owner",
				"repo":        "repo",
				"branch":      "new-feature",
				"from_branch": "nonexistent-branch",
			},
			expectError:    true,
			expectedErrMsg: "failed to get reference",
		},
		{
			name: "fail to create branch",
			mockedClient: mock.NewMockedHTTPClient(
				mock.WithRequestMatch(
					mock.GetReposGitRefByOwnerByRepoByRef,
					mockSourceRef,
				),
				mock.WithRequestMatchHandler(
					mock.PostReposGitRefsByOwnerByRepo,
					http.HandlerFunc(func(w http.ResponseWriter, _ *http.Request) {
						w.WriteHeader(http.StatusUnprocessableEntity)
						_, _ = w.Write([]byte(`{"message": "Reference already exists"}`))
					}),
				),
			),
			requestArgs: map[string]interface{}{
				"owner":       "owner",
				"repo":        "repo",
				"branch":      "existing-branch",
				"from_branch": "main",
			},
			expectError:    true,
			expectedErrMsg: "failed to create branch",
		},
	}

	for _, tc := range tests {
		t.Run(tc.name, func(t *testing.T) {
			// Setup client with mock
			client := github.NewClient(tc.mockedClient)
<<<<<<< HEAD
			deps := ToolDependencies{
				GetClient: stubGetClientFn(client),
=======
			deps := BaseDeps{
				Client: client,
>>>>>>> fb3faa65
			}
			handler := serverTool.Handler(deps)

			// Create call request
			request := createMCPRequest(tc.requestArgs)

			// Call handler
			result, err := handler(context.Background(), &request)

			// Verify results
			if tc.expectError {
				require.NoError(t, err)
				require.True(t, result.IsError)
				errorContent := getErrorResult(t, result)
				assert.Contains(t, errorContent.Text, tc.expectedErrMsg)
				return
			}

			require.NoError(t, err)
			require.False(t, result.IsError)

			// Parse the result and get the text content if no error
			textContent := getTextResult(t, result)

			// Unmarshal and verify the result
			var returnedRef github.Reference
			err = json.Unmarshal([]byte(textContent.Text), &returnedRef)
			require.NoError(t, err)
			assert.Equal(t, *tc.expectedRef.Ref, *returnedRef.Ref)
			assert.Equal(t, *tc.expectedRef.Object.SHA, *returnedRef.Object.SHA)
		})
	}
}

func Test_GetCommit(t *testing.T) {
	// Verify tool definition once
	serverTool := GetCommit(translations.NullTranslationHelper)
	tool := serverTool.Tool
	require.NoError(t, toolsnaps.Test(tool.Name, tool))

	schema, ok := tool.InputSchema.(*jsonschema.Schema)
	require.True(t, ok, "InputSchema should be *jsonschema.Schema")

	assert.Equal(t, "get_commit", tool.Name)
	assert.NotEmpty(t, tool.Description)
	assert.Contains(t, schema.Properties, "owner")
	assert.Contains(t, schema.Properties, "repo")
	assert.Contains(t, schema.Properties, "sha")
	assert.ElementsMatch(t, schema.Required, []string{"owner", "repo", "sha"})

	mockCommit := &github.RepositoryCommit{
		SHA: github.Ptr("abc123def456"),
		Commit: &github.Commit{
			Message: github.Ptr("First commit"),
			Author: &github.CommitAuthor{
				Name:  github.Ptr("Test User"),
				Email: github.Ptr("test@example.com"),
				Date:  &github.Timestamp{Time: time.Now().Add(-48 * time.Hour)},
			},
		},
		Author: &github.User{
			Login: github.Ptr("testuser"),
		},
		HTMLURL: github.Ptr("https://github.com/owner/repo/commit/abc123def456"),
		Stats: &github.CommitStats{
			Additions: github.Ptr(10),
			Deletions: github.Ptr(2),
			Total:     github.Ptr(12),
		},
		Files: []*github.CommitFile{
			{
				Filename:  github.Ptr("file1.go"),
				Status:    github.Ptr("modified"),
				Additions: github.Ptr(10),
				Deletions: github.Ptr(2),
				Changes:   github.Ptr(12),
				Patch:     github.Ptr("@@ -1,2 +1,10 @@"),
			},
		},
	}

	tests := []struct {
		name           string
		mockedClient   *http.Client
		requestArgs    map[string]interface{}
		expectError    bool
		expectedCommit *github.RepositoryCommit
		expectedErrMsg string
	}{
		{
			name: "successful commit fetch",
			mockedClient: mock.NewMockedHTTPClient(
				mock.WithRequestMatchHandler(
					mock.GetReposCommitsByOwnerByRepoByRef,
					mockResponse(t, http.StatusOK, mockCommit),
				),
			),
			requestArgs: map[string]interface{}{
				"owner": "owner",
				"repo":  "repo",
				"sha":   "abc123def456",
			},
			expectError:    false,
			expectedCommit: mockCommit,
		},
		{
			name: "commit fetch fails",
			mockedClient: mock.NewMockedHTTPClient(
				mock.WithRequestMatchHandler(
					mock.GetReposCommitsByOwnerByRepoByRef,
					http.HandlerFunc(func(w http.ResponseWriter, _ *http.Request) {
						w.WriteHeader(http.StatusNotFound)
						_, _ = w.Write([]byte(`{"message": "Not Found"}`))
					}),
				),
			),
			requestArgs: map[string]interface{}{
				"owner": "owner",
				"repo":  "repo",
				"sha":   "nonexistent-sha",
			},
			expectError:    true,
			expectedErrMsg: "failed to get commit",
		},
	}

	for _, tc := range tests {
		t.Run(tc.name, func(t *testing.T) {
			// Setup client with mock
			client := github.NewClient(tc.mockedClient)
<<<<<<< HEAD
			deps := ToolDependencies{
				GetClient: stubGetClientFn(client),
=======
			deps := BaseDeps{
				Client: client,
>>>>>>> fb3faa65
			}
			handler := serverTool.Handler(deps)

			// Create call request
			request := createMCPRequest(tc.requestArgs)

			// Call handler
			result, err := handler(context.Background(), &request)

			// Verify results
			if tc.expectError {
				require.NoError(t, err)
				require.True(t, result.IsError)
				errorContent := getErrorResult(t, result)
				assert.Contains(t, errorContent.Text, tc.expectedErrMsg)
				return
			}

			require.NoError(t, err)
			require.False(t, result.IsError)

			// Parse the result and get the text content if no error
			textContent := getTextResult(t, result)

			// Unmarshal and verify the result
			var returnedCommit github.RepositoryCommit
			err = json.Unmarshal([]byte(textContent.Text), &returnedCommit)
			require.NoError(t, err)

			assert.Equal(t, *tc.expectedCommit.SHA, *returnedCommit.SHA)
			assert.Equal(t, *tc.expectedCommit.Commit.Message, *returnedCommit.Commit.Message)
			assert.Equal(t, *tc.expectedCommit.Author.Login, *returnedCommit.Author.Login)
			assert.Equal(t, *tc.expectedCommit.HTMLURL, *returnedCommit.HTMLURL)
		})
	}
}

func Test_ListCommits(t *testing.T) {
	// Verify tool definition once
	serverTool := ListCommits(translations.NullTranslationHelper)
	tool := serverTool.Tool
	require.NoError(t, toolsnaps.Test(tool.Name, tool))

	schema, ok := tool.InputSchema.(*jsonschema.Schema)
	require.True(t, ok, "InputSchema should be *jsonschema.Schema")

	assert.Equal(t, "list_commits", tool.Name)
	assert.NotEmpty(t, tool.Description)
	assert.Contains(t, schema.Properties, "owner")
	assert.Contains(t, schema.Properties, "repo")
	assert.Contains(t, schema.Properties, "sha")
	assert.Contains(t, schema.Properties, "author")
	assert.Contains(t, schema.Properties, "page")
	assert.Contains(t, schema.Properties, "perPage")
	assert.ElementsMatch(t, schema.Required, []string{"owner", "repo"})

	// Setup mock commits for success case
	mockCommits := []*github.RepositoryCommit{
		{
			SHA: github.Ptr("abc123def456"),
			Commit: &github.Commit{
				Message: github.Ptr("First commit"),
				Author: &github.CommitAuthor{
					Name:  github.Ptr("Test User"),
					Email: github.Ptr("test@example.com"),
					Date:  &github.Timestamp{Time: time.Now().Add(-48 * time.Hour)},
				},
			},
			Author: &github.User{
				Login:     github.Ptr("testuser"),
				ID:        github.Ptr(int64(12345)),
				HTMLURL:   github.Ptr("https://github.com/testuser"),
				AvatarURL: github.Ptr("https://github.com/testuser.png"),
			},
			HTMLURL: github.Ptr("https://github.com/owner/repo/commit/abc123def456"),
			Stats: &github.CommitStats{
				Additions: github.Ptr(10),
				Deletions: github.Ptr(5),
				Total:     github.Ptr(15),
			},
			Files: []*github.CommitFile{
				{
					Filename:  github.Ptr("src/main.go"),
					Status:    github.Ptr("modified"),
					Additions: github.Ptr(8),
					Deletions: github.Ptr(3),
					Changes:   github.Ptr(11),
				},
				{
					Filename:  github.Ptr("README.md"),
					Status:    github.Ptr("added"),
					Additions: github.Ptr(2),
					Deletions: github.Ptr(2),
					Changes:   github.Ptr(4),
				},
			},
		},
		{
			SHA: github.Ptr("def456abc789"),
			Commit: &github.Commit{
				Message: github.Ptr("Second commit"),
				Author: &github.CommitAuthor{
					Name:  github.Ptr("Another User"),
					Email: github.Ptr("another@example.com"),
					Date:  &github.Timestamp{Time: time.Now().Add(-24 * time.Hour)},
				},
			},
			Author: &github.User{
				Login:     github.Ptr("anotheruser"),
				ID:        github.Ptr(int64(67890)),
				HTMLURL:   github.Ptr("https://github.com/anotheruser"),
				AvatarURL: github.Ptr("https://github.com/anotheruser.png"),
			},
			HTMLURL: github.Ptr("https://github.com/owner/repo/commit/def456abc789"),
			Stats: &github.CommitStats{
				Additions: github.Ptr(20),
				Deletions: github.Ptr(10),
				Total:     github.Ptr(30),
			},
			Files: []*github.CommitFile{
				{
					Filename:  github.Ptr("src/utils.go"),
					Status:    github.Ptr("added"),
					Additions: github.Ptr(20),
					Deletions: github.Ptr(10),
					Changes:   github.Ptr(30),
				},
			},
		},
	}

	tests := []struct {
		name            string
		mockedClient    *http.Client
		requestArgs     map[string]interface{}
		expectError     bool
		expectedCommits []*github.RepositoryCommit
		expectedErrMsg  string
	}{
		{
			name: "successful commits fetch with default params",
			mockedClient: mock.NewMockedHTTPClient(
				mock.WithRequestMatch(
					mock.GetReposCommitsByOwnerByRepo,
					mockCommits,
				),
			),
			requestArgs: map[string]interface{}{
				"owner": "owner",
				"repo":  "repo",
			},
			expectError:     false,
			expectedCommits: mockCommits,
		},
		{
			name: "successful commits fetch with branch",
			mockedClient: mock.NewMockedHTTPClient(
				mock.WithRequestMatchHandler(
					mock.GetReposCommitsByOwnerByRepo,
					expectQueryParams(t, map[string]string{
						"author":   "username",
						"sha":      "main",
						"page":     "1",
						"per_page": "30",
					}).andThen(
						mockResponse(t, http.StatusOK, mockCommits),
					),
				),
			),
			requestArgs: map[string]interface{}{
				"owner":  "owner",
				"repo":   "repo",
				"sha":    "main",
				"author": "username",
			},
			expectError:     false,
			expectedCommits: mockCommits,
		},
		{
			name: "successful commits fetch with pagination",
			mockedClient: mock.NewMockedHTTPClient(
				mock.WithRequestMatchHandler(
					mock.GetReposCommitsByOwnerByRepo,
					expectQueryParams(t, map[string]string{
						"page":     "2",
						"per_page": "10",
					}).andThen(
						mockResponse(t, http.StatusOK, mockCommits),
					),
				),
			),
			requestArgs: map[string]interface{}{
				"owner":   "owner",
				"repo":    "repo",
				"page":    float64(2),
				"perPage": float64(10),
			},
			expectError:     false,
			expectedCommits: mockCommits,
		},
		{
			name: "commits fetch fails",
			mockedClient: mock.NewMockedHTTPClient(
				mock.WithRequestMatchHandler(
					mock.GetReposCommitsByOwnerByRepo,
					http.HandlerFunc(func(w http.ResponseWriter, _ *http.Request) {
						w.WriteHeader(http.StatusNotFound)
						_, _ = w.Write([]byte(`{"message": "Not Found"}`))
					}),
				),
			),
			requestArgs: map[string]interface{}{
				"owner": "owner",
				"repo":  "nonexistent-repo",
			},
			expectError:    true,
			expectedErrMsg: "failed to list commits",
		},
	}

	for _, tc := range tests {
		t.Run(tc.name, func(t *testing.T) {
			// Setup client with mock
			client := github.NewClient(tc.mockedClient)
<<<<<<< HEAD
			deps := ToolDependencies{
				GetClient: stubGetClientFn(client),
=======
			deps := BaseDeps{
				Client: client,
>>>>>>> fb3faa65
			}
			handler := serverTool.Handler(deps)

			// Create call request
			request := createMCPRequest(tc.requestArgs)

			// Call handler
			result, err := handler(context.Background(), &request)

			// Verify results
			if tc.expectError {
				require.NoError(t, err)
				require.True(t, result.IsError)
				errorContent := getErrorResult(t, result)
				assert.Contains(t, errorContent.Text, tc.expectedErrMsg)
				return
			}

			require.NoError(t, err)
			require.False(t, result.IsError)

			// Parse the result and get the text content if no error
			textContent := getTextResult(t, result)

			// Unmarshal and verify the result
			var returnedCommits []MinimalCommit
			err = json.Unmarshal([]byte(textContent.Text), &returnedCommits)
			require.NoError(t, err)
			assert.Len(t, returnedCommits, len(tc.expectedCommits))
			for i, commit := range returnedCommits {
				assert.Equal(t, tc.expectedCommits[i].GetSHA(), commit.SHA)
				assert.Equal(t, tc.expectedCommits[i].GetHTMLURL(), commit.HTMLURL)
				if tc.expectedCommits[i].Commit != nil {
					assert.Equal(t, tc.expectedCommits[i].Commit.GetMessage(), commit.Commit.Message)
				}
				if tc.expectedCommits[i].Author != nil {
					assert.Equal(t, tc.expectedCommits[i].Author.GetLogin(), commit.Author.Login)
				}

				// Files and stats are never included in list_commits
				assert.Nil(t, commit.Files)
				assert.Nil(t, commit.Stats)
			}
		})
	}
}

func Test_CreateOrUpdateFile(t *testing.T) {
	// Verify tool definition once
	serverTool := CreateOrUpdateFile(translations.NullTranslationHelper)
	tool := serverTool.Tool
	require.NoError(t, toolsnaps.Test(tool.Name, tool))

	schema, ok := tool.InputSchema.(*jsonschema.Schema)
	require.True(t, ok, "InputSchema should be *jsonschema.Schema")

	assert.Equal(t, "create_or_update_file", tool.Name)
	assert.NotEmpty(t, tool.Description)
	assert.Contains(t, schema.Properties, "owner")
	assert.Contains(t, schema.Properties, "repo")
	assert.Contains(t, schema.Properties, "path")
	assert.Contains(t, schema.Properties, "content")
	assert.Contains(t, schema.Properties, "message")
	assert.Contains(t, schema.Properties, "branch")
	assert.Contains(t, schema.Properties, "sha")
	assert.ElementsMatch(t, schema.Required, []string{"owner", "repo", "path", "content", "message", "branch"})

	// Setup mock file content response
	mockFileResponse := &github.RepositoryContentResponse{
		Content: &github.RepositoryContent{
			Name:        github.Ptr("example.md"),
			Path:        github.Ptr("docs/example.md"),
			SHA:         github.Ptr("abc123def456"),
			Size:        github.Ptr(42),
			HTMLURL:     github.Ptr("https://github.com/owner/repo/blob/main/docs/example.md"),
			DownloadURL: github.Ptr("https://raw.githubusercontent.com/owner/repo/main/docs/example.md"),
		},
		Commit: github.Commit{
			SHA:     github.Ptr("def456abc789"),
			Message: github.Ptr("Add example file"),
			Author: &github.CommitAuthor{
				Name:  github.Ptr("Test User"),
				Email: github.Ptr("test@example.com"),
				Date:  &github.Timestamp{Time: time.Now()},
			},
			HTMLURL: github.Ptr("https://github.com/owner/repo/commit/def456abc789"),
		},
	}

	tests := []struct {
		name            string
		mockedClient    *http.Client
		requestArgs     map[string]interface{}
		expectError     bool
		expectedContent *github.RepositoryContentResponse
		expectedErrMsg  string
	}{
		{
			name: "successful file creation",
			mockedClient: mock.NewMockedHTTPClient(
				mock.WithRequestMatchHandler(
					mock.PutReposContentsByOwnerByRepoByPath,
					expectRequestBody(t, map[string]interface{}{
						"message": "Add example file",
						"content": "IyBFeGFtcGxlCgpUaGlzIGlzIGFuIGV4YW1wbGUgZmlsZS4=", // Base64 encoded content
						"branch":  "main",
					}).andThen(
						mockResponse(t, http.StatusOK, mockFileResponse),
					),
				),
			),
			requestArgs: map[string]interface{}{
				"owner":   "owner",
				"repo":    "repo",
				"path":    "docs/example.md",
				"content": "# Example\n\nThis is an example file.",
				"message": "Add example file",
				"branch":  "main",
			},
			expectError:     false,
			expectedContent: mockFileResponse,
		},
		{
			name: "successful file update with SHA",
			mockedClient: mock.NewMockedHTTPClient(
				mock.WithRequestMatchHandler(
					mock.PutReposContentsByOwnerByRepoByPath,
					expectRequestBody(t, map[string]interface{}{
						"message": "Update example file",
						"content": "IyBVcGRhdGVkIEV4YW1wbGUKClRoaXMgZmlsZSBoYXMgYmVlbiB1cGRhdGVkLg==", // Base64 encoded content
						"branch":  "main",
						"sha":     "abc123def456",
					}).andThen(
						mockResponse(t, http.StatusOK, mockFileResponse),
					),
				),
			),
			requestArgs: map[string]interface{}{
				"owner":   "owner",
				"repo":    "repo",
				"path":    "docs/example.md",
				"content": "# Updated Example\n\nThis file has been updated.",
				"message": "Update example file",
				"branch":  "main",
				"sha":     "abc123def456",
			},
			expectError:     false,
			expectedContent: mockFileResponse,
		},
		{
			name: "file creation fails",
			mockedClient: mock.NewMockedHTTPClient(
				mock.WithRequestMatchHandler(
					mock.PutReposContentsByOwnerByRepoByPath,
					http.HandlerFunc(func(w http.ResponseWriter, _ *http.Request) {
						w.WriteHeader(http.StatusUnprocessableEntity)
						_, _ = w.Write([]byte(`{"message": "Invalid request"}`))
					}),
				),
			),
			requestArgs: map[string]interface{}{
				"owner":   "owner",
				"repo":    "repo",
				"path":    "docs/example.md",
				"content": "#Invalid Content",
				"message": "Invalid request",
				"branch":  "nonexistent-branch",
			},
			expectError:    true,
			expectedErrMsg: "failed to create/update file",
		},
	}

	for _, tc := range tests {
		t.Run(tc.name, func(t *testing.T) {
			// Setup client with mock
			client := github.NewClient(tc.mockedClient)
<<<<<<< HEAD
			deps := ToolDependencies{
				GetClient: stubGetClientFn(client),
=======
			deps := BaseDeps{
				Client: client,
>>>>>>> fb3faa65
			}
			handler := serverTool.Handler(deps)

			// Create call request
			request := createMCPRequest(tc.requestArgs)

			// Call handler
			result, err := handler(context.Background(), &request)

			// Verify results
			if tc.expectError {
				require.NoError(t, err)
				require.True(t, result.IsError)
				errorContent := getErrorResult(t, result)
				assert.Contains(t, errorContent.Text, tc.expectedErrMsg)
				return
			}

			require.NoError(t, err)
			require.False(t, result.IsError)

			// Parse the result and get the text content if no error
			textContent := getTextResult(t, result)

			// Unmarshal and verify the result
			var returnedContent github.RepositoryContentResponse
			err = json.Unmarshal([]byte(textContent.Text), &returnedContent)
			require.NoError(t, err)

			// Verify content
			assert.Equal(t, *tc.expectedContent.Content.Name, *returnedContent.Content.Name)
			assert.Equal(t, *tc.expectedContent.Content.Path, *returnedContent.Content.Path)
			assert.Equal(t, *tc.expectedContent.Content.SHA, *returnedContent.Content.SHA)

			// Verify commit
			assert.Equal(t, *tc.expectedContent.Commit.SHA, *returnedContent.Commit.SHA)
			assert.Equal(t, *tc.expectedContent.Commit.Message, *returnedContent.Commit.Message)
		})
	}
}

func Test_CreateRepository(t *testing.T) {
	// Verify tool definition once
	serverTool := CreateRepository(translations.NullTranslationHelper)
	tool := serverTool.Tool
	require.NoError(t, toolsnaps.Test(tool.Name, tool))

	schema, ok := tool.InputSchema.(*jsonschema.Schema)
	require.True(t, ok, "InputSchema should be *jsonschema.Schema")

	assert.Equal(t, "create_repository", tool.Name)
	assert.NotEmpty(t, tool.Description)
	assert.Contains(t, schema.Properties, "name")
	assert.Contains(t, schema.Properties, "description")
	assert.Contains(t, schema.Properties, "organization")
	assert.Contains(t, schema.Properties, "private")
	assert.Contains(t, schema.Properties, "autoInit")
	assert.ElementsMatch(t, schema.Required, []string{"name"})

	// Setup mock repository response
	mockRepo := &github.Repository{
		Name:        github.Ptr("test-repo"),
		Description: github.Ptr("Test repository"),
		Private:     github.Ptr(true),
		HTMLURL:     github.Ptr("https://github.com/testuser/test-repo"),
		CreatedAt:   &github.Timestamp{Time: time.Now()},
		Owner: &github.User{
			Login: github.Ptr("testuser"),
		},
	}

	tests := []struct {
		name           string
		mockedClient   *http.Client
		requestArgs    map[string]interface{}
		expectError    bool
		expectedRepo   *github.Repository
		expectedErrMsg string
	}{
		{
			name: "successful repository creation with all parameters",
			mockedClient: mock.NewMockedHTTPClient(
				mock.WithRequestMatchHandler(
					mock.EndpointPattern{
						Pattern: "/user/repos",
						Method:  "POST",
					},
					expectRequestBody(t, map[string]interface{}{
						"name":        "test-repo",
						"description": "Test repository",
						"private":     true,
						"auto_init":   true,
					}).andThen(
						mockResponse(t, http.StatusCreated, mockRepo),
					),
				),
			),
			requestArgs: map[string]interface{}{
				"name":        "test-repo",
				"description": "Test repository",
				"private":     true,
				"autoInit":    true,
			},
			expectError:  false,
			expectedRepo: mockRepo,
		},
		{
			name: "successful repository creation in organization",
			mockedClient: mock.NewMockedHTTPClient(
				mock.WithRequestMatchHandler(
					mock.EndpointPattern{
						Pattern: "/orgs/testorg/repos",
						Method:  "POST",
					},
					expectRequestBody(t, map[string]interface{}{
						"name":        "test-repo",
						"description": "Test repository",
						"private":     false,
						"auto_init":   true,
					}).andThen(
						mockResponse(t, http.StatusCreated, mockRepo),
					),
				),
			),
			requestArgs: map[string]interface{}{
				"name":         "test-repo",
				"description":  "Test repository",
				"organization": "testorg",
				"private":      false,
				"autoInit":     true,
			},
			expectError:  false,
			expectedRepo: mockRepo,
		},
		{
			name: "successful repository creation with minimal parameters",
			mockedClient: mock.NewMockedHTTPClient(
				mock.WithRequestMatchHandler(
					mock.EndpointPattern{
						Pattern: "/user/repos",
						Method:  "POST",
					},
					expectRequestBody(t, map[string]interface{}{
						"name":        "test-repo",
						"auto_init":   false,
						"description": "",
						"private":     false,
					}).andThen(
						mockResponse(t, http.StatusCreated, mockRepo),
					),
				),
			),
			requestArgs: map[string]interface{}{
				"name": "test-repo",
			},
			expectError:  false,
			expectedRepo: mockRepo,
		},
		{
			name: "repository creation fails",
			mockedClient: mock.NewMockedHTTPClient(
				mock.WithRequestMatchHandler(
					mock.EndpointPattern{
						Pattern: "/user/repos",
						Method:  "POST",
					},
					http.HandlerFunc(func(w http.ResponseWriter, _ *http.Request) {
						w.WriteHeader(http.StatusUnprocessableEntity)
						_, _ = w.Write([]byte(`{"message": "Repository creation failed"}`))
					}),
				),
			),
			requestArgs: map[string]interface{}{
				"name": "invalid-repo",
			},
			expectError:    true,
			expectedErrMsg: "failed to create repository",
		},
	}

	for _, tc := range tests {
		t.Run(tc.name, func(t *testing.T) {
			// Setup client with mock
			client := github.NewClient(tc.mockedClient)
<<<<<<< HEAD
			deps := ToolDependencies{
				GetClient: stubGetClientFn(client),
=======
			deps := BaseDeps{
				Client: client,
>>>>>>> fb3faa65
			}
			handler := serverTool.Handler(deps)

			// Create call request
			request := createMCPRequest(tc.requestArgs)

			// Call handler
			result, err := handler(context.Background(), &request)

			// Verify results
			if tc.expectError {
				require.NoError(t, err)
				require.True(t, result.IsError)
				errorContent := getErrorResult(t, result)
				assert.Contains(t, errorContent.Text, tc.expectedErrMsg)
				return
			}

			require.NoError(t, err)
			require.False(t, result.IsError)

			// Parse the result and get the text content if no error
			textContent := getTextResult(t, result)

			// Unmarshal and verify the minimal result
			var returnedRepo MinimalResponse
			err = json.Unmarshal([]byte(textContent.Text), &returnedRepo)
			assert.NoError(t, err)

			// Verify repository details
			assert.Equal(t, tc.expectedRepo.GetHTMLURL(), returnedRepo.URL)
		})
	}
}

func Test_PushFiles(t *testing.T) {
	// Verify tool definition once
	serverTool := PushFiles(translations.NullTranslationHelper)
	tool := serverTool.Tool
	require.NoError(t, toolsnaps.Test(tool.Name, tool))

	schema, ok := tool.InputSchema.(*jsonschema.Schema)
	require.True(t, ok, "InputSchema should be *jsonschema.Schema")

	assert.Equal(t, "push_files", tool.Name)
	assert.NotEmpty(t, tool.Description)
	assert.Contains(t, schema.Properties, "owner")
	assert.Contains(t, schema.Properties, "repo")
	assert.Contains(t, schema.Properties, "branch")
	assert.Contains(t, schema.Properties, "files")
	assert.Contains(t, schema.Properties, "message")
	assert.ElementsMatch(t, schema.Required, []string{"owner", "repo", "branch", "files", "message"})

	// Setup mock objects
	mockRef := &github.Reference{
		Ref: github.Ptr("refs/heads/main"),
		Object: &github.GitObject{
			SHA: github.Ptr("abc123"),
			URL: github.Ptr("https://api.github.com/repos/owner/repo/git/trees/abc123"),
		},
	}

	mockCommit := &github.Commit{
		SHA: github.Ptr("abc123"),
		Tree: &github.Tree{
			SHA: github.Ptr("def456"),
		},
	}

	mockTree := &github.Tree{
		SHA: github.Ptr("ghi789"),
	}

	mockNewCommit := &github.Commit{
		SHA:     github.Ptr("jkl012"),
		Message: github.Ptr("Update multiple files"),
		HTMLURL: github.Ptr("https://github.com/owner/repo/commit/jkl012"),
	}

	mockUpdatedRef := &github.Reference{
		Ref: github.Ptr("refs/heads/main"),
		Object: &github.GitObject{
			SHA: github.Ptr("jkl012"),
			URL: github.Ptr("https://api.github.com/repos/owner/repo/git/trees/jkl012"),
		},
	}

	// Define test cases
	tests := []struct {
		name           string
		mockedClient   *http.Client
		requestArgs    map[string]interface{}
		expectError    bool
		expectedRef    *github.Reference
		expectedErrMsg string
	}{
		{
			name: "successful push of multiple files",
			mockedClient: mock.NewMockedHTTPClient(
				// Get branch reference
				mock.WithRequestMatch(
					mock.GetReposGitRefByOwnerByRepoByRef,
					mockRef,
				),
				// Get commit
				mock.WithRequestMatch(
					mock.GetReposGitCommitsByOwnerByRepoByCommitSha,
					mockCommit,
				),
				// Create tree
				mock.WithRequestMatchHandler(
					mock.PostReposGitTreesByOwnerByRepo,
					expectRequestBody(t, map[string]interface{}{
						"base_tree": "def456",
						"tree": []interface{}{
							map[string]interface{}{
								"path":    "README.md",
								"mode":    "100644",
								"type":    "blob",
								"content": "# Updated README\n\nThis is an updated README file.",
							},
							map[string]interface{}{
								"path":    "docs/example.md",
								"mode":    "100644",
								"type":    "blob",
								"content": "# Example\n\nThis is an example file.",
							},
						},
					}).andThen(
						mockResponse(t, http.StatusCreated, mockTree),
					),
				),
				// Create commit
				mock.WithRequestMatchHandler(
					mock.PostReposGitCommitsByOwnerByRepo,
					expectRequestBody(t, map[string]interface{}{
						"message": "Update multiple files",
						"tree":    "ghi789",
						"parents": []interface{}{"abc123"},
					}).andThen(
						mockResponse(t, http.StatusCreated, mockNewCommit),
					),
				),
				// Update reference
				mock.WithRequestMatchHandler(
					mock.PatchReposGitRefsByOwnerByRepoByRef,
					expectRequestBody(t, map[string]interface{}{
						"sha":   "jkl012",
						"force": false,
					}).andThen(
						mockResponse(t, http.StatusOK, mockUpdatedRef),
					),
				),
			),
			requestArgs: map[string]interface{}{
				"owner":  "owner",
				"repo":   "repo",
				"branch": "main",
				"files": []interface{}{
					map[string]interface{}{
						"path":    "README.md",
						"content": "# Updated README\n\nThis is an updated README file.",
					},
					map[string]interface{}{
						"path":    "docs/example.md",
						"content": "# Example\n\nThis is an example file.",
					},
				},
				"message": "Update multiple files",
			},
			expectError: false,
			expectedRef: mockUpdatedRef,
		},
		{
			name:         "fails when files parameter is invalid",
			mockedClient: mock.NewMockedHTTPClient(
			// No requests expected
			),
			requestArgs: map[string]interface{}{
				"owner":   "owner",
				"repo":    "repo",
				"branch":  "main",
				"files":   "invalid-files-parameter", // Not an array
				"message": "Update multiple files",
			},
			expectError:    false, // This returns a tool error, not a Go error
			expectedErrMsg: "files parameter must be an array",
		},
		{
			name: "fails when files contains object without path",
			mockedClient: mock.NewMockedHTTPClient(
				// Get branch reference
				mock.WithRequestMatch(
					mock.GetReposGitRefByOwnerByRepoByRef,
					mockRef,
				),
				// Get commit
				mock.WithRequestMatch(
					mock.GetReposGitCommitsByOwnerByRepoByCommitSha,
					mockCommit,
				),
			),
			requestArgs: map[string]interface{}{
				"owner":  "owner",
				"repo":   "repo",
				"branch": "main",
				"files": []interface{}{
					map[string]interface{}{
						"content": "# Missing path",
					},
				},
				"message": "Update file",
			},
			expectError:    false, // This returns a tool error, not a Go error
			expectedErrMsg: "each file must have a path",
		},
		{
			name: "fails when files contains object without content",
			mockedClient: mock.NewMockedHTTPClient(
				// Get branch reference
				mock.WithRequestMatch(
					mock.GetReposGitRefByOwnerByRepoByRef,
					mockRef,
				),
				// Get commit
				mock.WithRequestMatch(
					mock.GetReposGitCommitsByOwnerByRepoByCommitSha,
					mockCommit,
				),
			),
			requestArgs: map[string]interface{}{
				"owner":  "owner",
				"repo":   "repo",
				"branch": "main",
				"files": []interface{}{
					map[string]interface{}{
						"path": "README.md",
						// Missing content
					},
				},
				"message": "Update file",
			},
			expectError:    false, // This returns a tool error, not a Go error
			expectedErrMsg: "each file must have content",
		},
		{
			name: "fails to get branch reference",
			mockedClient: mock.NewMockedHTTPClient(
				mock.WithRequestMatchHandler(
					mock.GetReposGitRefByOwnerByRepoByRef,
					mockResponse(t, http.StatusNotFound, nil),
				),
			),
			requestArgs: map[string]interface{}{
				"owner":  "owner",
				"repo":   "repo",
				"branch": "non-existent-branch",
				"files": []interface{}{
					map[string]interface{}{
						"path":    "README.md",
						"content": "# README",
					},
				},
				"message": "Update file",
			},
			expectError:    true,
			expectedErrMsg: "failed to get branch reference",
		},
		{
			name: "fails to get base commit",
			mockedClient: mock.NewMockedHTTPClient(
				// Get branch reference
				mock.WithRequestMatch(
					mock.GetReposGitRefByOwnerByRepoByRef,
					mockRef,
				),
				// Fail to get commit
				mock.WithRequestMatchHandler(
					mock.GetReposGitCommitsByOwnerByRepoByCommitSha,
					mockResponse(t, http.StatusNotFound, nil),
				),
			),
			requestArgs: map[string]interface{}{
				"owner":  "owner",
				"repo":   "repo",
				"branch": "main",
				"files": []interface{}{
					map[string]interface{}{
						"path":    "README.md",
						"content": "# README",
					},
				},
				"message": "Update file",
			},
			expectError:    true,
			expectedErrMsg: "failed to get base commit",
		},
		{
			name: "fails to create tree",
			mockedClient: mock.NewMockedHTTPClient(
				// Get branch reference
				mock.WithRequestMatch(
					mock.GetReposGitRefByOwnerByRepoByRef,
					mockRef,
				),
				// Get commit
				mock.WithRequestMatch(
					mock.GetReposGitCommitsByOwnerByRepoByCommitSha,
					mockCommit,
				),
				// Fail to create tree
				mock.WithRequestMatchHandler(
					mock.PostReposGitTreesByOwnerByRepo,
					mockResponse(t, http.StatusInternalServerError, nil),
				),
			),
			requestArgs: map[string]interface{}{
				"owner":  "owner",
				"repo":   "repo",
				"branch": "main",
				"files": []interface{}{
					map[string]interface{}{
						"path":    "README.md",
						"content": "# README",
					},
				},
				"message": "Update file",
			},
			expectError:    true,
			expectedErrMsg: "failed to create tree",
		},
	}

	for _, tc := range tests {
		t.Run(tc.name, func(t *testing.T) {
			// Setup client with mock
			client := github.NewClient(tc.mockedClient)
<<<<<<< HEAD
			deps := ToolDependencies{
				GetClient: stubGetClientFn(client),
=======
			deps := BaseDeps{
				Client: client,
>>>>>>> fb3faa65
			}
			handler := serverTool.Handler(deps)

			// Create call request
			request := createMCPRequest(tc.requestArgs)

			// Call handler
			result, err := handler(context.Background(), &request)

			// Verify results
			if tc.expectError {
				require.NoError(t, err)
				require.True(t, result.IsError)
				errorContent := getErrorResult(t, result)
				assert.Contains(t, errorContent.Text, tc.expectedErrMsg)
				return
			}

			if tc.expectedErrMsg != "" {
				require.NotNil(t, result)
				require.True(t, result.IsError)
				errorContent := getErrorResult(t, result)
				assert.Contains(t, errorContent.Text, tc.expectedErrMsg)
				return
			}

			require.NoError(t, err)
			require.False(t, result.IsError)

			// Parse the result and get the text content if no error
			textContent := getTextResult(t, result)

			// Unmarshal and verify the result
			var returnedRef github.Reference
			err = json.Unmarshal([]byte(textContent.Text), &returnedRef)
			require.NoError(t, err)

			assert.Equal(t, *tc.expectedRef.Ref, *returnedRef.Ref)
			assert.Equal(t, *tc.expectedRef.Object.SHA, *returnedRef.Object.SHA)
		})
	}
}

func Test_ListBranches(t *testing.T) {
	// Verify tool definition once
	serverTool := ListBranches(translations.NullTranslationHelper)
	tool := serverTool.Tool
	require.NoError(t, toolsnaps.Test(tool.Name, tool))

	schema, ok := tool.InputSchema.(*jsonschema.Schema)
	require.True(t, ok, "InputSchema should be *jsonschema.Schema")

	assert.Equal(t, "list_branches", tool.Name)
	assert.NotEmpty(t, tool.Description)
	assert.Contains(t, schema.Properties, "owner")
	assert.Contains(t, schema.Properties, "repo")
	assert.Contains(t, schema.Properties, "page")
	assert.Contains(t, schema.Properties, "perPage")
	assert.ElementsMatch(t, schema.Required, []string{"owner", "repo"})

	// Setup mock branches for success case
	mockBranches := []*github.Branch{
		{
			Name:   github.Ptr("main"),
			Commit: &github.RepositoryCommit{SHA: github.Ptr("abc123")},
		},
		{
			Name:   github.Ptr("develop"),
			Commit: &github.RepositoryCommit{SHA: github.Ptr("def456")},
		},
	}

	// Test cases
	tests := []struct {
		name          string
		args          map[string]interface{}
		mockResponses []mock.MockBackendOption
		wantErr       bool
		errContains   string
	}{
		{
			name: "success",
			args: map[string]interface{}{
				"owner": "owner",
				"repo":  "repo",
				"page":  float64(2),
			},
			mockResponses: []mock.MockBackendOption{
				mock.WithRequestMatch(
					mock.GetReposBranchesByOwnerByRepo,
					mockBranches,
				),
			},
			wantErr: false,
		},
		{
			name: "missing owner",
			args: map[string]interface{}{
				"repo": "repo",
			},
			mockResponses: []mock.MockBackendOption{},
			wantErr:       false,
			errContains:   "missing required parameter: owner",
		},
		{
			name: "missing repo",
			args: map[string]interface{}{
				"owner": "owner",
			},
			mockResponses: []mock.MockBackendOption{},
			wantErr:       false,
			errContains:   "missing required parameter: repo",
		},
	}

	for _, tt := range tests {
		t.Run(tt.name, func(t *testing.T) {
			// Create mock client
			mockClient := github.NewClient(mock.NewMockedHTTPClient(tt.mockResponses...))
<<<<<<< HEAD
			deps := ToolDependencies{
				GetClient: stubGetClientFn(mockClient),
=======
			deps := BaseDeps{
				Client: mockClient,
>>>>>>> fb3faa65
			}
			handler := serverTool.Handler(deps)

			// Create request
			request := createMCPRequest(tt.args)

			// Call handler
			result, err := handler(context.Background(), &request)
			if tt.wantErr {
				require.NoError(t, err)
				if tt.errContains != "" {
					textContent := getErrorResult(t, result)
					assert.Contains(t, textContent.Text, tt.errContains)
				}
				return
			}

			require.NoError(t, err)
			require.NotNil(t, result)

			if tt.errContains != "" {
				textContent := getTextResult(t, result)
				assert.Contains(t, textContent.Text, tt.errContains)
				return
			}

			textContent := getTextResult(t, result)
			require.NotEmpty(t, textContent.Text)

			// Verify response
			var branches []*github.Branch
			err = json.Unmarshal([]byte(textContent.Text), &branches)
			require.NoError(t, err)
			assert.Len(t, branches, 2)
			assert.Equal(t, "main", *branches[0].Name)
			assert.Equal(t, "develop", *branches[1].Name)
		})
	}
}

func Test_DeleteFile(t *testing.T) {
	// Verify tool definition once
	serverTool := DeleteFile(translations.NullTranslationHelper)
	tool := serverTool.Tool
	require.NoError(t, toolsnaps.Test(tool.Name, tool))

	schema, ok := tool.InputSchema.(*jsonschema.Schema)
	require.True(t, ok, "InputSchema should be *jsonschema.Schema")

	assert.Equal(t, "delete_file", tool.Name)
	assert.NotEmpty(t, tool.Description)
	assert.Contains(t, schema.Properties, "owner")
	assert.Contains(t, schema.Properties, "repo")
	assert.Contains(t, schema.Properties, "path")
	assert.Contains(t, schema.Properties, "message")
	assert.Contains(t, schema.Properties, "branch")
	// SHA is no longer required since we're using Git Data API
	assert.ElementsMatch(t, schema.Required, []string{"owner", "repo", "path", "message", "branch"})

	// Setup mock objects for Git Data API
	mockRef := &github.Reference{
		Ref: github.Ptr("refs/heads/main"),
		Object: &github.GitObject{
			SHA: github.Ptr("abc123"),
		},
	}

	mockCommit := &github.Commit{
		SHA: github.Ptr("abc123"),
		Tree: &github.Tree{
			SHA: github.Ptr("def456"),
		},
	}

	mockTree := &github.Tree{
		SHA: github.Ptr("ghi789"),
	}

	mockNewCommit := &github.Commit{
		SHA:     github.Ptr("jkl012"),
		Message: github.Ptr("Delete example file"),
		HTMLURL: github.Ptr("https://github.com/owner/repo/commit/jkl012"),
	}

	tests := []struct {
		name              string
		mockedClient      *http.Client
		requestArgs       map[string]interface{}
		expectError       bool
		expectedCommitSHA string
		expectedErrMsg    string
	}{
		{
			name: "successful file deletion using Git Data API",
			mockedClient: mock.NewMockedHTTPClient(
				// Get branch reference
				mock.WithRequestMatch(
					mock.GetReposGitRefByOwnerByRepoByRef,
					mockRef,
				),
				// Get commit
				mock.WithRequestMatch(
					mock.GetReposGitCommitsByOwnerByRepoByCommitSha,
					mockCommit,
				),
				// Create tree
				mock.WithRequestMatchHandler(
					mock.PostReposGitTreesByOwnerByRepo,
					expectRequestBody(t, map[string]interface{}{
						"base_tree": "def456",
						"tree": []interface{}{
							map[string]interface{}{
								"path": "docs/example.md",
								"mode": "100644",
								"type": "blob",
								"sha":  nil,
							},
						},
					}).andThen(
						mockResponse(t, http.StatusCreated, mockTree),
					),
				),
				// Create commit
				mock.WithRequestMatchHandler(
					mock.PostReposGitCommitsByOwnerByRepo,
					expectRequestBody(t, map[string]interface{}{
						"message": "Delete example file",
						"tree":    "ghi789",
						"parents": []interface{}{"abc123"},
					}).andThen(
						mockResponse(t, http.StatusCreated, mockNewCommit),
					),
				),
				// Update reference
				mock.WithRequestMatchHandler(
					mock.PatchReposGitRefsByOwnerByRepoByRef,
					expectRequestBody(t, map[string]interface{}{
						"sha":   "jkl012",
						"force": false,
					}).andThen(
						mockResponse(t, http.StatusOK, &github.Reference{
							Ref: github.Ptr("refs/heads/main"),
							Object: &github.GitObject{
								SHA: github.Ptr("jkl012"),
							},
						}),
					),
				),
			),
			requestArgs: map[string]interface{}{
				"owner":   "owner",
				"repo":    "repo",
				"path":    "docs/example.md",
				"message": "Delete example file",
				"branch":  "main",
			},
			expectError:       false,
			expectedCommitSHA: "jkl012",
		},
		{
			name: "file deletion fails - branch not found",
			mockedClient: mock.NewMockedHTTPClient(
				mock.WithRequestMatchHandler(
					mock.GetReposGitRefByOwnerByRepoByRef,
					http.HandlerFunc(func(w http.ResponseWriter, _ *http.Request) {
						w.WriteHeader(http.StatusNotFound)
						_, _ = w.Write([]byte(`{"message": "Reference not found"}`))
					}),
				),
			),
			requestArgs: map[string]interface{}{
				"owner":   "owner",
				"repo":    "repo",
				"path":    "docs/nonexistent.md",
				"message": "Delete nonexistent file",
				"branch":  "nonexistent-branch",
			},
			expectError:    true,
			expectedErrMsg: "failed to get branch reference",
		},
	}

	for _, tc := range tests {
		t.Run(tc.name, func(t *testing.T) {
			// Setup client with mock
			client := github.NewClient(tc.mockedClient)
<<<<<<< HEAD
			deps := ToolDependencies{
				GetClient: stubGetClientFn(client),
=======
			deps := BaseDeps{
				Client: client,
>>>>>>> fb3faa65
			}
			handler := serverTool.Handler(deps)

			// Create call request
			request := createMCPRequest(tc.requestArgs)

			// Call handler
			result, err := handler(context.Background(), &request)

			// Verify results
			if tc.expectError {
				require.Error(t, err)
				assert.Contains(t, err.Error(), tc.expectedErrMsg)
				return
			}

			require.NoError(t, err)

			// Parse the result and get the text content if no error
			textContent := getTextResult(t, result)

			// Unmarshal and verify the result
			var response map[string]interface{}
			err = json.Unmarshal([]byte(textContent.Text), &response)
			require.NoError(t, err)

			// Verify the response contains the expected commit
			commit, ok := response["commit"].(map[string]interface{})
			require.True(t, ok)
			commitSHA, ok := commit["sha"].(string)
			require.True(t, ok)
			assert.Equal(t, tc.expectedCommitSHA, commitSHA)
		})
	}
}

func Test_ListTags(t *testing.T) {
	// Verify tool definition once
	serverTool := ListTags(translations.NullTranslationHelper)
	tool := serverTool.Tool
	require.NoError(t, toolsnaps.Test(tool.Name, tool))

	schema, ok := tool.InputSchema.(*jsonschema.Schema)
	require.True(t, ok, "InputSchema should be *jsonschema.Schema")

	assert.Equal(t, "list_tags", tool.Name)
	assert.NotEmpty(t, tool.Description)
	assert.Contains(t, schema.Properties, "owner")
	assert.Contains(t, schema.Properties, "repo")
	assert.ElementsMatch(t, schema.Required, []string{"owner", "repo"})

	// Setup mock tags for success case
	mockTags := []*github.RepositoryTag{
		{
			Name: github.Ptr("v1.0.0"),
			Commit: &github.Commit{
				SHA: github.Ptr("v1.0.0-tag-sha"),
				URL: github.Ptr("https://api.github.com/repos/owner/repo/commits/abc123"),
			},
			ZipballURL: github.Ptr("https://github.com/owner/repo/zipball/v1.0.0"),
			TarballURL: github.Ptr("https://github.com/owner/repo/tarball/v1.0.0"),
		},
		{
			Name: github.Ptr("v0.9.0"),
			Commit: &github.Commit{
				SHA: github.Ptr("v0.9.0-tag-sha"),
				URL: github.Ptr("https://api.github.com/repos/owner/repo/commits/def456"),
			},
			ZipballURL: github.Ptr("https://github.com/owner/repo/zipball/v0.9.0"),
			TarballURL: github.Ptr("https://github.com/owner/repo/tarball/v0.9.0"),
		},
	}

	tests := []struct {
		name           string
		mockedClient   *http.Client
		requestArgs    map[string]interface{}
		expectError    bool
		expectedTags   []*github.RepositoryTag
		expectedErrMsg string
	}{
		{
			name: "successful tags list",
			mockedClient: mock.NewMockedHTTPClient(
				mock.WithRequestMatchHandler(
					mock.GetReposTagsByOwnerByRepo,
					expectPath(
						t,
						"/repos/owner/repo/tags",
					).andThen(
						mockResponse(t, http.StatusOK, mockTags),
					),
				),
			),
			requestArgs: map[string]interface{}{
				"owner": "owner",
				"repo":  "repo",
			},
			expectError:  false,
			expectedTags: mockTags,
		},
		{
			name: "list tags fails",
			mockedClient: mock.NewMockedHTTPClient(
				mock.WithRequestMatchHandler(
					mock.GetReposTagsByOwnerByRepo,
					http.HandlerFunc(func(w http.ResponseWriter, _ *http.Request) {
						w.WriteHeader(http.StatusInternalServerError)
						_, _ = w.Write([]byte(`{"message": "Internal Server Error"}`))
					}),
				),
			),
			requestArgs: map[string]interface{}{
				"owner": "owner",
				"repo":  "repo",
			},
			expectError:    true,
			expectedErrMsg: "failed to list tags",
		},
	}

	for _, tc := range tests {
		t.Run(tc.name, func(t *testing.T) {
			// Setup client with mock
			client := github.NewClient(tc.mockedClient)
<<<<<<< HEAD
			deps := ToolDependencies{
				GetClient: stubGetClientFn(client),
=======
			deps := BaseDeps{
				Client: client,
>>>>>>> fb3faa65
			}
			handler := serverTool.Handler(deps)

			// Create call request
			request := createMCPRequest(tc.requestArgs)

			// Call handler
			result, err := handler(context.Background(), &request)

			// Verify results
			if tc.expectError {
				require.NoError(t, err)
				require.True(t, result.IsError)
				errorContent := getErrorResult(t, result)
				assert.Contains(t, errorContent.Text, tc.expectedErrMsg)
				return
			}

			require.NoError(t, err)
			require.False(t, result.IsError)

			// Parse the result and get the text content if no error
			textContent := getTextResult(t, result)

			// Parse and verify the result
			var returnedTags []*github.RepositoryTag
			err = json.Unmarshal([]byte(textContent.Text), &returnedTags)
			require.NoError(t, err)

			// Verify each tag
			require.Equal(t, len(tc.expectedTags), len(returnedTags))
			for i, expectedTag := range tc.expectedTags {
				assert.Equal(t, *expectedTag.Name, *returnedTags[i].Name)
				assert.Equal(t, *expectedTag.Commit.SHA, *returnedTags[i].Commit.SHA)
			}
		})
	}
}

func Test_GetTag(t *testing.T) {
	// Verify tool definition once
	serverTool := GetTag(translations.NullTranslationHelper)
	tool := serverTool.Tool
	require.NoError(t, toolsnaps.Test(tool.Name, tool))

	schema, ok := tool.InputSchema.(*jsonschema.Schema)
	require.True(t, ok, "InputSchema should be *jsonschema.Schema")

	assert.Equal(t, "get_tag", tool.Name)
	assert.NotEmpty(t, tool.Description)
	assert.Contains(t, schema.Properties, "owner")
	assert.Contains(t, schema.Properties, "repo")
	assert.Contains(t, schema.Properties, "tag")
	assert.ElementsMatch(t, schema.Required, []string{"owner", "repo", "tag"})

	mockTagRef := &github.Reference{
		Ref: github.Ptr("refs/tags/v1.0.0"),
		Object: &github.GitObject{
			SHA: github.Ptr("v1.0.0-tag-sha"),
		},
	}

	mockTagObj := &github.Tag{
		SHA:     github.Ptr("v1.0.0-tag-sha"),
		Tag:     github.Ptr("v1.0.0"),
		Message: github.Ptr("Release v1.0.0"),
		Object: &github.GitObject{
			Type: github.Ptr("commit"),
			SHA:  github.Ptr("abc123"),
		},
	}

	tests := []struct {
		name           string
		mockedClient   *http.Client
		requestArgs    map[string]interface{}
		expectError    bool
		expectedTag    *github.Tag
		expectedErrMsg string
	}{
		{
			name: "successful tag retrieval",
			mockedClient: mock.NewMockedHTTPClient(
				mock.WithRequestMatchHandler(
					mock.GetReposGitRefByOwnerByRepoByRef,
					expectPath(
						t,
						"/repos/owner/repo/git/ref/tags/v1.0.0",
					).andThen(
						mockResponse(t, http.StatusOK, mockTagRef),
					),
				),
				mock.WithRequestMatchHandler(
					mock.GetReposGitTagsByOwnerByRepoByTagSha,
					expectPath(
						t,
						"/repos/owner/repo/git/tags/v1.0.0-tag-sha",
					).andThen(
						mockResponse(t, http.StatusOK, mockTagObj),
					),
				),
			),
			requestArgs: map[string]interface{}{
				"owner": "owner",
				"repo":  "repo",
				"tag":   "v1.0.0",
			},
			expectError: false,
			expectedTag: mockTagObj,
		},
		{
			name: "tag reference not found",
			mockedClient: mock.NewMockedHTTPClient(
				mock.WithRequestMatchHandler(
					mock.GetReposGitRefByOwnerByRepoByRef,
					http.HandlerFunc(func(w http.ResponseWriter, _ *http.Request) {
						w.WriteHeader(http.StatusNotFound)
						_, _ = w.Write([]byte(`{"message": "Reference does not exist"}`))
					}),
				),
			),
			requestArgs: map[string]interface{}{
				"owner": "owner",
				"repo":  "repo",
				"tag":   "v1.0.0",
			},
			expectError:    true,
			expectedErrMsg: "failed to get tag reference",
		},
		{
			name: "tag object not found",
			mockedClient: mock.NewMockedHTTPClient(
				mock.WithRequestMatch(
					mock.GetReposGitRefByOwnerByRepoByRef,
					mockTagRef,
				),
				mock.WithRequestMatchHandler(
					mock.GetReposGitTagsByOwnerByRepoByTagSha,
					http.HandlerFunc(func(w http.ResponseWriter, _ *http.Request) {
						w.WriteHeader(http.StatusNotFound)
						_, _ = w.Write([]byte(`{"message": "Tag object does not exist"}`))
					}),
				),
			),
			requestArgs: map[string]interface{}{
				"owner": "owner",
				"repo":  "repo",
				"tag":   "v1.0.0",
			},
			expectError:    true,
			expectedErrMsg: "failed to get tag object",
		},
	}

	for _, tc := range tests {
		t.Run(tc.name, func(t *testing.T) {
			// Setup client with mock
			client := github.NewClient(tc.mockedClient)
<<<<<<< HEAD
			deps := ToolDependencies{
				GetClient: stubGetClientFn(client),
=======
			deps := BaseDeps{
				Client: client,
>>>>>>> fb3faa65
			}
			handler := serverTool.Handler(deps)

			// Create call request
			request := createMCPRequest(tc.requestArgs)

			// Call handler
			result, err := handler(context.Background(), &request)

			// Verify results
			if tc.expectError {
				require.NoError(t, err)
				require.True(t, result.IsError)
				errorContent := getErrorResult(t, result)
				assert.Contains(t, errorContent.Text, tc.expectedErrMsg)
				return
			}

			require.NoError(t, err)
			require.False(t, result.IsError)

			// Parse the result and get the text content if no error
			textContent := getTextResult(t, result)

			// Parse and verify the result
			var returnedTag github.Tag
			err = json.Unmarshal([]byte(textContent.Text), &returnedTag)
			require.NoError(t, err)

			assert.Equal(t, *tc.expectedTag.SHA, *returnedTag.SHA)
			assert.Equal(t, *tc.expectedTag.Tag, *returnedTag.Tag)
			assert.Equal(t, *tc.expectedTag.Message, *returnedTag.Message)
			assert.Equal(t, *tc.expectedTag.Object.Type, *returnedTag.Object.Type)
			assert.Equal(t, *tc.expectedTag.Object.SHA, *returnedTag.Object.SHA)
		})
	}
}

func Test_ListReleases(t *testing.T) {
	serverTool := ListReleases(translations.NullTranslationHelper)
	tool := serverTool.Tool
	require.NoError(t, toolsnaps.Test(tool.Name, tool))

	schema, ok := tool.InputSchema.(*jsonschema.Schema)
	require.True(t, ok, "InputSchema should be *jsonschema.Schema")

	assert.Equal(t, "list_releases", tool.Name)
	assert.NotEmpty(t, tool.Description)
	assert.Contains(t, schema.Properties, "owner")
	assert.Contains(t, schema.Properties, "repo")
	assert.ElementsMatch(t, schema.Required, []string{"owner", "repo"})

	mockReleases := []*github.RepositoryRelease{
		{
			ID:      github.Ptr(int64(1)),
			TagName: github.Ptr("v1.0.0"),
			Name:    github.Ptr("First Release"),
		},
		{
			ID:      github.Ptr(int64(2)),
			TagName: github.Ptr("v0.9.0"),
			Name:    github.Ptr("Beta Release"),
		},
	}

	tests := []struct {
		name           string
		mockedClient   *http.Client
		requestArgs    map[string]interface{}
		expectError    bool
		expectedResult []*github.RepositoryRelease
		expectedErrMsg string
	}{
		{
			name: "successful releases list",
			mockedClient: mock.NewMockedHTTPClient(
				mock.WithRequestMatch(
					mock.GetReposReleasesByOwnerByRepo,
					mockReleases,
				),
			),
			requestArgs: map[string]interface{}{
				"owner": "owner",
				"repo":  "repo",
			},
			expectError:    false,
			expectedResult: mockReleases,
		},
		{
			name: "releases list fails",
			mockedClient: mock.NewMockedHTTPClient(
				mock.WithRequestMatchHandler(
					mock.GetReposReleasesByOwnerByRepo,
					http.HandlerFunc(func(w http.ResponseWriter, _ *http.Request) {
						w.WriteHeader(http.StatusNotFound)
						_, _ = w.Write([]byte(`{"message": "Not Found"}`))
					}),
				),
			),
			requestArgs: map[string]interface{}{
				"owner": "owner",
				"repo":  "repo",
			},
			expectError:    true,
			expectedErrMsg: "failed to list releases",
		},
	}

	for _, tc := range tests {
		t.Run(tc.name, func(t *testing.T) {
			client := github.NewClient(tc.mockedClient)
<<<<<<< HEAD
			deps := ToolDependencies{
				GetClient: stubGetClientFn(client),
=======
			deps := BaseDeps{
				Client: client,
>>>>>>> fb3faa65
			}
			handler := serverTool.Handler(deps)
			request := createMCPRequest(tc.requestArgs)
			result, err := handler(context.Background(), &request)

			if tc.expectError {
				require.Error(t, err)
				assert.Contains(t, err.Error(), tc.expectedErrMsg)
				return
			}

			require.NoError(t, err)
			textContent := getTextResult(t, result)
			var returnedReleases []*github.RepositoryRelease
			err = json.Unmarshal([]byte(textContent.Text), &returnedReleases)
			require.NoError(t, err)
			assert.Len(t, returnedReleases, len(tc.expectedResult))
			for i, rel := range returnedReleases {
				assert.Equal(t, *tc.expectedResult[i].TagName, *rel.TagName)
			}
		})
	}
}
func Test_GetLatestRelease(t *testing.T) {
	serverTool := GetLatestRelease(translations.NullTranslationHelper)
	tool := serverTool.Tool
	require.NoError(t, toolsnaps.Test(tool.Name, tool))

	schema, ok := tool.InputSchema.(*jsonschema.Schema)
	require.True(t, ok, "InputSchema should be *jsonschema.Schema")

	assert.Equal(t, "get_latest_release", tool.Name)
	assert.NotEmpty(t, tool.Description)
	assert.Contains(t, schema.Properties, "owner")
	assert.Contains(t, schema.Properties, "repo")
	assert.ElementsMatch(t, schema.Required, []string{"owner", "repo"})

	mockRelease := &github.RepositoryRelease{
		ID:      github.Ptr(int64(1)),
		TagName: github.Ptr("v1.0.0"),
		Name:    github.Ptr("First Release"),
	}

	tests := []struct {
		name           string
		mockedClient   *http.Client
		requestArgs    map[string]interface{}
		expectError    bool
		expectedResult *github.RepositoryRelease
		expectedErrMsg string
	}{
		{
			name: "successful latest release fetch",
			mockedClient: mock.NewMockedHTTPClient(
				mock.WithRequestMatch(
					mock.GetReposReleasesLatestByOwnerByRepo,
					mockRelease,
				),
			),
			requestArgs: map[string]interface{}{
				"owner": "owner",
				"repo":  "repo",
			},
			expectError:    false,
			expectedResult: mockRelease,
		},
		{
			name: "latest release fetch fails",
			mockedClient: mock.NewMockedHTTPClient(
				mock.WithRequestMatchHandler(
					mock.GetReposReleasesLatestByOwnerByRepo,
					http.HandlerFunc(func(w http.ResponseWriter, _ *http.Request) {
						w.WriteHeader(http.StatusNotFound)
						_, _ = w.Write([]byte(`{"message": "Not Found"}`))
					}),
				),
			),
			requestArgs: map[string]interface{}{
				"owner": "owner",
				"repo":  "repo",
			},
			expectError:    true,
			expectedErrMsg: "failed to get latest release",
		},
	}

	for _, tc := range tests {
		t.Run(tc.name, func(t *testing.T) {
			client := github.NewClient(tc.mockedClient)
<<<<<<< HEAD
			deps := ToolDependencies{
				GetClient: stubGetClientFn(client),
=======
			deps := BaseDeps{
				Client: client,
>>>>>>> fb3faa65
			}
			handler := serverTool.Handler(deps)
			request := createMCPRequest(tc.requestArgs)
			result, err := handler(context.Background(), &request)

			if tc.expectError {
				require.Error(t, err)
				assert.Contains(t, err.Error(), tc.expectedErrMsg)
				return
			}

			require.NoError(t, err)
			textContent := getTextResult(t, result)
			var returnedRelease github.RepositoryRelease
			err = json.Unmarshal([]byte(textContent.Text), &returnedRelease)
			require.NoError(t, err)
			assert.Equal(t, *tc.expectedResult.TagName, *returnedRelease.TagName)
		})
	}
}

func Test_GetReleaseByTag(t *testing.T) {
	serverTool := GetReleaseByTag(translations.NullTranslationHelper)
	tool := serverTool.Tool
	require.NoError(t, toolsnaps.Test(tool.Name, tool))

	schema, ok := tool.InputSchema.(*jsonschema.Schema)
	require.True(t, ok, "InputSchema should be *jsonschema.Schema")

	assert.Equal(t, "get_release_by_tag", tool.Name)
	assert.NotEmpty(t, tool.Description)
	assert.Contains(t, schema.Properties, "owner")
	assert.Contains(t, schema.Properties, "repo")
	assert.Contains(t, schema.Properties, "tag")
	assert.ElementsMatch(t, schema.Required, []string{"owner", "repo", "tag"})

	mockRelease := &github.RepositoryRelease{
		ID:      github.Ptr(int64(1)),
		TagName: github.Ptr("v1.0.0"),
		Name:    github.Ptr("Release v1.0.0"),
		Body:    github.Ptr("This is the first stable release."),
		Assets: []*github.ReleaseAsset{
			{
				ID:   github.Ptr(int64(1)),
				Name: github.Ptr("release-v1.0.0.tar.gz"),
			},
		},
	}

	tests := []struct {
		name           string
		mockedClient   *http.Client
		requestArgs    map[string]interface{}
		expectError    bool
		expectedResult *github.RepositoryRelease
		expectedErrMsg string
	}{
		{
			name: "successful release by tag fetch",
			mockedClient: mock.NewMockedHTTPClient(
				mock.WithRequestMatch(
					mock.GetReposReleasesTagsByOwnerByRepoByTag,
					mockRelease,
				),
			),
			requestArgs: map[string]interface{}{
				"owner": "owner",
				"repo":  "repo",
				"tag":   "v1.0.0",
			},
			expectError:    false,
			expectedResult: mockRelease,
		},
		{
			name:         "missing owner parameter",
			mockedClient: mock.NewMockedHTTPClient(),
			requestArgs: map[string]interface{}{
				"repo": "repo",
				"tag":  "v1.0.0",
			},
			expectError:    false, // Returns tool error, not Go error
			expectedErrMsg: "missing required parameter: owner",
		},
		{
			name:         "missing repo parameter",
			mockedClient: mock.NewMockedHTTPClient(),
			requestArgs: map[string]interface{}{
				"owner": "owner",
				"tag":   "v1.0.0",
			},
			expectError:    false, // Returns tool error, not Go error
			expectedErrMsg: "missing required parameter: repo",
		},
		{
			name:         "missing tag parameter",
			mockedClient: mock.NewMockedHTTPClient(),
			requestArgs: map[string]interface{}{
				"owner": "owner",
				"repo":  "repo",
			},
			expectError:    false, // Returns tool error, not Go error
			expectedErrMsg: "missing required parameter: tag",
		},
		{
			name: "release by tag not found",
			mockedClient: mock.NewMockedHTTPClient(
				mock.WithRequestMatchHandler(
					mock.GetReposReleasesTagsByOwnerByRepoByTag,
					http.HandlerFunc(func(w http.ResponseWriter, _ *http.Request) {
						w.WriteHeader(http.StatusNotFound)
						_, _ = w.Write([]byte(`{"message": "Not Found"}`))
					}),
				),
			),
			requestArgs: map[string]interface{}{
				"owner": "owner",
				"repo":  "repo",
				"tag":   "v999.0.0",
			},
			expectError:    false, // API errors return tool errors, not Go errors
			expectedErrMsg: "failed to get release by tag: v999.0.0",
		},
		{
			name: "server error",
			mockedClient: mock.NewMockedHTTPClient(
				mock.WithRequestMatchHandler(
					mock.GetReposReleasesTagsByOwnerByRepoByTag,
					http.HandlerFunc(func(w http.ResponseWriter, _ *http.Request) {
						w.WriteHeader(http.StatusInternalServerError)
						_, _ = w.Write([]byte(`{"message": "Internal Server Error"}`))
					}),
				),
			),
			requestArgs: map[string]interface{}{
				"owner": "owner",
				"repo":  "repo",
				"tag":   "v1.0.0",
			},
			expectError:    false, // API errors return tool errors, not Go errors
			expectedErrMsg: "failed to get release by tag: v1.0.0",
		},
	}

	for _, tc := range tests {
		t.Run(tc.name, func(t *testing.T) {
			client := github.NewClient(tc.mockedClient)
<<<<<<< HEAD
			deps := ToolDependencies{
				GetClient: stubGetClientFn(client),
=======
			deps := BaseDeps{
				Client: client,
>>>>>>> fb3faa65
			}
			handler := serverTool.Handler(deps)

			request := createMCPRequest(tc.requestArgs)

			result, err := handler(context.Background(), &request)

			if tc.expectError {
				require.Error(t, err)
				assert.Contains(t, err.Error(), tc.expectedErrMsg)
				return
			}

			require.NoError(t, err)

			if tc.expectedErrMsg != "" {
				require.True(t, result.IsError)
				errorContent := getErrorResult(t, result)
				assert.Contains(t, errorContent.Text, tc.expectedErrMsg)
				return
			}

			require.False(t, result.IsError)

			textContent := getTextResult(t, result)

			var returnedRelease github.RepositoryRelease
			err = json.Unmarshal([]byte(textContent.Text), &returnedRelease)
			require.NoError(t, err)

			assert.Equal(t, *tc.expectedResult.ID, *returnedRelease.ID)
			assert.Equal(t, *tc.expectedResult.TagName, *returnedRelease.TagName)
			assert.Equal(t, *tc.expectedResult.Name, *returnedRelease.Name)
			if tc.expectedResult.Body != nil {
				assert.Equal(t, *tc.expectedResult.Body, *returnedRelease.Body)
			}
			if len(tc.expectedResult.Assets) > 0 {
				require.Len(t, returnedRelease.Assets, len(tc.expectedResult.Assets))
				assert.Equal(t, *tc.expectedResult.Assets[0].Name, *returnedRelease.Assets[0].Name)
			}
		})
	}
}

func Test_filterPaths(t *testing.T) {
	tests := []struct {
		name       string
		tree       []*github.TreeEntry
		path       string
		maxResults int
		expected   []string
	}{
		{
			name: "file name",
			tree: []*github.TreeEntry{
				{Path: github.Ptr("folder/foo.txt"), Type: github.Ptr("blob")},
				{Path: github.Ptr("bar.txt"), Type: github.Ptr("blob")},
				{Path: github.Ptr("nested/folder/foo.txt"), Type: github.Ptr("blob")},
				{Path: github.Ptr("nested/folder/baz.txt"), Type: github.Ptr("blob")},
			},
			path:       "foo.txt",
			maxResults: -1,
			expected:   []string{"folder/foo.txt", "nested/folder/foo.txt"},
		},
		{
			name: "dir name",
			tree: []*github.TreeEntry{
				{Path: github.Ptr("folder"), Type: github.Ptr("tree")},
				{Path: github.Ptr("bar.txt"), Type: github.Ptr("blob")},
				{Path: github.Ptr("nested/folder"), Type: github.Ptr("tree")},
				{Path: github.Ptr("nested/folder/baz.txt"), Type: github.Ptr("blob")},
			},
			path:       "folder/",
			maxResults: -1,
			expected:   []string{"folder/", "nested/folder/"},
		},
		{
			name: "dir and file match",
			tree: []*github.TreeEntry{
				{Path: github.Ptr("name"), Type: github.Ptr("tree")},
				{Path: github.Ptr("name"), Type: github.Ptr("blob")},
			},
			path:       "name", // No trailing slash can match both files and directories
			maxResults: -1,
			expected:   []string{"name/", "name"},
		},
		{
			name: "dir only match",
			tree: []*github.TreeEntry{
				{Path: github.Ptr("name"), Type: github.Ptr("tree")},
				{Path: github.Ptr("name"), Type: github.Ptr("blob")},
			},
			path:       "name/", // Trialing slash ensures only directories are matched
			maxResults: -1,
			expected:   []string{"name/"},
		},
		{
			name: "max results limit 2",
			tree: []*github.TreeEntry{
				{Path: github.Ptr("folder"), Type: github.Ptr("tree")},
				{Path: github.Ptr("nested/folder"), Type: github.Ptr("tree")},
				{Path: github.Ptr("nested/nested/folder"), Type: github.Ptr("tree")},
			},
			path:       "folder/",
			maxResults: 2,
			expected:   []string{"folder/", "nested/folder/"},
		},
		{
			name: "max results limit 1",
			tree: []*github.TreeEntry{
				{Path: github.Ptr("folder"), Type: github.Ptr("tree")},
				{Path: github.Ptr("nested/folder"), Type: github.Ptr("tree")},
				{Path: github.Ptr("nested/nested/folder"), Type: github.Ptr("tree")},
			},
			path:       "folder/",
			maxResults: 1,
			expected:   []string{"folder/"},
		},
		{
			name: "max results limit 0",
			tree: []*github.TreeEntry{
				{Path: github.Ptr("folder"), Type: github.Ptr("tree")},
				{Path: github.Ptr("nested/folder"), Type: github.Ptr("tree")},
				{Path: github.Ptr("nested/nested/folder"), Type: github.Ptr("tree")},
			},
			path:       "folder/",
			maxResults: 0,
			expected:   []string{},
		},
	}

	for _, tc := range tests {
		t.Run(tc.name, func(t *testing.T) {
			result := filterPaths(tc.tree, tc.path, tc.maxResults)
			assert.Equal(t, tc.expected, result)
		})
	}
}

func Test_resolveGitReference(t *testing.T) {
	ctx := context.Background()
	owner := "owner"
	repo := "repo"

	tests := []struct {
		name           string
		ref            string
		sha            string
		mockSetup      func() *http.Client
		expectedOutput *raw.ContentOpts
		expectError    bool
		errorContains  string
	}{
		{
			name: "sha takes precedence over ref",
			ref:  "refs/heads/main",
			sha:  "123sha456",
			mockSetup: func() *http.Client {
				// No API calls should be made when SHA is provided
				return mock.NewMockedHTTPClient()
			},
			expectedOutput: &raw.ContentOpts{
				SHA: "123sha456",
			},
			expectError: false,
		},
		{
			name: "use default branch if ref and sha both empty",
			ref:  "",
			sha:  "",
			mockSetup: func() *http.Client {
				return mock.NewMockedHTTPClient(
					mock.WithRequestMatchHandler(
						mock.GetReposByOwnerByRepo,
						http.HandlerFunc(func(w http.ResponseWriter, _ *http.Request) {
							w.WriteHeader(http.StatusOK)
							_, _ = w.Write([]byte(`{"name": "repo", "default_branch": "main"}`))
						}),
					),
					mock.WithRequestMatchHandler(
						mock.GetReposGitRefByOwnerByRepoByRef,
						http.HandlerFunc(func(w http.ResponseWriter, r *http.Request) {
							assert.Contains(t, r.URL.Path, "/git/ref/heads/main")
							w.WriteHeader(http.StatusOK)
							_, _ = w.Write([]byte(`{"ref": "refs/heads/main", "object": {"sha": "main-sha"}}`))
						}),
					),
				)
			},
			expectedOutput: &raw.ContentOpts{
				Ref: "refs/heads/main",
				SHA: "main-sha",
			},
			expectError: false,
		},
		{
			name: "fully qualified ref passed through unchanged",
			ref:  "refs/heads/feature-branch",
			sha:  "",
			mockSetup: func() *http.Client {
				return mock.NewMockedHTTPClient(
					mock.WithRequestMatchHandler(
						mock.GetReposGitRefByOwnerByRepoByRef,
						http.HandlerFunc(func(w http.ResponseWriter, r *http.Request) {
							assert.Contains(t, r.URL.Path, "/git/ref/heads/feature-branch")
							w.WriteHeader(http.StatusOK)
							_, _ = w.Write([]byte(`{"ref": "refs/heads/feature-branch", "object": {"sha": "feature-sha"}}`))
						}),
					),
				)
			},
			expectedOutput: &raw.ContentOpts{
				Ref: "refs/heads/feature-branch",
				SHA: "feature-sha",
			},
			expectError: false,
		},
		{
			name: "short branch name resolves to refs/heads/",
			ref:  "main",
			sha:  "",
			mockSetup: func() *http.Client {
				return mock.NewMockedHTTPClient(
					mock.WithRequestMatchHandler(
						mock.GetReposGitRefByOwnerByRepoByRef,
						http.HandlerFunc(func(w http.ResponseWriter, r *http.Request) {
							if strings.Contains(r.URL.Path, "/git/ref/heads/main") {
								w.WriteHeader(http.StatusOK)
								_, _ = w.Write([]byte(`{"ref": "refs/heads/main", "object": {"sha": "main-sha"}}`))
							} else {
								t.Errorf("Unexpected path: %s", r.URL.Path)
								w.WriteHeader(http.StatusNotFound)
							}
						}),
					),
				)
			},
			expectedOutput: &raw.ContentOpts{
				Ref: "refs/heads/main",
				SHA: "main-sha",
			},
			expectError: false,
		},
		{
			name: "short tag name falls back to refs/tags/ when branch not found",
			ref:  "v1.0.0",
			sha:  "",
			mockSetup: func() *http.Client {
				return mock.NewMockedHTTPClient(
					mock.WithRequestMatchHandler(
						mock.GetReposGitRefByOwnerByRepoByRef,
						http.HandlerFunc(func(w http.ResponseWriter, r *http.Request) {
							switch {
							case strings.Contains(r.URL.Path, "/git/ref/heads/v1.0.0"):
								w.WriteHeader(http.StatusNotFound)
								_, _ = w.Write([]byte(`{"message": "Not Found"}`))
							case strings.Contains(r.URL.Path, "/git/ref/tags/v1.0.0"):
								w.WriteHeader(http.StatusOK)
								_, _ = w.Write([]byte(`{"ref": "refs/tags/v1.0.0", "object": {"sha": "tag-sha"}}`))
							default:
								t.Errorf("Unexpected path: %s", r.URL.Path)
								w.WriteHeader(http.StatusNotFound)
							}
						}),
					),
				)
			},
			expectedOutput: &raw.ContentOpts{
				Ref: "refs/tags/v1.0.0",
				SHA: "tag-sha",
			},
			expectError: false,
		},
		{
			name: "heads/ prefix gets refs/ prepended",
			ref:  "heads/feature-branch",
			sha:  "",
			mockSetup: func() *http.Client {
				return mock.NewMockedHTTPClient(
					mock.WithRequestMatchHandler(
						mock.GetReposGitRefByOwnerByRepoByRef,
						http.HandlerFunc(func(w http.ResponseWriter, r *http.Request) {
							assert.Contains(t, r.URL.Path, "/git/ref/heads/feature-branch")
							w.WriteHeader(http.StatusOK)
							_, _ = w.Write([]byte(`{"ref": "refs/heads/feature-branch", "object": {"sha": "feature-sha"}}`))
						}),
					),
				)
			},
			expectedOutput: &raw.ContentOpts{
				Ref: "refs/heads/feature-branch",
				SHA: "feature-sha",
			},
			expectError: false,
		},
		{
			name: "tags/ prefix gets refs/ prepended",
			ref:  "tags/v1.0.0",
			sha:  "",
			mockSetup: func() *http.Client {
				return mock.NewMockedHTTPClient(
					mock.WithRequestMatchHandler(
						mock.GetReposGitRefByOwnerByRepoByRef,
						http.HandlerFunc(func(w http.ResponseWriter, r *http.Request) {
							assert.Contains(t, r.URL.Path, "/git/ref/tags/v1.0.0")
							w.WriteHeader(http.StatusOK)
							_, _ = w.Write([]byte(`{"ref": "refs/tags/v1.0.0", "object": {"sha": "tag-sha"}}`))
						}),
					),
				)
			},
			expectedOutput: &raw.ContentOpts{
				Ref: "refs/tags/v1.0.0",
				SHA: "tag-sha",
			},
			expectError: false,
		},
		{
			name: "invalid short name that doesn't exist as branch or tag",
			ref:  "nonexistent",
			sha:  "",
			mockSetup: func() *http.Client {
				return mock.NewMockedHTTPClient(
					mock.WithRequestMatchHandler(
						mock.GetReposGitRefByOwnerByRepoByRef,
						http.HandlerFunc(func(w http.ResponseWriter, _ *http.Request) {
							// Both branch and tag attempts should return 404
							w.WriteHeader(http.StatusNotFound)
							_, _ = w.Write([]byte(`{"message": "Not Found"}`))
						}),
					),
				)
			},
			expectError:   true,
			errorContains: "could not resolve ref \"nonexistent\" as a branch or a tag",
		},
		{
			name: "fully qualified pull request ref",
			ref:  "refs/pull/123/head",
			sha:  "",
			mockSetup: func() *http.Client {
				return mock.NewMockedHTTPClient(
					mock.WithRequestMatchHandler(
						mock.GetReposGitRefByOwnerByRepoByRef,
						http.HandlerFunc(func(w http.ResponseWriter, r *http.Request) {
							assert.Contains(t, r.URL.Path, "/git/ref/pull/123/head")
							w.WriteHeader(http.StatusOK)
							_, _ = w.Write([]byte(`{"ref": "refs/pull/123/head", "object": {"sha": "pr-sha"}}`))
						}),
					),
				)
			},
			expectedOutput: &raw.ContentOpts{
				Ref: "refs/pull/123/head",
				SHA: "pr-sha",
			},
			expectError: false,
		},
	}

	for _, tc := range tests {
		t.Run(tc.name, func(t *testing.T) {
			// Setup client with mock
			client := github.NewClient(tc.mockSetup())
			opts, err := resolveGitReference(ctx, client, owner, repo, tc.ref, tc.sha)

			if tc.expectError {
				require.Error(t, err)
				if tc.errorContains != "" {
					assert.Contains(t, err.Error(), tc.errorContains)
				}
				return
			}

			require.NoError(t, err)
			require.NotNil(t, opts)

			if tc.expectedOutput.SHA != "" {
				assert.Equal(t, tc.expectedOutput.SHA, opts.SHA)
			}
			if tc.expectedOutput.Ref != "" {
				assert.Equal(t, tc.expectedOutput.Ref, opts.Ref)
			}
		})
	}
}

func Test_ListStarredRepositories(t *testing.T) {
	// Verify tool definition once
	serverTool := ListStarredRepositories(translations.NullTranslationHelper)
	tool := serverTool.Tool
	require.NoError(t, toolsnaps.Test(tool.Name, tool))

	schema, ok := tool.InputSchema.(*jsonschema.Schema)
	require.True(t, ok, "InputSchema should be *jsonschema.Schema")

	assert.Equal(t, "list_starred_repositories", tool.Name)
	assert.NotEmpty(t, tool.Description)
	assert.Contains(t, schema.Properties, "username")
	assert.Contains(t, schema.Properties, "sort")
	assert.Contains(t, schema.Properties, "direction")
	assert.Contains(t, schema.Properties, "page")
	assert.Contains(t, schema.Properties, "perPage")
	assert.Empty(t, schema.Required) // All parameters are optional

	// Setup mock starred repositories
	starredAt := time.Now().Add(-24 * time.Hour)
	updatedAt := time.Now().Add(-2 * time.Hour)
	mockStarredRepos := []*github.StarredRepository{
		{
			StarredAt: &github.Timestamp{Time: starredAt},
			Repository: &github.Repository{
				ID:              github.Ptr(int64(12345)),
				Name:            github.Ptr("awesome-repo"),
				FullName:        github.Ptr("owner/awesome-repo"),
				Description:     github.Ptr("An awesome repository"),
				HTMLURL:         github.Ptr("https://github.com/owner/awesome-repo"),
				Language:        github.Ptr("Go"),
				StargazersCount: github.Ptr(100),
				ForksCount:      github.Ptr(25),
				OpenIssuesCount: github.Ptr(5),
				UpdatedAt:       &github.Timestamp{Time: updatedAt},
				Private:         github.Ptr(false),
				Fork:            github.Ptr(false),
				Archived:        github.Ptr(false),
				DefaultBranch:   github.Ptr("main"),
			},
		},
		{
			StarredAt: &github.Timestamp{Time: starredAt.Add(-12 * time.Hour)},
			Repository: &github.Repository{
				ID:              github.Ptr(int64(67890)),
				Name:            github.Ptr("cool-project"),
				FullName:        github.Ptr("user/cool-project"),
				Description:     github.Ptr("A very cool project"),
				HTMLURL:         github.Ptr("https://github.com/user/cool-project"),
				Language:        github.Ptr("Python"),
				StargazersCount: github.Ptr(500),
				ForksCount:      github.Ptr(75),
				OpenIssuesCount: github.Ptr(10),
				UpdatedAt:       &github.Timestamp{Time: updatedAt.Add(-1 * time.Hour)},
				Private:         github.Ptr(false),
				Fork:            github.Ptr(true),
				Archived:        github.Ptr(false),
				DefaultBranch:   github.Ptr("master"),
			},
		},
	}

	tests := []struct {
		name           string
		mockedClient   *http.Client
		requestArgs    map[string]interface{}
		expectError    bool
		expectedErrMsg string
		expectedCount  int
	}{
		{
			name: "successful list for authenticated user",
			mockedClient: mock.NewMockedHTTPClient(
				mock.WithRequestMatchHandler(
					mock.GetUserStarred,
					http.HandlerFunc(func(w http.ResponseWriter, _ *http.Request) {
						w.WriteHeader(http.StatusOK)
						_, _ = w.Write(mock.MustMarshal(mockStarredRepos))
					}),
				),
			),
			requestArgs:   map[string]interface{}{},
			expectError:   false,
			expectedCount: 2,
		},
		{
			name: "successful list for specific user",
			mockedClient: mock.NewMockedHTTPClient(
				mock.WithRequestMatchHandler(
					mock.GetUsersStarredByUsername,
					http.HandlerFunc(func(w http.ResponseWriter, _ *http.Request) {
						w.WriteHeader(http.StatusOK)
						_, _ = w.Write(mock.MustMarshal(mockStarredRepos))
					}),
				),
			),
			requestArgs: map[string]interface{}{
				"username": "testuser",
			},
			expectError:   false,
			expectedCount: 2,
		},
		{
			name: "list fails",
			mockedClient: mock.NewMockedHTTPClient(
				mock.WithRequestMatchHandler(
					mock.GetUserStarred,
					http.HandlerFunc(func(w http.ResponseWriter, _ *http.Request) {
						w.WriteHeader(http.StatusNotFound)
						_, _ = w.Write([]byte(`{"message": "Not Found"}`))
					}),
				),
			),
			requestArgs:    map[string]interface{}{},
			expectError:    true,
			expectedErrMsg: "failed to list starred repositories",
		},
	}

	for _, tc := range tests {
		t.Run(tc.name, func(t *testing.T) {
			// Setup client with mock
			client := github.NewClient(tc.mockedClient)
<<<<<<< HEAD
			deps := ToolDependencies{
				GetClient: stubGetClientFn(client),
=======
			deps := BaseDeps{
				Client: client,
>>>>>>> fb3faa65
			}
			handler := serverTool.Handler(deps)

			// Create call request
			request := createMCPRequest(tc.requestArgs)

			// Call handler
			result, err := handler(context.Background(), &request)

			// Verify results
			if tc.expectError {
				require.NotNil(t, result)
				textResult, ok := result.Content[0].(*mcp.TextContent)
				require.True(t, ok, "Expected text content")
				assert.Contains(t, textResult.Text, tc.expectedErrMsg)
			} else {
				require.NoError(t, err)
				require.NotNil(t, result)

				// Parse the result and get the text content
				textContent := getTextResult(t, result)

				// Unmarshal and verify the result
				var returnedRepos []MinimalRepository
				err = json.Unmarshal([]byte(textContent.Text), &returnedRepos)
				require.NoError(t, err)

				assert.Len(t, returnedRepos, tc.expectedCount)
				if tc.expectedCount > 0 {
					assert.Equal(t, "awesome-repo", returnedRepos[0].Name)
					assert.Equal(t, "owner/awesome-repo", returnedRepos[0].FullName)
				}
			}
		})
	}
}

func Test_StarRepository(t *testing.T) {
	// Verify tool definition once
	serverTool := StarRepository(translations.NullTranslationHelper)
	tool := serverTool.Tool
	require.NoError(t, toolsnaps.Test(tool.Name, tool))

	schema, ok := tool.InputSchema.(*jsonschema.Schema)
	require.True(t, ok, "InputSchema should be *jsonschema.Schema")

	assert.Equal(t, "star_repository", tool.Name)
	assert.NotEmpty(t, tool.Description)
	assert.Contains(t, schema.Properties, "owner")
	assert.Contains(t, schema.Properties, "repo")
	assert.ElementsMatch(t, schema.Required, []string{"owner", "repo"})

	tests := []struct {
		name           string
		mockedClient   *http.Client
		requestArgs    map[string]interface{}
		expectError    bool
		expectedErrMsg string
	}{
		{
			name: "successful star",
			mockedClient: mock.NewMockedHTTPClient(
				mock.WithRequestMatchHandler(
					mock.PutUserStarredByOwnerByRepo,
					http.HandlerFunc(func(w http.ResponseWriter, _ *http.Request) {
						w.WriteHeader(http.StatusNoContent)
					}),
				),
			),
			requestArgs: map[string]interface{}{
				"owner": "testowner",
				"repo":  "testrepo",
			},
			expectError: false,
		},
		{
			name: "star fails",
			mockedClient: mock.NewMockedHTTPClient(
				mock.WithRequestMatchHandler(
					mock.PutUserStarredByOwnerByRepo,
					http.HandlerFunc(func(w http.ResponseWriter, _ *http.Request) {
						w.WriteHeader(http.StatusNotFound)
						_, _ = w.Write([]byte(`{"message": "Not Found"}`))
					}),
				),
			),
			requestArgs: map[string]interface{}{
				"owner": "testowner",
				"repo":  "nonexistent",
			},
			expectError:    true,
			expectedErrMsg: "failed to star repository",
		},
	}

	for _, tc := range tests {
		t.Run(tc.name, func(t *testing.T) {
			// Setup client with mock
			client := github.NewClient(tc.mockedClient)
<<<<<<< HEAD
			deps := ToolDependencies{
				GetClient: stubGetClientFn(client),
=======
			deps := BaseDeps{
				Client: client,
>>>>>>> fb3faa65
			}
			handler := serverTool.Handler(deps)

			// Create call request
			request := createMCPRequest(tc.requestArgs)

			// Call handler
			result, err := handler(context.Background(), &request)

			// Verify results
			if tc.expectError {
				require.NotNil(t, result)
				textResult, ok := result.Content[0].(*mcp.TextContent)
				require.True(t, ok, "Expected text content")
				assert.Contains(t, textResult.Text, tc.expectedErrMsg)
			} else {
				require.NoError(t, err)
				require.NotNil(t, result)

				// Parse the result and get the text content
				textContent := getTextResult(t, result)
				assert.Contains(t, textContent.Text, "Successfully starred repository")
			}
		})
	}
}

func Test_UnstarRepository(t *testing.T) {
	// Verify tool definition once
	serverTool := UnstarRepository(translations.NullTranslationHelper)
	tool := serverTool.Tool
	require.NoError(t, toolsnaps.Test(tool.Name, tool))

	schema, ok := tool.InputSchema.(*jsonschema.Schema)
	require.True(t, ok, "InputSchema should be *jsonschema.Schema")

	assert.Equal(t, "unstar_repository", tool.Name)
	assert.NotEmpty(t, tool.Description)
	assert.Contains(t, schema.Properties, "owner")
	assert.Contains(t, schema.Properties, "repo")
	assert.ElementsMatch(t, schema.Required, []string{"owner", "repo"})

	tests := []struct {
		name           string
		mockedClient   *http.Client
		requestArgs    map[string]interface{}
		expectError    bool
		expectedErrMsg string
	}{
		{
			name: "successful unstar",
			mockedClient: mock.NewMockedHTTPClient(
				mock.WithRequestMatchHandler(
					mock.DeleteUserStarredByOwnerByRepo,
					http.HandlerFunc(func(w http.ResponseWriter, _ *http.Request) {
						w.WriteHeader(http.StatusNoContent)
					}),
				),
			),
			requestArgs: map[string]interface{}{
				"owner": "testowner",
				"repo":  "testrepo",
			},
			expectError: false,
		},
		{
			name: "unstar fails",
			mockedClient: mock.NewMockedHTTPClient(
				mock.WithRequestMatchHandler(
					mock.DeleteUserStarredByOwnerByRepo,
					http.HandlerFunc(func(w http.ResponseWriter, _ *http.Request) {
						w.WriteHeader(http.StatusNotFound)
						_, _ = w.Write([]byte(`{"message": "Not Found"}`))
					}),
				),
			),
			requestArgs: map[string]interface{}{
				"owner": "testowner",
				"repo":  "nonexistent",
			},
			expectError:    true,
			expectedErrMsg: "failed to unstar repository",
		},
	}

	for _, tc := range tests {
		t.Run(tc.name, func(t *testing.T) {
			// Setup client with mock
			client := github.NewClient(tc.mockedClient)
<<<<<<< HEAD
			deps := ToolDependencies{
				GetClient: stubGetClientFn(client),
=======
			deps := BaseDeps{
				Client: client,
>>>>>>> fb3faa65
			}
			handler := serverTool.Handler(deps)

			// Create call request
			request := createMCPRequest(tc.requestArgs)

			// Call handler
			result, err := handler(context.Background(), &request)

			// Verify results
			if tc.expectError {
				require.NotNil(t, result)
				textResult, ok := result.Content[0].(*mcp.TextContent)
				require.True(t, ok, "Expected text content")
				assert.Contains(t, textResult.Text, tc.expectedErrMsg)
			} else {
				require.NoError(t, err)
				require.NotNil(t, result)

				// Parse the result and get the text content
				textContent := getTextResult(t, result)
				assert.Contains(t, textContent.Text, "Successfully unstarred repository")
			}
		})
	}
}<|MERGE_RESOLUTION|>--- conflicted
+++ resolved
@@ -286,15 +286,9 @@
 			// Setup client with mock
 			client := github.NewClient(tc.mockedClient)
 			mockRawClient := raw.NewClient(client, &url.URL{Scheme: "https", Host: "raw.example.com", Path: "/"})
-<<<<<<< HEAD
-			deps := ToolDependencies{
-				GetClient:    stubGetClientFn(client),
-				GetRawClient: stubGetRawClientFn(mockRawClient),
-=======
 			deps := BaseDeps{
 				Client:    client,
 				RawClient: mockRawClient,
->>>>>>> fb3faa65
 			}
 			handler := serverTool.Handler(deps)
 
@@ -416,13 +410,8 @@
 		t.Run(tc.name, func(t *testing.T) {
 			// Setup client with mock
 			client := github.NewClient(tc.mockedClient)
-<<<<<<< HEAD
-			deps := ToolDependencies{
-				GetClient: stubGetClientFn(client),
-=======
 			deps := BaseDeps{
 				Client: client,
->>>>>>> fb3faa65
 			}
 			handler := serverTool.Handler(deps)
 
@@ -617,13 +606,8 @@
 		t.Run(tc.name, func(t *testing.T) {
 			// Setup client with mock
 			client := github.NewClient(tc.mockedClient)
-<<<<<<< HEAD
-			deps := ToolDependencies{
-				GetClient: stubGetClientFn(client),
-=======
 			deps := BaseDeps{
 				Client: client,
->>>>>>> fb3faa65
 			}
 			handler := serverTool.Handler(deps)
 
@@ -754,13 +738,8 @@
 		t.Run(tc.name, func(t *testing.T) {
 			// Setup client with mock
 			client := github.NewClient(tc.mockedClient)
-<<<<<<< HEAD
-			deps := ToolDependencies{
-				GetClient: stubGetClientFn(client),
-=======
 			deps := BaseDeps{
 				Client: client,
->>>>>>> fb3faa65
 			}
 			handler := serverTool.Handler(deps)
 
@@ -985,13 +964,8 @@
 		t.Run(tc.name, func(t *testing.T) {
 			// Setup client with mock
 			client := github.NewClient(tc.mockedClient)
-<<<<<<< HEAD
-			deps := ToolDependencies{
-				GetClient: stubGetClientFn(client),
-=======
 			deps := BaseDeps{
 				Client: client,
->>>>>>> fb3faa65
 			}
 			handler := serverTool.Handler(deps)
 
@@ -1169,13 +1143,8 @@
 		t.Run(tc.name, func(t *testing.T) {
 			// Setup client with mock
 			client := github.NewClient(tc.mockedClient)
-<<<<<<< HEAD
-			deps := ToolDependencies{
-				GetClient: stubGetClientFn(client),
-=======
 			deps := BaseDeps{
 				Client: client,
->>>>>>> fb3faa65
 			}
 			handler := serverTool.Handler(deps)
 
@@ -1360,13 +1329,8 @@
 		t.Run(tc.name, func(t *testing.T) {
 			// Setup client with mock
 			client := github.NewClient(tc.mockedClient)
-<<<<<<< HEAD
-			deps := ToolDependencies{
-				GetClient: stubGetClientFn(client),
-=======
 			deps := BaseDeps{
 				Client: client,
->>>>>>> fb3faa65
 			}
 			handler := serverTool.Handler(deps)
 
@@ -1704,13 +1668,8 @@
 		t.Run(tc.name, func(t *testing.T) {
 			// Setup client with mock
 			client := github.NewClient(tc.mockedClient)
-<<<<<<< HEAD
-			deps := ToolDependencies{
-				GetClient: stubGetClientFn(client),
-=======
 			deps := BaseDeps{
 				Client: client,
->>>>>>> fb3faa65
 			}
 			handler := serverTool.Handler(deps)
 
@@ -1830,13 +1789,8 @@
 		t.Run(tt.name, func(t *testing.T) {
 			// Create mock client
 			mockClient := github.NewClient(mock.NewMockedHTTPClient(tt.mockResponses...))
-<<<<<<< HEAD
-			deps := ToolDependencies{
-				GetClient: stubGetClientFn(mockClient),
-=======
 			deps := BaseDeps{
 				Client: mockClient,
->>>>>>> fb3faa65
 			}
 			handler := serverTool.Handler(deps)
 
@@ -2023,13 +1977,8 @@
 		t.Run(tc.name, func(t *testing.T) {
 			// Setup client with mock
 			client := github.NewClient(tc.mockedClient)
-<<<<<<< HEAD
-			deps := ToolDependencies{
-				GetClient: stubGetClientFn(client),
-=======
 			deps := BaseDeps{
 				Client: client,
->>>>>>> fb3faa65
 			}
 			handler := serverTool.Handler(deps)
 
@@ -2155,13 +2104,8 @@
 		t.Run(tc.name, func(t *testing.T) {
 			// Setup client with mock
 			client := github.NewClient(tc.mockedClient)
-<<<<<<< HEAD
-			deps := ToolDependencies{
-				GetClient: stubGetClientFn(client),
-=======
 			deps := BaseDeps{
 				Client: client,
->>>>>>> fb3faa65
 			}
 			handler := serverTool.Handler(deps)
 
@@ -2320,13 +2264,8 @@
 		t.Run(tc.name, func(t *testing.T) {
 			// Setup client with mock
 			client := github.NewClient(tc.mockedClient)
-<<<<<<< HEAD
-			deps := ToolDependencies{
-				GetClient: stubGetClientFn(client),
-=======
 			deps := BaseDeps{
 				Client: client,
->>>>>>> fb3faa65
 			}
 			handler := serverTool.Handler(deps)
 
@@ -2438,13 +2377,8 @@
 	for _, tc := range tests {
 		t.Run(tc.name, func(t *testing.T) {
 			client := github.NewClient(tc.mockedClient)
-<<<<<<< HEAD
-			deps := ToolDependencies{
-				GetClient: stubGetClientFn(client),
-=======
 			deps := BaseDeps{
 				Client: client,
->>>>>>> fb3faa65
 			}
 			handler := serverTool.Handler(deps)
 			request := createMCPRequest(tc.requestArgs)
@@ -2534,13 +2468,8 @@
 	for _, tc := range tests {
 		t.Run(tc.name, func(t *testing.T) {
 			client := github.NewClient(tc.mockedClient)
-<<<<<<< HEAD
-			deps := ToolDependencies{
-				GetClient: stubGetClientFn(client),
-=======
 			deps := BaseDeps{
 				Client: client,
->>>>>>> fb3faa65
 			}
 			handler := serverTool.Handler(deps)
 			request := createMCPRequest(tc.requestArgs)
@@ -2687,13 +2616,8 @@
 	for _, tc := range tests {
 		t.Run(tc.name, func(t *testing.T) {
 			client := github.NewClient(tc.mockedClient)
-<<<<<<< HEAD
-			deps := ToolDependencies{
-				GetClient: stubGetClientFn(client),
-=======
 			deps := BaseDeps{
 				Client: client,
->>>>>>> fb3faa65
 			}
 			handler := serverTool.Handler(deps)
 
@@ -3204,13 +3128,8 @@
 		t.Run(tc.name, func(t *testing.T) {
 			// Setup client with mock
 			client := github.NewClient(tc.mockedClient)
-<<<<<<< HEAD
-			deps := ToolDependencies{
-				GetClient: stubGetClientFn(client),
-=======
 			deps := BaseDeps{
 				Client: client,
->>>>>>> fb3faa65
 			}
 			handler := serverTool.Handler(deps)
 
@@ -3310,13 +3229,8 @@
 		t.Run(tc.name, func(t *testing.T) {
 			// Setup client with mock
 			client := github.NewClient(tc.mockedClient)
-<<<<<<< HEAD
-			deps := ToolDependencies{
-				GetClient: stubGetClientFn(client),
-=======
 			deps := BaseDeps{
 				Client: client,
->>>>>>> fb3faa65
 			}
 			handler := serverTool.Handler(deps)
 
@@ -3406,13 +3320,8 @@
 		t.Run(tc.name, func(t *testing.T) {
 			// Setup client with mock
 			client := github.NewClient(tc.mockedClient)
-<<<<<<< HEAD
-			deps := ToolDependencies{
-				GetClient: stubGetClientFn(client),
-=======
 			deps := BaseDeps{
 				Client: client,
->>>>>>> fb3faa65
 			}
 			handler := serverTool.Handler(deps)
 
