package github

import (
	"context"
	"encoding/json"
	"fmt"
	"io"
	"net/http"
	"strings"
	"time"

	"github.com/github/github-mcp-server/pkg/translations"
	"github.com/go-viper/mapstructure/v2"
	"github.com/google/go-github/v69/github"
	"github.com/mark3labs/mcp-go/mcp"
	"github.com/mark3labs/mcp-go/server"
	"github.com/shurcooL/githubv4"
)

// GetIssue creates a tool to get details of a specific issue in a GitHub repository.
func GetIssue(getClient GetClientFn, t translations.TranslationHelperFunc) (tool mcp.Tool, handler server.ToolHandlerFunc) {
	return mcp.NewTool("get_issue",
			mcp.WithDescription(t("TOOL_GET_ISSUE_DESCRIPTION", "Get details of a specific issue in a GitHub repository.")),
			mcp.WithToolAnnotation(mcp.ToolAnnotation{
				Title:        t("TOOL_GET_ISSUE_USER_TITLE", "Get issue details"),
				ReadOnlyHint: toBoolPtr(true),
			}),
			mcp.WithString("owner",
				mcp.Required(),
				mcp.Description("The owner of the repository"),
			),
			mcp.WithString("repo",
				mcp.Required(),
				mcp.Description("The name of the repository"),
			),
			mcp.WithNumber("issue_number",
				mcp.Required(),
				mcp.Description("The number of the issue"),
			),
		),
		func(ctx context.Context, request mcp.CallToolRequest) (*mcp.CallToolResult, error) {
			owner, err := requiredParam[string](request, "owner")
			if err != nil {
				return mcp.NewToolResultError(err.Error()), nil
			}
			repo, err := requiredParam[string](request, "repo")
			if err != nil {
				return mcp.NewToolResultError(err.Error()), nil
			}
			issueNumber, err := RequiredInt(request, "issue_number")
			if err != nil {
				return mcp.NewToolResultError(err.Error()), nil
			}

			client, err := getClient(ctx)
			if err != nil {
				return nil, fmt.Errorf("failed to get GitHub client: %w", err)
			}
			issue, resp, err := client.Issues.Get(ctx, owner, repo, issueNumber)
			if err != nil {
				return nil, fmt.Errorf("failed to get issue: %w", err)
			}
			defer func() { _ = resp.Body.Close() }()

			if resp.StatusCode != http.StatusOK {
				body, err := io.ReadAll(resp.Body)
				if err != nil {
					return nil, fmt.Errorf("failed to read response body: %w", err)
				}
				return mcp.NewToolResultError(fmt.Sprintf("failed to get issue: %s", string(body))), nil
			}

			r, err := json.Marshal(issue)
			if err != nil {
				return nil, fmt.Errorf("failed to marshal issue: %w", err)
			}

			return mcp.NewToolResultText(string(r)), nil
		}
}

// AddIssueComment creates a tool to add a comment to an issue.
func AddIssueComment(getClient GetClientFn, t translations.TranslationHelperFunc) (tool mcp.Tool, handler server.ToolHandlerFunc) {
	return mcp.NewTool("add_issue_comment",
			mcp.WithDescription(t("TOOL_ADD_ISSUE_COMMENT_DESCRIPTION", "Add a comment to a specific issue in a GitHub repository.")),
			mcp.WithToolAnnotation(mcp.ToolAnnotation{
				Title:        t("TOOL_ADD_ISSUE_COMMENT_USER_TITLE", "Add comment to issue"),
				ReadOnlyHint: toBoolPtr(false),
			}),
			mcp.WithString("owner",
				mcp.Required(),
				mcp.Description("Repository owner"),
			),
			mcp.WithString("repo",
				mcp.Required(),
				mcp.Description("Repository name"),
			),
			mcp.WithNumber("issue_number",
				mcp.Required(),
				mcp.Description("Issue number to comment on"),
			),
			mcp.WithString("body",
				mcp.Required(),
				mcp.Description("Comment content"),
			),
		),
		func(ctx context.Context, request mcp.CallToolRequest) (*mcp.CallToolResult, error) {
			owner, err := requiredParam[string](request, "owner")
			if err != nil {
				return mcp.NewToolResultError(err.Error()), nil
			}
			repo, err := requiredParam[string](request, "repo")
			if err != nil {
				return mcp.NewToolResultError(err.Error()), nil
			}
			issueNumber, err := RequiredInt(request, "issue_number")
			if err != nil {
				return mcp.NewToolResultError(err.Error()), nil
			}
			body, err := requiredParam[string](request, "body")
			if err != nil {
				return mcp.NewToolResultError(err.Error()), nil
			}

			comment := &github.IssueComment{
				Body: github.Ptr(body),
			}

			client, err := getClient(ctx)
			if err != nil {
				return nil, fmt.Errorf("failed to get GitHub client: %w", err)
			}
			createdComment, resp, err := client.Issues.CreateComment(ctx, owner, repo, issueNumber, comment)
			if err != nil {
				return nil, fmt.Errorf("failed to create comment: %w", err)
			}
			defer func() { _ = resp.Body.Close() }()

			if resp.StatusCode != http.StatusCreated {
				body, err := io.ReadAll(resp.Body)
				if err != nil {
					return nil, fmt.Errorf("failed to read response body: %w", err)
				}
				return mcp.NewToolResultError(fmt.Sprintf("failed to create comment: %s", string(body))), nil
			}

			r, err := json.Marshal(createdComment)
			if err != nil {
				return nil, fmt.Errorf("failed to marshal response: %w", err)
			}

			return mcp.NewToolResultText(string(r)), nil
		}
}

// SearchIssues creates a tool to search for issues and pull requests.
func SearchIssues(getClient GetClientFn, t translations.TranslationHelperFunc) (tool mcp.Tool, handler server.ToolHandlerFunc) {
	return mcp.NewTool("search_issues",
			mcp.WithDescription(t("TOOL_SEARCH_ISSUES_DESCRIPTION", "Search for issues in GitHub repositories.")),
			mcp.WithToolAnnotation(mcp.ToolAnnotation{
				Title:        t("TOOL_SEARCH_ISSUES_USER_TITLE", "Search issues"),
				ReadOnlyHint: toBoolPtr(true),
			}),
			mcp.WithString("q",
				mcp.Required(),
				mcp.Description("Search query using GitHub issues search syntax"),
			),
			mcp.WithString("sort",
				mcp.Description("Sort field by number of matches of categories, defaults to best match"),
				mcp.Enum(
					"comments",
					"reactions",
					"reactions-+1",
					"reactions--1",
					"reactions-smile",
					"reactions-thinking_face",
					"reactions-heart",
					"reactions-tada",
					"interactions",
					"created",
					"updated",
				),
			),
			mcp.WithString("order",
				mcp.Description("Sort order"),
				mcp.Enum("asc", "desc"),
			),
			WithPagination(),
		),
		func(ctx context.Context, request mcp.CallToolRequest) (*mcp.CallToolResult, error) {
			query, err := requiredParam[string](request, "q")
			if err != nil {
				return mcp.NewToolResultError(err.Error()), nil
			}
			sort, err := OptionalParam[string](request, "sort")
			if err != nil {
				return mcp.NewToolResultError(err.Error()), nil
			}
			order, err := OptionalParam[string](request, "order")
			if err != nil {
				return mcp.NewToolResultError(err.Error()), nil
			}
			pagination, err := OptionalPaginationParams(request)
			if err != nil {
				return mcp.NewToolResultError(err.Error()), nil
			}

			opts := &github.SearchOptions{
				Sort:  sort,
				Order: order,
				ListOptions: github.ListOptions{
					PerPage: pagination.perPage,
					Page:    pagination.page,
				},
			}

			client, err := getClient(ctx)
			if err != nil {
				return nil, fmt.Errorf("failed to get GitHub client: %w", err)
			}
			result, resp, err := client.Search.Issues(ctx, query, opts)
			if err != nil {
				return nil, fmt.Errorf("failed to search issues: %w", err)
			}
			defer func() { _ = resp.Body.Close() }()

			if resp.StatusCode != http.StatusOK {
				body, err := io.ReadAll(resp.Body)
				if err != nil {
					return nil, fmt.Errorf("failed to read response body: %w", err)
				}
				return mcp.NewToolResultError(fmt.Sprintf("failed to search issues: %s", string(body))), nil
			}

			r, err := json.Marshal(result)
			if err != nil {
				return nil, fmt.Errorf("failed to marshal response: %w", err)
			}

			return mcp.NewToolResultText(string(r)), nil
		}
}

// CreateIssue creates a tool to create a new issue in a GitHub repository.
func CreateIssue(getClient GetClientFn, t translations.TranslationHelperFunc) (tool mcp.Tool, handler server.ToolHandlerFunc) {
	return mcp.NewTool("create_issue",
			mcp.WithDescription(t("TOOL_CREATE_ISSUE_DESCRIPTION", "Create a new issue in a GitHub repository.")),
			mcp.WithToolAnnotation(mcp.ToolAnnotation{
				Title:        t("TOOL_CREATE_ISSUE_USER_TITLE", "Open new issue"),
				ReadOnlyHint: toBoolPtr(false),
			}),
			mcp.WithString("owner",
				mcp.Required(),
				mcp.Description("Repository owner"),
			),
			mcp.WithString("repo",
				mcp.Required(),
				mcp.Description("Repository name"),
			),
			mcp.WithString("title",
				mcp.Required(),
				mcp.Description("Issue title"),
			),
			mcp.WithString("body",
				mcp.Description("Issue body content"),
			),
			mcp.WithArray("assignees",
				mcp.Description("Usernames to assign to this issue"),
				mcp.Items(
					map[string]any{
						"type": "string",
					},
				),
			),
			mcp.WithArray("labels",
				mcp.Description("Labels to apply to this issue"),
				mcp.Items(
					map[string]any{
						"type": "string",
					},
				),
			),
			mcp.WithNumber("milestone",
				mcp.Description("Milestone number"),
			),
		),
		func(ctx context.Context, request mcp.CallToolRequest) (*mcp.CallToolResult, error) {
			owner, err := requiredParam[string](request, "owner")
			if err != nil {
				return mcp.NewToolResultError(err.Error()), nil
			}
			repo, err := requiredParam[string](request, "repo")
			if err != nil {
				return mcp.NewToolResultError(err.Error()), nil
			}
			title, err := requiredParam[string](request, "title")
			if err != nil {
				return mcp.NewToolResultError(err.Error()), nil
			}

			// Optional parameters
			body, err := OptionalParam[string](request, "body")
			if err != nil {
				return mcp.NewToolResultError(err.Error()), nil
			}

			// Get assignees
			assignees, err := OptionalStringArrayParam(request, "assignees")
			if err != nil {
				return mcp.NewToolResultError(err.Error()), nil
			}

			// Get labels
			labels, err := OptionalStringArrayParam(request, "labels")
			if err != nil {
				return mcp.NewToolResultError(err.Error()), nil
			}

			// Get optional milestone
			milestone, err := OptionalIntParam(request, "milestone")
			if err != nil {
				return mcp.NewToolResultError(err.Error()), nil
			}

			var milestoneNum *int
			if milestone != 0 {
				milestoneNum = &milestone
			}

			// Create the issue request
			issueRequest := &github.IssueRequest{
				Title:     github.Ptr(title),
				Body:      github.Ptr(body),
				Assignees: &assignees,
				Labels:    &labels,
				Milestone: milestoneNum,
			}

			client, err := getClient(ctx)
			if err != nil {
				return nil, fmt.Errorf("failed to get GitHub client: %w", err)
			}
			issue, resp, err := client.Issues.Create(ctx, owner, repo, issueRequest)
			if err != nil {
				return nil, fmt.Errorf("failed to create issue: %w", err)
			}
			defer func() { _ = resp.Body.Close() }()

			if resp.StatusCode != http.StatusCreated {
				body, err := io.ReadAll(resp.Body)
				if err != nil {
					return nil, fmt.Errorf("failed to read response body: %w", err)
				}
				return mcp.NewToolResultError(fmt.Sprintf("failed to create issue: %s", string(body))), nil
			}

			r, err := json.Marshal(issue)
			if err != nil {
				return nil, fmt.Errorf("failed to marshal response: %w", err)
			}

			return mcp.NewToolResultText(string(r)), nil
		}
}

// ListIssues creates a tool to list and filter repository issues
func ListIssues(getClient GetClientFn, t translations.TranslationHelperFunc) (tool mcp.Tool, handler server.ToolHandlerFunc) {
	return mcp.NewTool("list_issues",
			mcp.WithDescription(t("TOOL_LIST_ISSUES_DESCRIPTION", "List issues in a GitHub repository.")),
			mcp.WithToolAnnotation(mcp.ToolAnnotation{
				Title:        t("TOOL_LIST_ISSUES_USER_TITLE", "List issues"),
				ReadOnlyHint: toBoolPtr(true),
			}),
			mcp.WithString("owner",
				mcp.Required(),
				mcp.Description("Repository owner"),
			),
			mcp.WithString("repo",
				mcp.Required(),
				mcp.Description("Repository name"),
			),
			mcp.WithString("state",
				mcp.Description("Filter by state"),
				mcp.Enum("open", "closed", "all"),
			),
			mcp.WithArray("labels",
				mcp.Description("Filter by labels"),
				mcp.Items(
					map[string]interface{}{
						"type": "string",
					},
				),
			),
			mcp.WithString("sort",
				mcp.Description("Sort order"),
				mcp.Enum("created", "updated", "comments"),
			),
			mcp.WithString("direction",
				mcp.Description("Sort direction"),
				mcp.Enum("asc", "desc"),
			),
			mcp.WithString("since",
				mcp.Description("Filter by date (ISO 8601 timestamp)"),
			),
			WithPagination(),
		),
		func(ctx context.Context, request mcp.CallToolRequest) (*mcp.CallToolResult, error) {
			owner, err := requiredParam[string](request, "owner")
			if err != nil {
				return mcp.NewToolResultError(err.Error()), nil
			}
			repo, err := requiredParam[string](request, "repo")
			if err != nil {
				return mcp.NewToolResultError(err.Error()), nil
			}

			opts := &github.IssueListByRepoOptions{}

			// Set optional parameters if provided
			opts.State, err = OptionalParam[string](request, "state")
			if err != nil {
				return mcp.NewToolResultError(err.Error()), nil
			}

			// Get labels
			opts.Labels, err = OptionalStringArrayParam(request, "labels")
			if err != nil {
				return mcp.NewToolResultError(err.Error()), nil
			}

			opts.Sort, err = OptionalParam[string](request, "sort")
			if err != nil {
				return mcp.NewToolResultError(err.Error()), nil
			}

			opts.Direction, err = OptionalParam[string](request, "direction")
			if err != nil {
				return mcp.NewToolResultError(err.Error()), nil
			}

			since, err := OptionalParam[string](request, "since")
			if err != nil {
				return mcp.NewToolResultError(err.Error()), nil
			}
			if since != "" {
				timestamp, err := parseISOTimestamp(since)
				if err != nil {
					return mcp.NewToolResultError(fmt.Sprintf("failed to list issues: %s", err.Error())), nil
				}
				opts.Since = timestamp
			}

			if page, ok := request.Params.Arguments["page"].(float64); ok {
				opts.Page = int(page)
			}

			if perPage, ok := request.Params.Arguments["perPage"].(float64); ok {
				opts.PerPage = int(perPage)
			}

			client, err := getClient(ctx)
			if err != nil {
				return nil, fmt.Errorf("failed to get GitHub client: %w", err)
			}
			issues, resp, err := client.Issues.ListByRepo(ctx, owner, repo, opts)
			if err != nil {
				return nil, fmt.Errorf("failed to list issues: %w", err)
			}
			defer func() { _ = resp.Body.Close() }()

			if resp.StatusCode != http.StatusOK {
				body, err := io.ReadAll(resp.Body)
				if err != nil {
					return nil, fmt.Errorf("failed to read response body: %w", err)
				}
				return mcp.NewToolResultError(fmt.Sprintf("failed to list issues: %s", string(body))), nil
			}

			r, err := json.Marshal(issues)
			if err != nil {
				return nil, fmt.Errorf("failed to marshal issues: %w", err)
			}

			return mcp.NewToolResultText(string(r)), nil
		}
}

// UpdateIssue creates a tool to update an existing issue in a GitHub repository.
func UpdateIssue(getClient GetClientFn, t translations.TranslationHelperFunc) (tool mcp.Tool, handler server.ToolHandlerFunc) {
	return mcp.NewTool("update_issue",
			mcp.WithDescription(t("TOOL_UPDATE_ISSUE_DESCRIPTION", "Update an existing issue in a GitHub repository.")),
			mcp.WithToolAnnotation(mcp.ToolAnnotation{
				Title:        t("TOOL_UPDATE_ISSUE_USER_TITLE", "Edit issue"),
				ReadOnlyHint: toBoolPtr(false),
			}),
			mcp.WithString("owner",
				mcp.Required(),
				mcp.Description("Repository owner"),
			),
			mcp.WithString("repo",
				mcp.Required(),
				mcp.Description("Repository name"),
			),
			mcp.WithNumber("issue_number",
				mcp.Required(),
				mcp.Description("Issue number to update"),
			),
			mcp.WithString("title",
				mcp.Description("New title"),
			),
			mcp.WithString("body",
				mcp.Description("New description"),
			),
			mcp.WithString("state",
				mcp.Description("New state"),
				mcp.Enum("open", "closed"),
			),
			mcp.WithArray("labels",
				mcp.Description("New labels"),
				mcp.Items(
					map[string]interface{}{
						"type": "string",
					},
				),
			),
			mcp.WithArray("assignees",
				mcp.Description("New assignees"),
				mcp.Items(
					map[string]interface{}{
						"type": "string",
					},
				),
			),
			mcp.WithNumber("milestone",
				mcp.Description("New milestone number"),
			),
		),
		func(ctx context.Context, request mcp.CallToolRequest) (*mcp.CallToolResult, error) {
			owner, err := requiredParam[string](request, "owner")
			if err != nil {
				return mcp.NewToolResultError(err.Error()), nil
			}
			repo, err := requiredParam[string](request, "repo")
			if err != nil {
				return mcp.NewToolResultError(err.Error()), nil
			}
			issueNumber, err := RequiredInt(request, "issue_number")
			if err != nil {
				return mcp.NewToolResultError(err.Error()), nil
			}

			// Create the issue request with only provided fields
			issueRequest := &github.IssueRequest{}

			// Set optional parameters if provided
			title, err := OptionalParam[string](request, "title")
			if err != nil {
				return mcp.NewToolResultError(err.Error()), nil
			}
			if title != "" {
				issueRequest.Title = github.Ptr(title)
			}

			body, err := OptionalParam[string](request, "body")
			if err != nil {
				return mcp.NewToolResultError(err.Error()), nil
			}
			if body != "" {
				issueRequest.Body = github.Ptr(body)
			}

			state, err := OptionalParam[string](request, "state")
			if err != nil {
				return mcp.NewToolResultError(err.Error()), nil
			}
			if state != "" {
				issueRequest.State = github.Ptr(state)
			}

			// Get labels
			labels, err := OptionalStringArrayParam(request, "labels")
			if err != nil {
				return mcp.NewToolResultError(err.Error()), nil
			}
			if len(labels) > 0 {
				issueRequest.Labels = &labels
			}

			// Get assignees
			assignees, err := OptionalStringArrayParam(request, "assignees")
			if err != nil {
				return mcp.NewToolResultError(err.Error()), nil
			}
			if len(assignees) > 0 {
				issueRequest.Assignees = &assignees
			}

			milestone, err := OptionalIntParam(request, "milestone")
			if err != nil {
				return mcp.NewToolResultError(err.Error()), nil
			}
			if milestone != 0 {
				milestoneNum := milestone
				issueRequest.Milestone = &milestoneNum
			}

			client, err := getClient(ctx)
			if err != nil {
				return nil, fmt.Errorf("failed to get GitHub client: %w", err)
			}
			updatedIssue, resp, err := client.Issues.Edit(ctx, owner, repo, issueNumber, issueRequest)
			if err != nil {
				return nil, fmt.Errorf("failed to update issue: %w", err)
			}
			defer func() { _ = resp.Body.Close() }()

			if resp.StatusCode != http.StatusOK {
				body, err := io.ReadAll(resp.Body)
				if err != nil {
					return nil, fmt.Errorf("failed to read response body: %w", err)
				}
				return mcp.NewToolResultError(fmt.Sprintf("failed to update issue: %s", string(body))), nil
			}

			r, err := json.Marshal(updatedIssue)
			if err != nil {
				return nil, fmt.Errorf("failed to marshal response: %w", err)
			}

			return mcp.NewToolResultText(string(r)), nil
		}
}

// GetIssueComments creates a tool to get comments for a GitHub issue.
func GetIssueComments(getClient GetClientFn, t translations.TranslationHelperFunc) (tool mcp.Tool, handler server.ToolHandlerFunc) {
	return mcp.NewTool("get_issue_comments",
			mcp.WithDescription(t("TOOL_GET_ISSUE_COMMENTS_DESCRIPTION", "Get comments for a specific issue in a GitHub repository.")),
			mcp.WithToolAnnotation(mcp.ToolAnnotation{
				Title:        t("TOOL_GET_ISSUE_COMMENTS_USER_TITLE", "Get issue comments"),
				ReadOnlyHint: toBoolPtr(true),
			}),
			mcp.WithString("owner",
				mcp.Required(),
				mcp.Description("Repository owner"),
			),
			mcp.WithString("repo",
				mcp.Required(),
				mcp.Description("Repository name"),
			),
			mcp.WithNumber("issue_number",
				mcp.Required(),
				mcp.Description("Issue number"),
			),
			mcp.WithNumber("page",
				mcp.Description("Page number"),
			),
			mcp.WithNumber("per_page",
				mcp.Description("Number of records per page"),
			),
		),
		func(ctx context.Context, request mcp.CallToolRequest) (*mcp.CallToolResult, error) {
			owner, err := requiredParam[string](request, "owner")
			if err != nil {
				return mcp.NewToolResultError(err.Error()), nil
			}
			repo, err := requiredParam[string](request, "repo")
			if err != nil {
				return mcp.NewToolResultError(err.Error()), nil
			}
			issueNumber, err := RequiredInt(request, "issue_number")
			if err != nil {
				return mcp.NewToolResultError(err.Error()), nil
			}
			page, err := OptionalIntParamWithDefault(request, "page", 1)
			if err != nil {
				return mcp.NewToolResultError(err.Error()), nil
			}
			perPage, err := OptionalIntParamWithDefault(request, "per_page", 30)
			if err != nil {
				return mcp.NewToolResultError(err.Error()), nil
			}

			opts := &github.IssueListCommentsOptions{
				ListOptions: github.ListOptions{
					Page:    page,
					PerPage: perPage,
				},
			}

			client, err := getClient(ctx)
			if err != nil {
				return nil, fmt.Errorf("failed to get GitHub client: %w", err)
			}
			comments, resp, err := client.Issues.ListComments(ctx, owner, repo, issueNumber, opts)
			if err != nil {
				return nil, fmt.Errorf("failed to get issue comments: %w", err)
			}
			defer func() { _ = resp.Body.Close() }()

			if resp.StatusCode != http.StatusOK {
				body, err := io.ReadAll(resp.Body)
				if err != nil {
					return nil, fmt.Errorf("failed to read response body: %w", err)
				}
				return mcp.NewToolResultError(fmt.Sprintf("failed to get issue comments: %s", string(body))), nil
			}

			r, err := json.Marshal(comments)
			if err != nil {
				return nil, fmt.Errorf("failed to marshal response: %w", err)
			}

			return mcp.NewToolResultText(string(r)), nil
		}
}

<<<<<<< HEAD
// GetIssueTimeline creates a tool to get timeline for a GitHub issue.
func GetIssueTimeline(getClient GetClientFn, t translations.TranslationHelperFunc) (tool mcp.Tool, handler server.ToolHandlerFunc) {
	return mcp.NewTool("get_issue_timeline",
			mcp.WithDescription(t("TOOL_GET_ISSUE_TIMELINE_DESCRIPTION", "Get timeline of a specific issue in a GitHub repository.")),
			mcp.WithToolAnnotation(mcp.ToolAnnotation{
				Title:        t("TOOL_GET_ISSUE_TIMELINE_USER_TITLE", "Get issue timeline"),
				ReadOnlyHint: toBoolPtr(true),
			}),
			mcp.WithString("owner",
				mcp.Required(),
				mcp.Description("Repository owner"),
			),
			mcp.WithString("repo",
				mcp.Required(),
				mcp.Description("Repository name"),
			),
			mcp.WithNumber("issue_number",
				mcp.Required(),
				mcp.Description("Issue number"),
			),
			WithPagination(),
		),
		func(ctx context.Context, request mcp.CallToolRequest) (*mcp.CallToolResult, error) {
			owner, err := requiredParam[string](request, "owner")
			if err != nil {
				return mcp.NewToolResultError(err.Error()), nil
			}
			repo, err := requiredParam[string](request, "repo")
			if err != nil {
				return mcp.NewToolResultError(err.Error()), nil
			}
			issueNumber, err := RequiredInt(request, "issue_number")
			if err != nil {
				return mcp.NewToolResultError(err.Error()), nil
			}

			pagination, err := OptionalPaginationParams(request)
			if err != nil {
				return mcp.NewToolResultError(err.Error()), nil
			}

			opts := &github.ListOptions{
				Page:    pagination.page,
				PerPage: pagination.perPage,
			}

			client, err := getClient(ctx)
			if err != nil {
				return nil, fmt.Errorf("failed to get GitHub client: %w", err)
			}
			events, resp, err := client.Issues.ListIssueTimeline(ctx, owner, repo, issueNumber, opts)
			if err != nil {
				return nil, fmt.Errorf("failed to get issue timeline: %w", err)
			}
			defer func() { _ = resp.Body.Close() }()

			if resp.StatusCode != http.StatusOK {
				body, err := io.ReadAll(resp.Body)
				if err != nil {
					return nil, fmt.Errorf("failed to read response body: %w", err)
				}
				return mcp.NewToolResultError(fmt.Sprintf("failed to get issue timeline: %s", string(body))), nil
			}

			r, err := json.Marshal(events)
			if err != nil {
				return nil, fmt.Errorf("failed to marshal response: %w", err)
			}

			return mcp.NewToolResultText(string(r)), nil
		}
}

// GetIssueEvents creates a tool to get events for a GitHub issue.
func GetIssueEvents(getClient GetClientFn, t translations.TranslationHelperFunc) (tool mcp.Tool, handler server.ToolHandlerFunc) {
	return mcp.NewTool("get_issue_events",
			mcp.WithDescription(t("TOOL_GET_ISSUE_EVENTS_DESCRIPTION", "Get a list of events for a specific issue in a GitHub repository.")),
			mcp.WithToolAnnotation(mcp.ToolAnnotation{
				Title:        t("TOOL_GET_ISSUE_EVENTS_USER_TITLE", "Get issue events"),
				ReadOnlyHint: toBoolPtr(true),
=======
// mvpDescription is an MVP idea for generating tool descriptions from structured data in a shared format.
// It is not intended for widespread usage and is not a complete implementation.
type mvpDescription struct {
	summary        string
	outcomes       []string
	referenceLinks []string
}

func (d *mvpDescription) String() string {
	var sb strings.Builder
	sb.WriteString(d.summary)
	if len(d.outcomes) > 0 {
		sb.WriteString("\n\n")
		sb.WriteString("This tool can help with the following outcomes:\n")
		for _, outcome := range d.outcomes {
			sb.WriteString(fmt.Sprintf("- %s\n", outcome))
		}
	}

	if len(d.referenceLinks) > 0 {
		sb.WriteString("\n\n")
		sb.WriteString("More information can be found at:\n")
		for _, link := range d.referenceLinks {
			sb.WriteString(fmt.Sprintf("- %s\n", link))
		}
	}

	return sb.String()
}

func AssignCopilotToIssue(getGQLClient GetGQLClientFn, t translations.TranslationHelperFunc) (mcp.Tool, server.ToolHandlerFunc) {
	description := mvpDescription{
		summary: "Assign Copilot to a specific issue in a GitHub repository.",
		outcomes: []string{
			"a Pull Request created with source code changes to resolve the issue",
		},
		referenceLinks: []string{
			"https://docs.github.com/en/copilot/using-github-copilot/using-copilot-coding-agent-to-work-on-tasks/about-assigning-tasks-to-copilot",
		},
	}

	return mcp.NewTool("assign_copilot_to_issue",
			mcp.WithDescription(t("TOOL_ASSIGN_COPILOT_TO_ISSUE_DESCRIPTION", description.String())),
			mcp.WithToolAnnotation(mcp.ToolAnnotation{
				Title:          t("TOOL_ASSIGN_COPILOT_TO_ISSUE_USER_TITLE", "Assign Copilot to issue"),
				ReadOnlyHint:   toBoolPtr(false),
				IdempotentHint: toBoolPtr(true),
>>>>>>> e9f748f2
			}),
			mcp.WithString("owner",
				mcp.Required(),
				mcp.Description("Repository owner"),
			),
			mcp.WithString("repo",
				mcp.Required(),
				mcp.Description("Repository name"),
			),
<<<<<<< HEAD
			mcp.WithNumber("issue_number",
				mcp.Required(),
				mcp.Description("Issue number"),
			),
			WithPagination(),
		),
		func(ctx context.Context, request mcp.CallToolRequest) (*mcp.CallToolResult, error) {
			owner, err := requiredParam[string](request, "owner")
			if err != nil {
				return mcp.NewToolResultError(err.Error()), nil
			}
			repo, err := requiredParam[string](request, "repo")
			if err != nil {
				return mcp.NewToolResultError(err.Error()), nil
			}
			issueNumber, err := RequiredInt(request, "issue_number")
			if err != nil {
				return mcp.NewToolResultError(err.Error()), nil
			}

			pagination, err := OptionalPaginationParams(request)
			if err != nil {
				return mcp.NewToolResultError(err.Error()), nil
			}

			opts := &github.ListOptions{
				Page:    pagination.page,
				PerPage: pagination.perPage,
			}

			client, err := getClient(ctx)
			if err != nil {
				return nil, fmt.Errorf("failed to get GitHub client: %w", err)
			}
			events, resp, err := client.Issues.ListIssueEvents(ctx, owner, repo, issueNumber, opts)
			if err != nil {
				return nil, fmt.Errorf("failed to get issue events: %w", err)
			}
			defer func() { _ = resp.Body.Close() }()

			if resp.StatusCode != http.StatusOK {
				body, err := io.ReadAll(resp.Body)
				if err != nil {
					return nil, fmt.Errorf("failed to read response body: %w", err)
				}
				return mcp.NewToolResultError(fmt.Sprintf("failed to get issue events: %s", string(body))), nil
			}

			r, err := json.Marshal(events)
			if err != nil {
				return nil, fmt.Errorf("failed to marshal response: %w", err)
			}

			return mcp.NewToolResultText(string(r)), nil
		}
}

// GetIssueEvent creates a tool to get an event for a GitHub issue.
func GetIssueEvent(getClient GetClientFn, t translations.TranslationHelperFunc) (tool mcp.Tool, handler server.ToolHandlerFunc) {
	return mcp.NewTool("get_issue_event",
			mcp.WithDescription(t("TOOL_GET_ISSUE_EVENT_DESCRIPTION", "Get a single event for an issue in a GitHub repository.")),
			mcp.WithToolAnnotation(mcp.ToolAnnotation{
				Title:        t("TOOL_GET_ISSUE_EVENT_USER_TITLE", "Get an issue event"),
				ReadOnlyHint: toBoolPtr(true),
			}),
			mcp.WithString("owner",
				mcp.Required(),
				mcp.Description("Repository owner"),
			),
			mcp.WithString("repo",
				mcp.Required(),
				mcp.Description("Repository name"),
			),
			mcp.WithNumber("event_id",
				mcp.Required(),
				mcp.Description("Event ID"),
			),
		),
		func(ctx context.Context, request mcp.CallToolRequest) (*mcp.CallToolResult, error) {
			owner, err := requiredParam[string](request, "owner")
			if err != nil {
				return mcp.NewToolResultError(err.Error()), nil
			}
			repo, err := requiredParam[string](request, "repo")
			if err != nil {
				return mcp.NewToolResultError(err.Error()), nil
			}
			eventID, err := RequiredInt64(request, "event_id")
			if err != nil {
				return mcp.NewToolResultError(err.Error()), nil
			}

			client, err := getClient(ctx)
			if err != nil {
				return nil, fmt.Errorf("failed to get GitHub client: %w", err)
			}
			event, resp, err := client.Issues.GetEvent(ctx, owner, repo, eventID)
			if err != nil {
				return nil, fmt.Errorf("failed to get issue event: %w", err)
			}
			defer func() { _ = resp.Body.Close() }()

			if resp.StatusCode != http.StatusOK {
				body, err := io.ReadAll(resp.Body)
				if err != nil {
					return nil, fmt.Errorf("failed to read response body: %w", err)
				}
				return mcp.NewToolResultError(fmt.Sprintf("failed to get issue event: %s", string(body))), nil
			}

			r, err := json.Marshal(event)
			if err != nil {
				return nil, fmt.Errorf("failed to marshal response: %w", err)
			}

			return mcp.NewToolResultText(string(r)), nil
		}
}

=======
			mcp.WithNumber("issueNumber",
				mcp.Required(),
				mcp.Description("Issue number"),
			),
		),
		func(ctx context.Context, request mcp.CallToolRequest) (*mcp.CallToolResult, error) {
			var params struct {
				Owner       string
				Repo        string
				IssueNumber int32
			}
			if err := mapstructure.Decode(request.Params.Arguments, &params); err != nil {
				return mcp.NewToolResultError(err.Error()), nil
			}

			client, err := getGQLClient(ctx)
			if err != nil {
				return nil, fmt.Errorf("failed to get GitHub client: %w", err)
			}

			// Firstly, we try to find the copilot bot in the suggested actors for the repository.
			// Although as I write this, we would expect copilot to be at the top of the list, in future, maybe
			// it will not be on the first page of responses, thus we will keep paginating until we find it.
			type botAssignee struct {
				ID       githubv4.ID
				Login    string
				TypeName string `graphql:"__typename"`
			}

			type suggestedActorsQuery struct {
				Repository struct {
					SuggestedActors struct {
						Nodes []struct {
							Bot botAssignee `graphql:"... on Bot"`
						}
						PageInfo struct {
							HasNextPage bool
							EndCursor   string
						}
					} `graphql:"suggestedActors(first: 100, after: $endCursor, capabilities: CAN_BE_ASSIGNED)"`
				} `graphql:"repository(owner: $owner, name: $name)"`
			}

			variables := map[string]any{
				"owner":     githubv4.String(params.Owner),
				"name":      githubv4.String(params.Repo),
				"endCursor": (*githubv4.String)(nil),
			}

			var copilotAssignee *botAssignee
			for {
				var query suggestedActorsQuery
				err := client.Query(ctx, &query, variables)
				if err != nil {
					return nil, err
				}

				// Iterate all the returned nodes looking for the copilot bot, which is supposed to have the
				// same name on each host. We need this in order to get the ID for later assignment.
				for _, node := range query.Repository.SuggestedActors.Nodes {
					if node.Bot.Login == "copilot-swe-agent" {
						copilotAssignee = &node.Bot
						break
					}
				}

				if !query.Repository.SuggestedActors.PageInfo.HasNextPage {
					break
				}
				variables["endCursor"] = githubv4.String(query.Repository.SuggestedActors.PageInfo.EndCursor)
			}

			// If we didn't find the copilot bot, we can't proceed any further.
			if copilotAssignee == nil {
				// The e2e tests depend upon this specific message to skip the test.
				return mcp.NewToolResultError("copilot isn't available as an assignee for this issue. Please inform the user to visit https://docs.github.com/en/copilot/using-github-copilot/using-copilot-coding-agent-to-work-on-tasks/about-assigning-tasks-to-copilot for more information."), nil
			}

			// Next let's get the GQL Node ID and current assignees for this issue because the only way to
			// assign copilot is to use replaceActorsForAssignable which requires the full list.
			var getIssueQuery struct {
				Repository struct {
					Issue struct {
						ID        githubv4.ID
						Assignees struct {
							Nodes []struct {
								ID githubv4.ID
							}
						} `graphql:"assignees(first: 100)"`
					} `graphql:"issue(number: $number)"`
				} `graphql:"repository(owner: $owner, name: $name)"`
			}

			variables = map[string]any{
				"owner":  githubv4.String(params.Owner),
				"name":   githubv4.String(params.Repo),
				"number": githubv4.Int(params.IssueNumber),
			}

			if err := client.Query(ctx, &getIssueQuery, variables); err != nil {
				return mcp.NewToolResultError(fmt.Sprintf("failed to get issue ID: %v", err)), nil
			}

			// Finally, do the assignment. Just for reference, assigning copilot to an issue that it is already
			// assigned to seems to have no impact (which is a good thing).
			var assignCopilotMutation struct {
				ReplaceActorsForAssignable struct {
					Typename string `graphql:"__typename"` // Not required but we need a selector or GQL errors
				} `graphql:"replaceActorsForAssignable(input: $input)"`
			}

			actorIDs := make([]githubv4.ID, len(getIssueQuery.Repository.Issue.Assignees.Nodes)+1)
			for i, node := range getIssueQuery.Repository.Issue.Assignees.Nodes {
				actorIDs[i] = node.ID
			}
			actorIDs[len(getIssueQuery.Repository.Issue.Assignees.Nodes)] = copilotAssignee.ID

			if err := client.Mutate(
				ctx,
				&assignCopilotMutation,
				ReplaceActorsForAssignableInput{
					AssignableID: getIssueQuery.Repository.Issue.ID,
					ActorIDs:     actorIDs,
				},
				nil,
			); err != nil {
				return nil, fmt.Errorf("failed to replace actors for assignable: %w", err)
			}

			return mcp.NewToolResultText("successfully assigned copilot to issue"), nil
		}
}

type ReplaceActorsForAssignableInput struct {
	AssignableID githubv4.ID   `json:"assignableId"`
	ActorIDs     []githubv4.ID `json:"actorIds"`
}

>>>>>>> e9f748f2
// parseISOTimestamp parses an ISO 8601 timestamp string into a time.Time object.
// Returns the parsed time or an error if parsing fails.
// Example formats supported: "2023-01-15T14:30:00Z", "2023-01-15"
func parseISOTimestamp(timestamp string) (time.Time, error) {
	if timestamp == "" {
		return time.Time{}, fmt.Errorf("empty timestamp")
	}

	// Try RFC3339 format (standard ISO 8601 with time)
	t, err := time.Parse(time.RFC3339, timestamp)
	if err == nil {
		return t, nil
	}

	// Try simple date format (YYYY-MM-DD)
	t, err = time.Parse("2006-01-02", timestamp)
	if err == nil {
		return t, nil
	}

	// Return error with supported formats
	return time.Time{}, fmt.Errorf("invalid ISO 8601 timestamp: %s (supported formats: YYYY-MM-DDThh:mm:ssZ or YYYY-MM-DD)", timestamp)
}<|MERGE_RESOLUTION|>--- conflicted
+++ resolved
@@ -714,7 +714,6 @@
 		}
 }
 
-<<<<<<< HEAD
 // GetIssueTimeline creates a tool to get timeline for a GitHub issue.
 func GetIssueTimeline(getClient GetClientFn, t translations.TranslationHelperFunc) (tool mcp.Tool, handler server.ToolHandlerFunc) {
 	return mcp.NewTool("get_issue_timeline",
@@ -795,7 +794,134 @@
 			mcp.WithToolAnnotation(mcp.ToolAnnotation{
 				Title:        t("TOOL_GET_ISSUE_EVENTS_USER_TITLE", "Get issue events"),
 				ReadOnlyHint: toBoolPtr(true),
-=======
+			}),
+			mcp.WithString("owner",
+				mcp.Required(),
+				mcp.Description("Repository owner"),
+			),
+			mcp.WithString("repo",
+				mcp.Required(),
+				mcp.Description("Repository name"),
+			),
+			mcp.WithNumber("issue_number",
+				mcp.Required(),
+				mcp.Description("Issue number"),
+			),
+			WithPagination(),
+		),
+		func(ctx context.Context, request mcp.CallToolRequest) (*mcp.CallToolResult, error) {
+			owner, err := requiredParam[string](request, "owner")
+			if err != nil {
+				return mcp.NewToolResultError(err.Error()), nil
+			}
+			repo, err := requiredParam[string](request, "repo")
+			if err != nil {
+				return mcp.NewToolResultError(err.Error()), nil
+			}
+			issueNumber, err := RequiredInt(request, "issue_number")
+			if err != nil {
+				return mcp.NewToolResultError(err.Error()), nil
+			}
+
+			pagination, err := OptionalPaginationParams(request)
+			if err != nil {
+				return mcp.NewToolResultError(err.Error()), nil
+			}
+
+			opts := &github.ListOptions{
+				Page:    pagination.page,
+				PerPage: pagination.perPage,
+			}
+
+			client, err := getClient(ctx)
+			if err != nil {
+				return nil, fmt.Errorf("failed to get GitHub client: %w", err)
+			}
+			events, resp, err := client.Issues.ListIssueEvents(ctx, owner, repo, issueNumber, opts)
+			if err != nil {
+				return nil, fmt.Errorf("failed to get issue events: %w", err)
+			}
+			defer func() { _ = resp.Body.Close() }()
+
+			if resp.StatusCode != http.StatusOK {
+				body, err := io.ReadAll(resp.Body)
+				if err != nil {
+					return nil, fmt.Errorf("failed to read response body: %w", err)
+				}
+				return mcp.NewToolResultError(fmt.Sprintf("failed to get issue events: %s", string(body))), nil
+			}
+
+			r, err := json.Marshal(events)
+			if err != nil {
+				return nil, fmt.Errorf("failed to marshal response: %w", err)
+			}
+
+			return mcp.NewToolResultText(string(r)), nil
+		}
+}
+
+// GetIssueEvent creates a tool to get an event for a GitHub issue.
+func GetIssueEvent(getClient GetClientFn, t translations.TranslationHelperFunc) (tool mcp.Tool, handler server.ToolHandlerFunc) {
+	return mcp.NewTool("get_issue_event",
+			mcp.WithDescription(t("TOOL_GET_ISSUE_EVENT_DESCRIPTION", "Get a single event for an issue in a GitHub repository.")),
+			mcp.WithToolAnnotation(mcp.ToolAnnotation{
+				Title:        t("TOOL_GET_ISSUE_EVENT_USER_TITLE", "Get an issue event"),
+				ReadOnlyHint: toBoolPtr(true),
+			}),
+			mcp.WithString("owner",
+				mcp.Required(),
+				mcp.Description("Repository owner"),
+			),
+			mcp.WithString("repo",
+				mcp.Required(),
+				mcp.Description("Repository name"),
+			),
+			mcp.WithNumber("event_id",
+				mcp.Required(),
+				mcp.Description("Event ID"),
+			),
+		),
+		func(ctx context.Context, request mcp.CallToolRequest) (*mcp.CallToolResult, error) {
+			owner, err := requiredParam[string](request, "owner")
+			if err != nil {
+				return mcp.NewToolResultError(err.Error()), nil
+			}
+			repo, err := requiredParam[string](request, "repo")
+			if err != nil {
+				return mcp.NewToolResultError(err.Error()), nil
+			}
+			eventID, err := RequiredInt64(request, "event_id")
+			if err != nil {
+				return mcp.NewToolResultError(err.Error()), nil
+			}
+
+			client, err := getClient(ctx)
+			if err != nil {
+				return nil, fmt.Errorf("failed to get GitHub client: %w", err)
+			}
+			event, resp, err := client.Issues.GetEvent(ctx, owner, repo, eventID)
+			if err != nil {
+				return nil, fmt.Errorf("failed to get issue event: %w", err)
+			}
+			defer func() { _ = resp.Body.Close() }()
+
+			if resp.StatusCode != http.StatusOK {
+				body, err := io.ReadAll(resp.Body)
+				if err != nil {
+					return nil, fmt.Errorf("failed to read response body: %w", err)
+				}
+				return mcp.NewToolResultError(fmt.Sprintf("failed to get issue event: %s", string(body))), nil
+			}
+
+			r, err := json.Marshal(event)
+			if err != nil {
+				return nil, fmt.Errorf("failed to marshal response: %w", err)
+			}
+
+			return mcp.NewToolResultText(string(r)), nil
+		}
+}
+
 // mvpDescription is an MVP idea for generating tool descriptions from structured data in a shared format.
 // It is not intended for widespread usage and is not a complete implementation.
 type mvpDescription struct {
@@ -843,7 +969,6 @@
 				Title:          t("TOOL_ASSIGN_COPILOT_TO_ISSUE_USER_TITLE", "Assign Copilot to issue"),
 				ReadOnlyHint:   toBoolPtr(false),
 				IdempotentHint: toBoolPtr(true),
->>>>>>> e9f748f2
 			}),
 			mcp.WithString("owner",
 				mcp.Required(),
@@ -853,127 +978,6 @@
 				mcp.Required(),
 				mcp.Description("Repository name"),
 			),
-<<<<<<< HEAD
-			mcp.WithNumber("issue_number",
-				mcp.Required(),
-				mcp.Description("Issue number"),
-			),
-			WithPagination(),
-		),
-		func(ctx context.Context, request mcp.CallToolRequest) (*mcp.CallToolResult, error) {
-			owner, err := requiredParam[string](request, "owner")
-			if err != nil {
-				return mcp.NewToolResultError(err.Error()), nil
-			}
-			repo, err := requiredParam[string](request, "repo")
-			if err != nil {
-				return mcp.NewToolResultError(err.Error()), nil
-			}
-			issueNumber, err := RequiredInt(request, "issue_number")
-			if err != nil {
-				return mcp.NewToolResultError(err.Error()), nil
-			}
-
-			pagination, err := OptionalPaginationParams(request)
-			if err != nil {
-				return mcp.NewToolResultError(err.Error()), nil
-			}
-
-			opts := &github.ListOptions{
-				Page:    pagination.page,
-				PerPage: pagination.perPage,
-			}
-
-			client, err := getClient(ctx)
-			if err != nil {
-				return nil, fmt.Errorf("failed to get GitHub client: %w", err)
-			}
-			events, resp, err := client.Issues.ListIssueEvents(ctx, owner, repo, issueNumber, opts)
-			if err != nil {
-				return nil, fmt.Errorf("failed to get issue events: %w", err)
-			}
-			defer func() { _ = resp.Body.Close() }()
-
-			if resp.StatusCode != http.StatusOK {
-				body, err := io.ReadAll(resp.Body)
-				if err != nil {
-					return nil, fmt.Errorf("failed to read response body: %w", err)
-				}
-				return mcp.NewToolResultError(fmt.Sprintf("failed to get issue events: %s", string(body))), nil
-			}
-
-			r, err := json.Marshal(events)
-			if err != nil {
-				return nil, fmt.Errorf("failed to marshal response: %w", err)
-			}
-
-			return mcp.NewToolResultText(string(r)), nil
-		}
-}
-
-// GetIssueEvent creates a tool to get an event for a GitHub issue.
-func GetIssueEvent(getClient GetClientFn, t translations.TranslationHelperFunc) (tool mcp.Tool, handler server.ToolHandlerFunc) {
-	return mcp.NewTool("get_issue_event",
-			mcp.WithDescription(t("TOOL_GET_ISSUE_EVENT_DESCRIPTION", "Get a single event for an issue in a GitHub repository.")),
-			mcp.WithToolAnnotation(mcp.ToolAnnotation{
-				Title:        t("TOOL_GET_ISSUE_EVENT_USER_TITLE", "Get an issue event"),
-				ReadOnlyHint: toBoolPtr(true),
-			}),
-			mcp.WithString("owner",
-				mcp.Required(),
-				mcp.Description("Repository owner"),
-			),
-			mcp.WithString("repo",
-				mcp.Required(),
-				mcp.Description("Repository name"),
-			),
-			mcp.WithNumber("event_id",
-				mcp.Required(),
-				mcp.Description("Event ID"),
-			),
-		),
-		func(ctx context.Context, request mcp.CallToolRequest) (*mcp.CallToolResult, error) {
-			owner, err := requiredParam[string](request, "owner")
-			if err != nil {
-				return mcp.NewToolResultError(err.Error()), nil
-			}
-			repo, err := requiredParam[string](request, "repo")
-			if err != nil {
-				return mcp.NewToolResultError(err.Error()), nil
-			}
-			eventID, err := RequiredInt64(request, "event_id")
-			if err != nil {
-				return mcp.NewToolResultError(err.Error()), nil
-			}
-
-			client, err := getClient(ctx)
-			if err != nil {
-				return nil, fmt.Errorf("failed to get GitHub client: %w", err)
-			}
-			event, resp, err := client.Issues.GetEvent(ctx, owner, repo, eventID)
-			if err != nil {
-				return nil, fmt.Errorf("failed to get issue event: %w", err)
-			}
-			defer func() { _ = resp.Body.Close() }()
-
-			if resp.StatusCode != http.StatusOK {
-				body, err := io.ReadAll(resp.Body)
-				if err != nil {
-					return nil, fmt.Errorf("failed to read response body: %w", err)
-				}
-				return mcp.NewToolResultError(fmt.Sprintf("failed to get issue event: %s", string(body))), nil
-			}
-
-			r, err := json.Marshal(event)
-			if err != nil {
-				return nil, fmt.Errorf("failed to marshal response: %w", err)
-			}
-
-			return mcp.NewToolResultText(string(r)), nil
-		}
-}
-
-=======
 			mcp.WithNumber("issueNumber",
 				mcp.Required(),
 				mcp.Description("Issue number"),
@@ -1112,7 +1116,6 @@
 	ActorIDs     []githubv4.ID `json:"actorIds"`
 }
 
->>>>>>> e9f748f2
 // parseISOTimestamp parses an ISO 8601 timestamp string into a time.Time object.
 // Returns the parsed time or an error if parsing fails.
 // Example formats supported: "2023-01-15T14:30:00Z", "2023-01-15"
