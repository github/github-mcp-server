--- conflicted
+++ resolved
@@ -337,15 +337,11 @@
 // CreateRepository creates a tool to create a new GitHub repository.
 func CreateRepository(getClient GetClientFn, t translations.TranslationHelperFunc) (tool mcp.Tool, handler server.ToolHandlerFunc) {
 	return mcp.NewTool("create_repository",
-<<<<<<< HEAD
 			mcp.WithDescription(t("TOOL_CREATE_REPOSITORY_DESCRIPTION", "Create a new GitHub repository in your account without using a template")),
-=======
-			mcp.WithDescription(t("TOOL_CREATE_REPOSITORY_DESCRIPTION", "Create a new GitHub repository in your account")),
 			mcp.WithToolAnnotation(mcp.ToolAnnotation{
 				Title:        t("TOOL_CREATE_REPOSITORY_USER_TITLE", "Create repository"),
 				ReadOnlyHint: false,
 			}),
->>>>>>> a7d741cc
 			mcp.WithString("name",
 				mcp.Required(),
 				mcp.Description("Repository name"),
