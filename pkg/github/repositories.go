package github

import (
	"context"
	"encoding/json"
	"fmt"
	"io"
	"net/http"
	"net/url"
	"strings"

	ghErrors "github.com/github/github-mcp-server/pkg/errors"
	"github.com/github/github-mcp-server/pkg/inventory"
	"github.com/github/github-mcp-server/pkg/raw"
	"github.com/github/github-mcp-server/pkg/translations"
	"github.com/github/github-mcp-server/pkg/utils"
	"github.com/google/go-github/v79/github"
	"github.com/google/jsonschema-go/jsonschema"
	"github.com/modelcontextprotocol/go-sdk/mcp"
)

func GetCommit(t translations.TranslationHelperFunc) inventory.ServerTool {
	return NewTool(
		ToolsetMetadataRepos,
		mcp.Tool{
			Name:        "get_commit",
			Description: t("TOOL_GET_COMMITS_DESCRIPTION", "Get details for a commit from a GitHub repository"),
			Annotations: &mcp.ToolAnnotations{
				Title:        t("TOOL_GET_COMMITS_USER_TITLE", "Get commit details"),
				ReadOnlyHint: true,
			},
			InputSchema: WithPagination(&jsonschema.Schema{
				Type: "object",
				Properties: map[string]*jsonschema.Schema{
					"owner": {
						Type:        "string",
						Description: "Repository owner",
					},
					"repo": {
						Type:        "string",
						Description: "Repository name",
					},
					"sha": {
						Type:        "string",
						Description: "Commit SHA, branch name, or tag name",
					},
					"include_diff": {
						Type:        "boolean",
						Description: "Whether to include file diffs and stats in the response. Default is true.",
						Default:     json.RawMessage(`true`),
					},
				},
				Required: []string{"owner", "repo", "sha"},
			}),
		},
		func(deps ToolDependencies) mcp.ToolHandlerFor[map[string]any, any] {
			return func(ctx context.Context, _ *mcp.CallToolRequest, args map[string]any) (*mcp.CallToolResult, any, error) {
				owner, err := RequiredParam[string](args, "owner")
				if err != nil {
					return utils.NewToolResultError(err.Error()), nil, nil
				}
				repo, err := RequiredParam[string](args, "repo")
				if err != nil {
					return utils.NewToolResultError(err.Error()), nil, nil
				}
				sha, err := RequiredParam[string](args, "sha")
				if err != nil {
					return utils.NewToolResultError(err.Error()), nil, nil
				}
				includeDiff, err := OptionalBoolParamWithDefault(args, "include_diff", true)
				if err != nil {
					return utils.NewToolResultError(err.Error()), nil, nil
				}
				pagination, err := OptionalPaginationParams(args)
				if err != nil {
					return utils.NewToolResultError(err.Error()), nil, nil
				}

				opts := &github.ListOptions{
					Page:    pagination.Page,
					PerPage: pagination.PerPage,
				}

				client, err := deps.GetClient(ctx)
				if err != nil {
					return nil, nil, fmt.Errorf("failed to get GitHub client: %w", err)
				}
				commit, resp, err := client.Repositories.GetCommit(ctx, owner, repo, sha, opts)
				if err != nil {
					return ghErrors.NewGitHubAPIErrorResponse(ctx,
						fmt.Sprintf("failed to get commit: %s", sha),
						resp,
						err,
					), nil, nil
				}
				defer func() { _ = resp.Body.Close() }()

				if resp.StatusCode != 200 {
					body, err := io.ReadAll(resp.Body)
					if err != nil {
						return nil, nil, fmt.Errorf("failed to read response body: %w", err)
					}
					return utils.NewToolResultError(fmt.Sprintf("failed to get commit: %s", string(body))), nil, nil
				}

				// Convert to minimal commit
				minimalCommit := convertToMinimalCommit(commit, includeDiff)

				r, err := json.Marshal(minimalCommit)
				if err != nil {
					return nil, nil, fmt.Errorf("failed to marshal response: %w", err)
				}

				return utils.NewToolResultText(string(r)), nil, nil
			}
		},
	)
}

// ListCommits creates a tool to get commits of a branch in a repository.
func ListCommits(t translations.TranslationHelperFunc) inventory.ServerTool {
	return NewTool(
		ToolsetMetadataRepos,
		mcp.Tool{
			Name:        "list_commits",
			Description: t("TOOL_LIST_COMMITS_DESCRIPTION", "Get list of commits of a branch in a GitHub repository. Returns at least 30 results per page by default, but can return more if specified using the perPage parameter (up to 100)."),
			Annotations: &mcp.ToolAnnotations{
				Title:        t("TOOL_LIST_COMMITS_USER_TITLE", "List commits"),
				ReadOnlyHint: true,
			},
			InputSchema: WithPagination(&jsonschema.Schema{
				Type: "object",
				Properties: map[string]*jsonschema.Schema{
					"owner": {
						Type:        "string",
						Description: "Repository owner",
					},
					"repo": {
						Type:        "string",
						Description: "Repository name",
					},
					"sha": {
						Type:        "string",
						Description: "Commit SHA, branch or tag name to list commits of. If not provided, uses the default branch of the repository. If a commit SHA is provided, will list commits up to that SHA.",
					},
					"author": {
						Type:        "string",
						Description: "Author username or email address to filter commits by",
					},
				},
				Required: []string{"owner", "repo"},
			}),
		},
		func(deps ToolDependencies) mcp.ToolHandlerFor[map[string]any, any] {
			return func(ctx context.Context, _ *mcp.CallToolRequest, args map[string]any) (*mcp.CallToolResult, any, error) {
				owner, err := RequiredParam[string](args, "owner")
				if err != nil {
					return utils.NewToolResultError(err.Error()), nil, nil
				}
				repo, err := RequiredParam[string](args, "repo")
				if err != nil {
					return utils.NewToolResultError(err.Error()), nil, nil
				}
				sha, err := OptionalParam[string](args, "sha")
				if err != nil {
					return utils.NewToolResultError(err.Error()), nil, nil
				}
				author, err := OptionalParam[string](args, "author")
				if err != nil {
					return utils.NewToolResultError(err.Error()), nil, nil
				}
				pagination, err := OptionalPaginationParams(args)
				if err != nil {
					return utils.NewToolResultError(err.Error()), nil, nil
				}
				// Set default perPage to 30 if not provided
				perPage := pagination.PerPage
				if perPage == 0 {
					perPage = 30
				}
				opts := &github.CommitsListOptions{
					SHA:    sha,
					Author: author,
					ListOptions: github.ListOptions{
						Page:    pagination.Page,
						PerPage: perPage,
					},
				}

				client, err := deps.GetClient(ctx)
				if err != nil {
					return nil, nil, fmt.Errorf("failed to get GitHub client: %w", err)
				}
				commits, resp, err := client.Repositories.ListCommits(ctx, owner, repo, opts)
				if err != nil {
					return ghErrors.NewGitHubAPIErrorResponse(ctx,
						fmt.Sprintf("failed to list commits: %s", sha),
						resp,
						err,
					), nil, nil
				}
				defer func() { _ = resp.Body.Close() }()

				if resp.StatusCode != 200 {
					body, err := io.ReadAll(resp.Body)
					if err != nil {
						return nil, nil, fmt.Errorf("failed to read response body: %w", err)
					}
					return utils.NewToolResultError(fmt.Sprintf("failed to list commits: %s", string(body))), nil, nil
				}

				// Convert to minimal commits
				minimalCommits := make([]MinimalCommit, len(commits))
				for i, commit := range commits {
					minimalCommits[i] = convertToMinimalCommit(commit, false)
				}

				r, err := json.Marshal(minimalCommits)
				if err != nil {
					return nil, nil, fmt.Errorf("failed to marshal response: %w", err)
				}

				return utils.NewToolResultText(string(r)), nil, nil
			}
		},
	)
}

// ListBranches creates a tool to list branches in a GitHub repository.
func ListBranches(t translations.TranslationHelperFunc) inventory.ServerTool {
	return NewTool(
		ToolsetMetadataRepos,
		mcp.Tool{
			Name:        "list_branches",
			Description: t("TOOL_LIST_BRANCHES_DESCRIPTION", "List branches in a GitHub repository"),
			Annotations: &mcp.ToolAnnotations{
				Title:        t("TOOL_LIST_BRANCHES_USER_TITLE", "List branches"),
				ReadOnlyHint: true,
			},
			InputSchema: WithPagination(&jsonschema.Schema{
				Type: "object",
				Properties: map[string]*jsonschema.Schema{
					"owner": {
						Type:        "string",
						Description: "Repository owner",
					},
					"repo": {
						Type:        "string",
						Description: "Repository name",
					},
				},
				Required: []string{"owner", "repo"},
			}),
		},
		func(deps ToolDependencies) mcp.ToolHandlerFor[map[string]any, any] {
			return func(ctx context.Context, _ *mcp.CallToolRequest, args map[string]any) (*mcp.CallToolResult, any, error) {
				owner, err := RequiredParam[string](args, "owner")
				if err != nil {
					return utils.NewToolResultError(err.Error()), nil, nil
				}
				repo, err := RequiredParam[string](args, "repo")
				if err != nil {
					return utils.NewToolResultError(err.Error()), nil, nil
				}
				pagination, err := OptionalPaginationParams(args)
				if err != nil {
					return utils.NewToolResultError(err.Error()), nil, nil
				}

				opts := &github.BranchListOptions{
					ListOptions: github.ListOptions{
						Page:    pagination.Page,
						PerPage: pagination.PerPage,
					},
				}

				client, err := deps.GetClient(ctx)
				if err != nil {
					return nil, nil, fmt.Errorf("failed to get GitHub client: %w", err)
				}

				branches, resp, err := client.Repositories.ListBranches(ctx, owner, repo, opts)
				if err != nil {
					return ghErrors.NewGitHubAPIErrorResponse(ctx,
						"failed to list branches",
						resp,
						err,
					), nil, nil
				}
				defer func() { _ = resp.Body.Close() }()

				if resp.StatusCode != http.StatusOK {
					body, err := io.ReadAll(resp.Body)
					if err != nil {
						return nil, nil, fmt.Errorf("failed to read response body: %w", err)
					}
					return utils.NewToolResultError(fmt.Sprintf("failed to list branches: %s", string(body))), nil, nil
				}

				// Convert to minimal branches
				minimalBranches := make([]MinimalBranch, 0, len(branches))
				for _, branch := range branches {
					minimalBranches = append(minimalBranches, convertToMinimalBranch(branch))
				}

				r, err := json.Marshal(minimalBranches)
				if err != nil {
					return nil, nil, fmt.Errorf("failed to marshal response: %w", err)
				}

				return utils.NewToolResultText(string(r)), nil, nil
			}
		},
	)
}

// CreateOrUpdateFile creates a tool to create or update a file in a GitHub repository.
func CreateOrUpdateFile(t translations.TranslationHelperFunc) inventory.ServerTool {
	return NewTool(
		ToolsetMetadataRepos,
		mcp.Tool{
			Name: "create_or_update_file",
			Description: t("TOOL_CREATE_OR_UPDATE_FILE_DESCRIPTION", `Create or update a single file in a GitHub repository. 
If updating, you should provide the SHA of the file you want to update. Use this tool to create or update a file in a GitHub repository remotely; do not use it for local file operations.

In order to obtain the SHA of original file version before updating, use the following git command:
git ls-tree HEAD <path to file>

If the SHA is not provided, the tool will attempt to acquire it by fetching the current file contents from the repository, which may lead to rewriting latest committed changes if the file has changed since last retrieval.
`),
			Annotations: &mcp.ToolAnnotations{
				Title:        t("TOOL_CREATE_OR_UPDATE_FILE_USER_TITLE", "Create or update file"),
				ReadOnlyHint: false,
			},
			InputSchema: &jsonschema.Schema{
				Type: "object",
				Properties: map[string]*jsonschema.Schema{
					"owner": {
						Type:        "string",
						Description: "Repository owner (username or organization)",
					},
					"repo": {
						Type:        "string",
						Description: "Repository name",
					},
					"path": {
						Type:        "string",
						Description: "Path where to create/update the file",
					},
					"content": {
						Type:        "string",
						Description: "Content of the file",
					},
					"message": {
						Type:        "string",
						Description: "Commit message",
					},
					"branch": {
						Type:        "string",
						Description: "Branch to create/update the file in",
					},
					"sha": {
						Type:        "string",
						Description: "The blob SHA of the file being replaced.",
					},
				},
				Required: []string{"owner", "repo", "path", "content", "message", "branch"},
			},
		},
		func(deps ToolDependencies) mcp.ToolHandlerFor[map[string]any, any] {
			return func(ctx context.Context, _ *mcp.CallToolRequest, args map[string]any) (*mcp.CallToolResult, any, error) {
				owner, err := RequiredParam[string](args, "owner")
				if err != nil {
					return utils.NewToolResultError(err.Error()), nil, nil
				}
				repo, err := RequiredParam[string](args, "repo")
				if err != nil {
					return utils.NewToolResultError(err.Error()), nil, nil
				}
				path, err := RequiredParam[string](args, "path")
				if err != nil {
					return utils.NewToolResultError(err.Error()), nil, nil
				}
				content, err := RequiredParam[string](args, "content")
				if err != nil {
					return utils.NewToolResultError(err.Error()), nil, nil
				}
				message, err := RequiredParam[string](args, "message")
				if err != nil {
					return utils.NewToolResultError(err.Error()), nil, nil
				}
				branch, err := RequiredParam[string](args, "branch")
				if err != nil {
					return utils.NewToolResultError(err.Error()), nil, nil
				}

				// json.Marshal encodes byte arrays with base64, which is required for the API.
				contentBytes := []byte(content)

				// Create the file options
				opts := &github.RepositoryContentFileOptions{
					Message: github.Ptr(message),
					Content: contentBytes,
					Branch:  github.Ptr(branch),
				}

				// If SHA is provided, set it (for updates)
				sha, err := OptionalParam[string](args, "sha")
				if err != nil {
					return utils.NewToolResultError(err.Error()), nil, nil
				}
				if sha != "" {
					opts.SHA = github.Ptr(sha)
				}

				// Create or update the file
				client, err := deps.GetClient(ctx)
				if err != nil {
					return nil, nil, fmt.Errorf("failed to get GitHub client: %w", err)
				}

				path = strings.TrimPrefix(path, "/")

				// SHA validation using conditional HEAD request (efficient - no body transfer)
				var previousSHA string
				contentURL := fmt.Sprintf("repos/%s/%s/contents/%s", owner, repo, url.PathEscape(path))
				if branch != "" {
					contentURL += "?ref=" + url.QueryEscape(branch)
				}

				if sha != "" {
					// User provided SHA - validate it's still current
					req, err := client.NewRequest("HEAD", contentURL, nil)
					if err == nil {
						req.Header.Set("If-None-Match", fmt.Sprintf(`"%s"`, sha))
						resp, _ := client.Do(ctx, req, nil)
						if resp != nil {
							defer resp.Body.Close()

							switch resp.StatusCode {
							case http.StatusNotModified:
								// SHA matches current - proceed
								opts.SHA = github.Ptr(sha)
							case http.StatusOK:
								// SHA is stale - reject with current SHA so user can check diff
								currentSHA := strings.Trim(resp.Header.Get("ETag"), `"`)
								return utils.NewToolResultError(fmt.Sprintf(
									"SHA mismatch: provided SHA %s is stale. Current file SHA is %s. "+
										"Use get_file_contents or compare commits to review changes before updating.",
									sha, currentSHA)), nil, nil
							case http.StatusNotFound:
								// File doesn't exist - this is a create, ignore provided SHA
							}
						}
					}
				} else {
					// No SHA provided - check if file exists to warn about blind update
					req, err := client.NewRequest("HEAD", contentURL, nil)
					if err == nil {
						resp, _ := client.Do(ctx, req, nil)
						if resp != nil {
							defer resp.Body.Close()
							if resp.StatusCode == http.StatusOK {
								previousSHA = strings.Trim(resp.Header.Get("ETag"), `"`)
							}
							// 404 = new file, no previous SHA needed
						}
					}
				}

				if previousSHA != "" {
					opts.SHA = github.Ptr(previousSHA)
				}

				fileContent, resp, err := client.Repositories.CreateFile(ctx, owner, repo, path, opts)
				if err != nil {
					return ghErrors.NewGitHubAPIErrorResponse(ctx,
						"failed to create/update file",
						resp,
						err,
					), nil, nil
				}
				defer func() { _ = resp.Body.Close() }()

				if resp.StatusCode != 200 && resp.StatusCode != 201 {
					body, err := io.ReadAll(resp.Body)
					if err != nil {
						return nil, nil, fmt.Errorf("failed to read response body: %w", err)
					}
					return utils.NewToolResultError(fmt.Sprintf("failed to create/update file: %s", string(body))), nil, nil
				}

				r, err := json.Marshal(fileContent)
				if err != nil {
					return nil, nil, fmt.Errorf("failed to marshal response: %w", err)
				}

				// Warn if file was updated without SHA validation (blind update)
				if sha == "" && previousSHA != "" {
					return utils.NewToolResultText(fmt.Sprintf(
						"Warning: File updated without SHA validation. Previous file SHA was %s. "+
							`Verify no unintended changes were overwritten: 
1. Extract the SHA of the local version using git ls-tree HEAD %s.
2. Compare with the previous SHA above.
3. Revert changes if shas do not match.

%s`,
						previousSHA, path, string(r))), nil, nil
				}

				return utils.NewToolResultText(string(r)), nil, nil
			}
		},
	)
}

// CreateRepository creates a tool to create a new GitHub repository.
func CreateRepository(t translations.TranslationHelperFunc) inventory.ServerTool {
	return NewTool(
		ToolsetMetadataRepos,
		mcp.Tool{
			Name:        "create_repository",
			Description: t("TOOL_CREATE_REPOSITORY_DESCRIPTION", "Create a new GitHub repository in your account or specified organization"),
			Annotations: &mcp.ToolAnnotations{
				Title:        t("TOOL_CREATE_REPOSITORY_USER_TITLE", "Create repository"),
				ReadOnlyHint: false,
			},
			InputSchema: &jsonschema.Schema{
				Type: "object",
				Properties: map[string]*jsonschema.Schema{
					"name": {
						Type:        "string",
						Description: "Repository name",
					},
					"description": {
						Type:        "string",
						Description: "Repository description",
					},
					"organization": {
						Type:        "string",
						Description: "Organization to create the repository in (omit to create in your personal account)",
					},
					"private": {
						Type:        "boolean",
						Description: "Whether repo should be private",
					},
					"autoInit": {
						Type:        "boolean",
						Description: "Initialize with README",
					},
				},
				Required: []string{"name"},
			},
		},
		func(deps ToolDependencies) mcp.ToolHandlerFor[map[string]any, any] {
			return func(ctx context.Context, _ *mcp.CallToolRequest, args map[string]any) (*mcp.CallToolResult, any, error) {
				name, err := RequiredParam[string](args, "name")
				if err != nil {
					return utils.NewToolResultError(err.Error()), nil, nil
				}
				description, err := OptionalParam[string](args, "description")
				if err != nil {
					return utils.NewToolResultError(err.Error()), nil, nil
				}
				organization, err := OptionalParam[string](args, "organization")
				if err != nil {
					return utils.NewToolResultError(err.Error()), nil, nil
				}
				private, err := OptionalParam[bool](args, "private")
				if err != nil {
					return utils.NewToolResultError(err.Error()), nil, nil
				}
				autoInit, err := OptionalParam[bool](args, "autoInit")
				if err != nil {
					return utils.NewToolResultError(err.Error()), nil, nil
				}

				repo := &github.Repository{
					Name:        github.Ptr(name),
					Description: github.Ptr(description),
					Private:     github.Ptr(private),
					AutoInit:    github.Ptr(autoInit),
				}

				client, err := deps.GetClient(ctx)
				if err != nil {
					return nil, nil, fmt.Errorf("failed to get GitHub client: %w", err)
				}
				createdRepo, resp, err := client.Repositories.Create(ctx, organization, repo)
				if err != nil {
					return ghErrors.NewGitHubAPIErrorResponse(ctx,
						"failed to create repository",
						resp,
						err,
					), nil, nil
				}
				defer func() { _ = resp.Body.Close() }()

				if resp.StatusCode != http.StatusCreated {
					body, err := io.ReadAll(resp.Body)
					if err != nil {
						return nil, nil, fmt.Errorf("failed to read response body: %w", err)
					}
					return utils.NewToolResultError(fmt.Sprintf("failed to create repository: %s", string(body))), nil, nil
				}

				// Return minimal response with just essential information
				minimalResponse := MinimalResponse{
					ID:  fmt.Sprintf("%d", createdRepo.GetID()),
					URL: createdRepo.GetHTMLURL(),
				}

				r, err := json.Marshal(minimalResponse)
				if err != nil {
					return nil, nil, fmt.Errorf("failed to marshal response: %w", err)
				}

				return utils.NewToolResultText(string(r)), nil, nil
			}
		},
	)
}

// GetFileContents creates a tool to get the contents of a file or directory from a GitHub repository.
func GetFileContents(t translations.TranslationHelperFunc) inventory.ServerTool {
	return NewTool(
		ToolsetMetadataRepos,
		mcp.Tool{
			Name:        "get_file_contents",
			Description: t("TOOL_GET_FILE_CONTENTS_DESCRIPTION", "Get the contents of a file or directory from a GitHub repository"),
			Annotations: &mcp.ToolAnnotations{
				Title:        t("TOOL_GET_FILE_CONTENTS_USER_TITLE", "Get file or directory contents"),
				ReadOnlyHint: true,
			},
			InputSchema: &jsonschema.Schema{
				Type: "object",
				Properties: map[string]*jsonschema.Schema{
					"owner": {
						Type:        "string",
						Description: "Repository owner (username or organization)",
					},
					"repo": {
						Type:        "string",
						Description: "Repository name",
					},
					"path": {
						Type:        "string",
						Description: "Path to file/directory",
						Default:     json.RawMessage(`"/"`),
					},
					"ref": {
						Type:        "string",
						Description: "Accepts optional git refs such as `refs/tags/{tag}`, `refs/heads/{branch}` or `refs/pull/{pr_number}/head`",
					},
					"sha": {
						Type:        "string",
						Description: "Accepts optional commit SHA. If specified, it will be used instead of ref",
					},
				},
				Required: []string{"owner", "repo"},
			},
		},
		func(deps ToolDependencies) mcp.ToolHandlerFor[map[string]any, any] {
			return func(ctx context.Context, _ *mcp.CallToolRequest, args map[string]any) (*mcp.CallToolResult, any, error) {
				owner, err := RequiredParam[string](args, "owner")
				if err != nil {
					return utils.NewToolResultError(err.Error()), nil, nil
				}
				repo, err := RequiredParam[string](args, "repo")
				if err != nil {
					return utils.NewToolResultError(err.Error()), nil, nil
				}
				path, err := RequiredParam[string](args, "path")
				if err != nil {
					return utils.NewToolResultError(err.Error()), nil, nil
				}
				ref, err := OptionalParam[string](args, "ref")
				if err != nil {
					return utils.NewToolResultError(err.Error()), nil, nil
				}
				sha, err := OptionalParam[string](args, "sha")
				if err != nil {
					return utils.NewToolResultError(err.Error()), nil, nil
				}

				client, err := deps.GetClient(ctx)
				if err != nil {
					return utils.NewToolResultError("failed to get GitHub client"), nil, nil
				}

				rawOpts, err := resolveGitReference(ctx, client, owner, repo, ref, sha)
				if err != nil {
					return utils.NewToolResultError(fmt.Sprintf("failed to resolve git reference: %s", err)), nil, nil
				}

				if rawOpts.SHA != "" {
					ref = rawOpts.SHA
				}

				var fileSHA string
				opts := &github.RepositoryContentGetOptions{Ref: ref}

<<<<<<< HEAD
			rawClient, err := getRawClient(ctx)
			if err != nil {
				return utils.NewToolResultError("failed to get GitHub raw content client"), nil, nil
			}
			resp, err := rawClient.GetRawContent(ctx, owner, repo, path, rawOpts)
			if err != nil {
				return ghErrors.NewGitHubRawAPIErrorResponse(ctx, "failed to get raw repository content", resp, err), nil, nil
			}
			defer func() {
				_ = resp.Body.Close()
			}()
=======
				// Always call GitHub Contents API first to get metadata including SHA and determine if it's a file or directory
				fileContent, dirContent, respContents, err := client.Repositories.GetContents(ctx, owner, repo, path, opts)
				if respContents != nil {
					defer func() { _ = respContents.Body.Close() }()
				}
>>>>>>> ce2e4f94

				// The path does not point to a file or directory.
				// Instead let's try to find it in the Git Tree by matching the end of the path.
				if err != nil || (fileContent == nil && dirContent == nil) {
					return matchFiles(ctx, client, owner, repo, ref, path, rawOpts, 0)
				}

				if fileContent != nil && fileContent.SHA != nil {
					fileSHA = *fileContent.SHA

					rawClient, err := deps.GetRawClient(ctx)
					if err != nil {
						return utils.NewToolResultError("failed to get GitHub raw content client"), nil, nil
					}
					resp, err := rawClient.GetRawContent(ctx, owner, repo, path, rawOpts)
					if err != nil {
						return utils.NewToolResultError("failed to get raw repository content"), nil, nil
					}
					defer func() {
						_ = resp.Body.Close()
					}()

					if resp.StatusCode == http.StatusOK {
						// If the raw content is found, return it directly
						body, err := io.ReadAll(resp.Body)
						if err != nil {
							return utils.NewToolResultError("failed to read response body"), nil, nil
						}
						contentType := resp.Header.Get("Content-Type")

						var resourceURI string
						switch {
						case sha != "":
							resourceURI, err = url.JoinPath("repo://", owner, repo, "sha", sha, "contents", path)
							if err != nil {
								return nil, nil, fmt.Errorf("failed to create resource URI: %w", err)
							}
						case ref != "":
							resourceURI, err = url.JoinPath("repo://", owner, repo, ref, "contents", path)
							if err != nil {
								return nil, nil, fmt.Errorf("failed to create resource URI: %w", err)
							}
						default:
							resourceURI, err = url.JoinPath("repo://", owner, repo, "contents", path)
							if err != nil {
								return nil, nil, fmt.Errorf("failed to create resource URI: %w", err)
							}
						}

						// Determine if content is text or binary
						isTextContent := strings.HasPrefix(contentType, "text/") ||
							contentType == "application/json" ||
							contentType == "application/xml" ||
							strings.HasSuffix(contentType, "+json") ||
							strings.HasSuffix(contentType, "+xml")

						if isTextContent {
							result := &mcp.ResourceContents{
								URI:      resourceURI,
								Text:     string(body),
								MIMEType: contentType,
							}
							// Include SHA in the result metadata
							if fileSHA != "" {
								return utils.NewToolResultResource(fmt.Sprintf("successfully downloaded text file (SHA: %s)", fileSHA), result), nil, nil
							}
							return utils.NewToolResultResource("successfully downloaded text file", result), nil, nil
						}

						result := &mcp.ResourceContents{
							URI:      resourceURI,
							Blob:     body,
							MIMEType: contentType,
						}
						// Include SHA in the result metadata
						if fileSHA != "" {
							return utils.NewToolResultResource(fmt.Sprintf("successfully downloaded binary file (SHA: %s)", fileSHA), result), nil, nil
						}
						return utils.NewToolResultResource("successfully downloaded binary file", result), nil, nil
					}

					// Raw API call failed
					return matchFiles(ctx, client, owner, repo, ref, path, rawOpts, resp.StatusCode)
				} else if dirContent != nil {
					// file content or file SHA is nil which means it's a directory
					r, err := json.Marshal(dirContent)
					if err != nil {
						return utils.NewToolResultError("failed to marshal response"), nil, nil
					}
					return utils.NewToolResultText(string(r)), nil, nil
				}

				return utils.NewToolResultError("failed to get file contents"), nil, nil
			}
		},
	)
}

// ForkRepository creates a tool to fork a repository.
func ForkRepository(t translations.TranslationHelperFunc) inventory.ServerTool {
	return NewTool(
		ToolsetMetadataRepos,
		mcp.Tool{
			Name:        "fork_repository",
			Description: t("TOOL_FORK_REPOSITORY_DESCRIPTION", "Fork a GitHub repository to your account or specified organization"),
			Annotations: &mcp.ToolAnnotations{
				Title:        t("TOOL_FORK_REPOSITORY_USER_TITLE", "Fork repository"),
				ReadOnlyHint: false,
			},
			InputSchema: &jsonschema.Schema{
				Type: "object",
				Properties: map[string]*jsonschema.Schema{
					"owner": {
						Type:        "string",
						Description: "Repository owner",
					},
					"repo": {
						Type:        "string",
						Description: "Repository name",
					},
					"organization": {
						Type:        "string",
						Description: "Organization to fork to",
					},
				},
				Required: []string{"owner", "repo"},
			},
		},
		func(deps ToolDependencies) mcp.ToolHandlerFor[map[string]any, any] {
			return func(ctx context.Context, _ *mcp.CallToolRequest, args map[string]any) (*mcp.CallToolResult, any, error) {
				owner, err := RequiredParam[string](args, "owner")
				if err != nil {
					return utils.NewToolResultError(err.Error()), nil, nil
				}
				repo, err := RequiredParam[string](args, "repo")
				if err != nil {
					return utils.NewToolResultError(err.Error()), nil, nil
				}
				org, err := OptionalParam[string](args, "organization")
				if err != nil {
					return utils.NewToolResultError(err.Error()), nil, nil
				}

				opts := &github.RepositoryCreateForkOptions{}
				if org != "" {
					opts.Organization = org
				}

				client, err := deps.GetClient(ctx)
				if err != nil {
					return nil, nil, fmt.Errorf("failed to get GitHub client: %w", err)
				}
				forkedRepo, resp, err := client.Repositories.CreateFork(ctx, owner, repo, opts)
				if err != nil {
					// Check if it's an acceptedError. An acceptedError indicates that the update is in progress,
					// and it's not a real error.
					if resp != nil && resp.StatusCode == http.StatusAccepted && isAcceptedError(err) {
						return utils.NewToolResultText("Fork is in progress"), nil, nil
					}
					return ghErrors.NewGitHubAPIErrorResponse(ctx,
						"failed to fork repository",
						resp,
						err,
					), nil, nil
				}
				defer func() { _ = resp.Body.Close() }()

				if resp.StatusCode != http.StatusAccepted {
					body, err := io.ReadAll(resp.Body)
					if err != nil {
						return nil, nil, fmt.Errorf("failed to read response body: %w", err)
					}
					return utils.NewToolResultError(fmt.Sprintf("failed to fork repository: %s", string(body))), nil, nil
				}

				// Return minimal response with just essential information
				minimalResponse := MinimalResponse{
					ID:  fmt.Sprintf("%d", forkedRepo.GetID()),
					URL: forkedRepo.GetHTMLURL(),
				}

				r, err := json.Marshal(minimalResponse)
				if err != nil {
					return nil, nil, fmt.Errorf("failed to marshal response: %w", err)
				}

				return utils.NewToolResultText(string(r)), nil, nil
			}
		},
	)
}

// DeleteFile creates a tool to delete a file in a GitHub repository.
// This tool uses a more roundabout way of deleting a file than just using the client.Repositories.DeleteFile.
// This is because REST file deletion endpoint (and client.Repositories.DeleteFile) don't add commit signing to the deletion commit,
// unlike how the endpoint backing the create_or_update_files tool does. This appears to be a quirk of the API.
// The approach implemented here gets automatic commit signing when used with either the github-actions user or as an app,
// both of which suit an LLM well.
func DeleteFile(t translations.TranslationHelperFunc) inventory.ServerTool {
	return NewTool(
		ToolsetMetadataRepos,
		mcp.Tool{
			Name:        "delete_file",
			Description: t("TOOL_DELETE_FILE_DESCRIPTION", "Delete a file from a GitHub repository"),
			Annotations: &mcp.ToolAnnotations{
				Title:           t("TOOL_DELETE_FILE_USER_TITLE", "Delete file"),
				ReadOnlyHint:    false,
				DestructiveHint: github.Ptr(true),
			},
			InputSchema: &jsonschema.Schema{
				Type: "object",
				Properties: map[string]*jsonschema.Schema{
					"owner": {
						Type:        "string",
						Description: "Repository owner (username or organization)",
					},
					"repo": {
						Type:        "string",
						Description: "Repository name",
					},
					"path": {
						Type:        "string",
						Description: "Path to the file to delete",
					},
					"message": {
						Type:        "string",
						Description: "Commit message",
					},
					"branch": {
						Type:        "string",
						Description: "Branch to delete the file from",
					},
				},
				Required: []string{"owner", "repo", "path", "message", "branch"},
			},
		},
		func(deps ToolDependencies) mcp.ToolHandlerFor[map[string]any, any] {
			return func(ctx context.Context, _ *mcp.CallToolRequest, args map[string]any) (*mcp.CallToolResult, any, error) {
				owner, err := RequiredParam[string](args, "owner")
				if err != nil {
					return utils.NewToolResultError(err.Error()), nil, nil
				}
				repo, err := RequiredParam[string](args, "repo")
				if err != nil {
					return utils.NewToolResultError(err.Error()), nil, nil
				}
				path, err := RequiredParam[string](args, "path")
				if err != nil {
					return utils.NewToolResultError(err.Error()), nil, nil
				}
				message, err := RequiredParam[string](args, "message")
				if err != nil {
					return utils.NewToolResultError(err.Error()), nil, nil
				}
				branch, err := RequiredParam[string](args, "branch")
				if err != nil {
					return utils.NewToolResultError(err.Error()), nil, nil
				}

				client, err := deps.GetClient(ctx)
				if err != nil {
					return nil, nil, fmt.Errorf("failed to get GitHub client: %w", err)
				}

				// Get the reference for the branch
				ref, resp, err := client.Git.GetRef(ctx, owner, repo, "refs/heads/"+branch)
				if err != nil {
					return nil, nil, fmt.Errorf("failed to get branch reference: %w", err)
				}
				defer func() { _ = resp.Body.Close() }()

				// Get the commit object that the branch points to
				baseCommit, resp, err := client.Git.GetCommit(ctx, owner, repo, *ref.Object.SHA)
				if err != nil {
					return ghErrors.NewGitHubAPIErrorResponse(ctx,
						"failed to get base commit",
						resp,
						err,
					), nil, nil
				}
				defer func() { _ = resp.Body.Close() }()

				if resp.StatusCode != http.StatusOK {
					body, err := io.ReadAll(resp.Body)
					if err != nil {
						return nil, nil, fmt.Errorf("failed to read response body: %w", err)
					}
					return utils.NewToolResultError(fmt.Sprintf("failed to get commit: %s", string(body))), nil, nil
				}

				// Create a tree entry for the file deletion by setting SHA to nil
				treeEntries := []*github.TreeEntry{
					{
						Path: github.Ptr(path),
						Mode: github.Ptr("100644"), // Regular file mode
						Type: github.Ptr("blob"),
						SHA:  nil, // Setting SHA to nil deletes the file
					},
				}

				// Create a new tree with the deletion
				newTree, resp, err := client.Git.CreateTree(ctx, owner, repo, *baseCommit.Tree.SHA, treeEntries)
				if err != nil {
					return ghErrors.NewGitHubAPIErrorResponse(ctx,
						"failed to create tree",
						resp,
						err,
					), nil, nil
				}
				defer func() { _ = resp.Body.Close() }()

				if resp.StatusCode != http.StatusCreated {
					body, err := io.ReadAll(resp.Body)
					if err != nil {
						return nil, nil, fmt.Errorf("failed to read response body: %w", err)
					}
					return utils.NewToolResultError(fmt.Sprintf("failed to create tree: %s", string(body))), nil, nil
				}

				// Create a new commit with the new tree
				commit := github.Commit{
					Message: github.Ptr(message),
					Tree:    newTree,
					Parents: []*github.Commit{{SHA: baseCommit.SHA}},
				}
				newCommit, resp, err := client.Git.CreateCommit(ctx, owner, repo, commit, nil)
				if err != nil {
					return ghErrors.NewGitHubAPIErrorResponse(ctx,
						"failed to create commit",
						resp,
						err,
					), nil, nil
				}
				defer func() { _ = resp.Body.Close() }()

				if resp.StatusCode != http.StatusCreated {
					body, err := io.ReadAll(resp.Body)
					if err != nil {
						return nil, nil, fmt.Errorf("failed to read response body: %w", err)
					}
					return utils.NewToolResultError(fmt.Sprintf("failed to create commit: %s", string(body))), nil, nil
				}

				// Update the branch reference to point to the new commit
				ref.Object.SHA = newCommit.SHA
				_, resp, err = client.Git.UpdateRef(ctx, owner, repo, *ref.Ref, github.UpdateRef{
					SHA:   *newCommit.SHA,
					Force: github.Ptr(false),
				})
				if err != nil {
					return ghErrors.NewGitHubAPIErrorResponse(ctx,
						"failed to update reference",
						resp,
						err,
					), nil, nil
				}
				defer func() { _ = resp.Body.Close() }()

				if resp.StatusCode != http.StatusOK {
					body, err := io.ReadAll(resp.Body)
					if err != nil {
						return nil, nil, fmt.Errorf("failed to read response body: %w", err)
					}
					return utils.NewToolResultError(fmt.Sprintf("failed to update reference: %s", string(body))), nil, nil
				}

				// Create a response similar to what the DeleteFile API would return
				response := map[string]interface{}{
					"commit":  newCommit,
					"content": nil,
				}

				r, err := json.Marshal(response)
				if err != nil {
					return nil, nil, fmt.Errorf("failed to marshal response: %w", err)
				}

				return utils.NewToolResultText(string(r)), nil, nil
			}
		},
	)
}

// CreateBranch creates a tool to create a new branch.
func CreateBranch(t translations.TranslationHelperFunc) inventory.ServerTool {
	return NewTool(
		ToolsetMetadataRepos,
		mcp.Tool{
			Name:        "create_branch",
			Description: t("TOOL_CREATE_BRANCH_DESCRIPTION", "Create a new branch in a GitHub repository"),
			Annotations: &mcp.ToolAnnotations{
				Title:        t("TOOL_CREATE_BRANCH_USER_TITLE", "Create branch"),
				ReadOnlyHint: false,
			},
			InputSchema: &jsonschema.Schema{
				Type: "object",
				Properties: map[string]*jsonschema.Schema{
					"owner": {
						Type:        "string",
						Description: "Repository owner",
					},
					"repo": {
						Type:        "string",
						Description: "Repository name",
					},
					"branch": {
						Type:        "string",
						Description: "Name for new branch",
					},
					"from_branch": {
						Type:        "string",
						Description: "Source branch (defaults to repo default)",
					},
				},
				Required: []string{"owner", "repo", "branch"},
			},
		},
		func(deps ToolDependencies) mcp.ToolHandlerFor[map[string]any, any] {
			return func(ctx context.Context, _ *mcp.CallToolRequest, args map[string]any) (*mcp.CallToolResult, any, error) {
				owner, err := RequiredParam[string](args, "owner")
				if err != nil {
					return utils.NewToolResultError(err.Error()), nil, nil
				}
				repo, err := RequiredParam[string](args, "repo")
				if err != nil {
					return utils.NewToolResultError(err.Error()), nil, nil
				}
				branch, err := RequiredParam[string](args, "branch")
				if err != nil {
					return utils.NewToolResultError(err.Error()), nil, nil
				}
				fromBranch, err := OptionalParam[string](args, "from_branch")
				if err != nil {
					return utils.NewToolResultError(err.Error()), nil, nil
				}

				client, err := deps.GetClient(ctx)
				if err != nil {
					return nil, nil, fmt.Errorf("failed to get GitHub client: %w", err)
				}

				// Get the source branch SHA
				var ref *github.Reference

				if fromBranch == "" {
					// Get default branch if from_branch not specified
					repository, resp, err := client.Repositories.Get(ctx, owner, repo)
					if err != nil {
						return ghErrors.NewGitHubAPIErrorResponse(ctx,
							"failed to get repository",
							resp,
							err,
						), nil, nil
					}
					defer func() { _ = resp.Body.Close() }()

					fromBranch = *repository.DefaultBranch
				}

				// Get SHA of source branch
				ref, resp, err := client.Git.GetRef(ctx, owner, repo, "refs/heads/"+fromBranch)
				if err != nil {
					return ghErrors.NewGitHubAPIErrorResponse(ctx,
						"failed to get reference",
						resp,
						err,
					), nil, nil
				}
				defer func() { _ = resp.Body.Close() }()

				// Create new branch
				newRef := github.CreateRef{
					Ref: "refs/heads/" + branch,
					SHA: *ref.Object.SHA,
				}

				createdRef, resp, err := client.Git.CreateRef(ctx, owner, repo, newRef)
				if err != nil {
					return ghErrors.NewGitHubAPIErrorResponse(ctx,
						"failed to create branch",
						resp,
						err,
					), nil, nil
				}
				defer func() { _ = resp.Body.Close() }()

				r, err := json.Marshal(createdRef)
				if err != nil {
					return nil, nil, fmt.Errorf("failed to marshal response: %w", err)
				}

				return utils.NewToolResultText(string(r)), nil, nil
			}
		},
	)
}

// PushFiles creates a tool to push multiple files in a single commit to a GitHub repository.
func PushFiles(t translations.TranslationHelperFunc) inventory.ServerTool {
	return NewTool(
		ToolsetMetadataRepos,
		mcp.Tool{
			Name:        "push_files",
			Description: t("TOOL_PUSH_FILES_DESCRIPTION", "Push multiple files to a GitHub repository in a single commit"),
			Annotations: &mcp.ToolAnnotations{
				Title:        t("TOOL_PUSH_FILES_USER_TITLE", "Push files to repository"),
				ReadOnlyHint: false,
			},
			InputSchema: &jsonschema.Schema{
				Type: "object",
				Properties: map[string]*jsonschema.Schema{
					"owner": {
						Type:        "string",
						Description: "Repository owner",
					},
					"repo": {
						Type:        "string",
						Description: "Repository name",
					},
					"branch": {
						Type:        "string",
						Description: "Branch to push to",
					},
					"files": {
						Type:        "array",
						Description: "Array of file objects to push, each object with path (string) and content (string)",
						Items: &jsonschema.Schema{
							Type: "object",
							Properties: map[string]*jsonschema.Schema{
								"path": {
									Type:        "string",
									Description: "path to the file",
								},
								"content": {
									Type:        "string",
									Description: "file content",
								},
							},
							Required: []string{"path", "content"},
						},
					},
					"message": {
						Type:        "string",
						Description: "Commit message",
					},
				},
				Required: []string{"owner", "repo", "branch", "files", "message"},
			},
		},
		func(deps ToolDependencies) mcp.ToolHandlerFor[map[string]any, any] {
			return func(ctx context.Context, _ *mcp.CallToolRequest, args map[string]any) (*mcp.CallToolResult, any, error) {
				owner, err := RequiredParam[string](args, "owner")
				if err != nil {
					return utils.NewToolResultError(err.Error()), nil, nil
				}
				repo, err := RequiredParam[string](args, "repo")
				if err != nil {
					return utils.NewToolResultError(err.Error()), nil, nil
				}
				branch, err := RequiredParam[string](args, "branch")
				if err != nil {
					return utils.NewToolResultError(err.Error()), nil, nil
				}
				message, err := RequiredParam[string](args, "message")
				if err != nil {
					return utils.NewToolResultError(err.Error()), nil, nil
				}

				// Parse files parameter - this should be an array of objects with path and content
				filesObj, ok := args["files"].([]interface{})
				if !ok {
					return utils.NewToolResultError("files parameter must be an array of objects with path and content"), nil, nil
				}

				client, err := deps.GetClient(ctx)
				if err != nil {
					return nil, nil, fmt.Errorf("failed to get GitHub client: %w", err)
				}

				// Get the reference for the branch
				ref, resp, err := client.Git.GetRef(ctx, owner, repo, "refs/heads/"+branch)
				if err != nil {
					return ghErrors.NewGitHubAPIErrorResponse(ctx,
						"failed to get branch reference",
						resp,
						err,
					), nil, nil
				}
				defer func() { _ = resp.Body.Close() }()

				// Get the commit object that the branch points to
				baseCommit, resp, err := client.Git.GetCommit(ctx, owner, repo, *ref.Object.SHA)
				if err != nil {
					return ghErrors.NewGitHubAPIErrorResponse(ctx,
						"failed to get base commit",
						resp,
						err,
					), nil, nil
				}
				defer func() { _ = resp.Body.Close() }()

				// Create tree entries for all files
				var entries []*github.TreeEntry

				for _, file := range filesObj {
					fileMap, ok := file.(map[string]interface{})
					if !ok {
						return utils.NewToolResultError("each file must be an object with path and content"), nil, nil
					}

					path, ok := fileMap["path"].(string)
					if !ok || path == "" {
						return utils.NewToolResultError("each file must have a path"), nil, nil
					}

					content, ok := fileMap["content"].(string)
					if !ok {
						return utils.NewToolResultError("each file must have content"), nil, nil
					}

					// Create a tree entry for the file
					entries = append(entries, &github.TreeEntry{
						Path:    github.Ptr(path),
						Mode:    github.Ptr("100644"), // Regular file mode
						Type:    github.Ptr("blob"),
						Content: github.Ptr(content),
					})
				}

				// Create a new tree with the file entries
				newTree, resp, err := client.Git.CreateTree(ctx, owner, repo, *baseCommit.Tree.SHA, entries)
				if err != nil {
					return ghErrors.NewGitHubAPIErrorResponse(ctx,
						"failed to create tree",
						resp,
						err,
					), nil, nil
				}
				defer func() { _ = resp.Body.Close() }()

				// Create a new commit
				commit := github.Commit{
					Message: github.Ptr(message),
					Tree:    newTree,
					Parents: []*github.Commit{{SHA: baseCommit.SHA}},
				}
				newCommit, resp, err := client.Git.CreateCommit(ctx, owner, repo, commit, nil)
				if err != nil {
					return ghErrors.NewGitHubAPIErrorResponse(ctx,
						"failed to create commit",
						resp,
						err,
					), nil, nil
				}
				defer func() { _ = resp.Body.Close() }()

				// Update the reference to point to the new commit
				ref.Object.SHA = newCommit.SHA
				updatedRef, resp, err := client.Git.UpdateRef(ctx, owner, repo, *ref.Ref, github.UpdateRef{
					SHA:   *newCommit.SHA,
					Force: github.Ptr(false),
				})
				if err != nil {
					return ghErrors.NewGitHubAPIErrorResponse(ctx,
						"failed to update reference",
						resp,
						err,
					), nil, nil
				}
				defer func() { _ = resp.Body.Close() }()

				r, err := json.Marshal(updatedRef)
				if err != nil {
					return nil, nil, fmt.Errorf("failed to marshal response: %w", err)
				}

				return utils.NewToolResultText(string(r)), nil, nil
			}
		},
	)
}

// ListTags creates a tool to list tags in a GitHub repository.
func ListTags(t translations.TranslationHelperFunc) inventory.ServerTool {
	return NewTool(
		ToolsetMetadataRepos,
		mcp.Tool{
			Name:        "list_tags",
			Description: t("TOOL_LIST_TAGS_DESCRIPTION", "List git tags in a GitHub repository"),
			Annotations: &mcp.ToolAnnotations{
				Title:        t("TOOL_LIST_TAGS_USER_TITLE", "List tags"),
				ReadOnlyHint: true,
			},
			InputSchema: WithPagination(&jsonschema.Schema{
				Type: "object",
				Properties: map[string]*jsonschema.Schema{
					"owner": {
						Type:        "string",
						Description: "Repository owner",
					},
					"repo": {
						Type:        "string",
						Description: "Repository name",
					},
				},
				Required: []string{"owner", "repo"},
			}),
		},
		func(deps ToolDependencies) mcp.ToolHandlerFor[map[string]any, any] {
			return func(ctx context.Context, _ *mcp.CallToolRequest, args map[string]any) (*mcp.CallToolResult, any, error) {
				owner, err := RequiredParam[string](args, "owner")
				if err != nil {
					return utils.NewToolResultError(err.Error()), nil, nil
				}
				repo, err := RequiredParam[string](args, "repo")
				if err != nil {
					return utils.NewToolResultError(err.Error()), nil, nil
				}
				pagination, err := OptionalPaginationParams(args)
				if err != nil {
					return utils.NewToolResultError(err.Error()), nil, nil
				}

				opts := &github.ListOptions{
					Page:    pagination.Page,
					PerPage: pagination.PerPage,
				}

				client, err := deps.GetClient(ctx)
				if err != nil {
					return nil, nil, fmt.Errorf("failed to get GitHub client: %w", err)
				}

				tags, resp, err := client.Repositories.ListTags(ctx, owner, repo, opts)
				if err != nil {
					return ghErrors.NewGitHubAPIErrorResponse(ctx,
						"failed to list tags",
						resp,
						err,
					), nil, nil
				}
				defer func() { _ = resp.Body.Close() }()

				if resp.StatusCode != http.StatusOK {
					body, err := io.ReadAll(resp.Body)
					if err != nil {
						return nil, nil, fmt.Errorf("failed to read response body: %w", err)
					}
					return utils.NewToolResultError(fmt.Sprintf("failed to list tags: %s", string(body))), nil, nil
				}

				r, err := json.Marshal(tags)
				if err != nil {
					return nil, nil, fmt.Errorf("failed to marshal response: %w", err)
				}

				return utils.NewToolResultText(string(r)), nil, nil
			}
		},
	)
}

// GetTag creates a tool to get details about a specific tag in a GitHub repository.
func GetTag(t translations.TranslationHelperFunc) inventory.ServerTool {
	return NewTool(
		ToolsetMetadataRepos,
		mcp.Tool{
			Name:        "get_tag",
			Description: t("TOOL_GET_TAG_DESCRIPTION", "Get details about a specific git tag in a GitHub repository"),
			Annotations: &mcp.ToolAnnotations{
				Title:        t("TOOL_GET_TAG_USER_TITLE", "Get tag details"),
				ReadOnlyHint: true,
			},
			InputSchema: &jsonschema.Schema{
				Type: "object",
				Properties: map[string]*jsonschema.Schema{
					"owner": {
						Type:        "string",
						Description: "Repository owner",
					},
					"repo": {
						Type:        "string",
						Description: "Repository name",
					},
					"tag": {
						Type:        "string",
						Description: "Tag name",
					},
				},
				Required: []string{"owner", "repo", "tag"},
			},
		},
		func(deps ToolDependencies) mcp.ToolHandlerFor[map[string]any, any] {
			return func(ctx context.Context, _ *mcp.CallToolRequest, args map[string]any) (*mcp.CallToolResult, any, error) {
				owner, err := RequiredParam[string](args, "owner")
				if err != nil {
					return utils.NewToolResultError(err.Error()), nil, nil
				}
				repo, err := RequiredParam[string](args, "repo")
				if err != nil {
					return utils.NewToolResultError(err.Error()), nil, nil
				}
				tag, err := RequiredParam[string](args, "tag")
				if err != nil {
					return utils.NewToolResultError(err.Error()), nil, nil
				}

				client, err := deps.GetClient(ctx)
				if err != nil {
					return nil, nil, fmt.Errorf("failed to get GitHub client: %w", err)
				}

				// First get the tag reference
				ref, resp, err := client.Git.GetRef(ctx, owner, repo, "refs/tags/"+tag)
				if err != nil {
					return ghErrors.NewGitHubAPIErrorResponse(ctx,
						"failed to get tag reference",
						resp,
						err,
					), nil, nil
				}
				defer func() { _ = resp.Body.Close() }()

				if resp.StatusCode != http.StatusOK {
					body, err := io.ReadAll(resp.Body)
					if err != nil {
						return nil, nil, fmt.Errorf("failed to read response body: %w", err)
					}
					return utils.NewToolResultError(fmt.Sprintf("failed to get tag reference: %s", string(body))), nil, nil
				}

				// Then get the tag object
				tagObj, resp, err := client.Git.GetTag(ctx, owner, repo, *ref.Object.SHA)
				if err != nil {
					return ghErrors.NewGitHubAPIErrorResponse(ctx,
						"failed to get tag object",
						resp,
						err,
					), nil, nil
				}
				defer func() { _ = resp.Body.Close() }()

				if resp.StatusCode != http.StatusOK {
					body, err := io.ReadAll(resp.Body)
					if err != nil {
						return nil, nil, fmt.Errorf("failed to read response body: %w", err)
					}
					return utils.NewToolResultError(fmt.Sprintf("failed to get tag object: %s", string(body))), nil, nil
				}

				r, err := json.Marshal(tagObj)
				if err != nil {
					return nil, nil, fmt.Errorf("failed to marshal response: %w", err)
				}

				return utils.NewToolResultText(string(r)), nil, nil
			}
		},
	)
}

// ListReleases creates a tool to list releases in a GitHub repository.
func ListReleases(t translations.TranslationHelperFunc) inventory.ServerTool {
	return NewTool(
		ToolsetMetadataRepos,
		mcp.Tool{
			Name:        "list_releases",
			Description: t("TOOL_LIST_RELEASES_DESCRIPTION", "List releases in a GitHub repository"),
			Annotations: &mcp.ToolAnnotations{
				Title:        t("TOOL_LIST_RELEASES_USER_TITLE", "List releases"),
				ReadOnlyHint: true,
			},
			InputSchema: WithPagination(&jsonschema.Schema{
				Type: "object",
				Properties: map[string]*jsonschema.Schema{
					"owner": {
						Type:        "string",
						Description: "Repository owner",
					},
					"repo": {
						Type:        "string",
						Description: "Repository name",
					},
				},
				Required: []string{"owner", "repo"},
			}),
		},
		func(deps ToolDependencies) mcp.ToolHandlerFor[map[string]any, any] {
			return func(ctx context.Context, _ *mcp.CallToolRequest, args map[string]any) (*mcp.CallToolResult, any, error) {
				owner, err := RequiredParam[string](args, "owner")
				if err != nil {
					return utils.NewToolResultError(err.Error()), nil, nil
				}
				repo, err := RequiredParam[string](args, "repo")
				if err != nil {
					return utils.NewToolResultError(err.Error()), nil, nil
				}
				pagination, err := OptionalPaginationParams(args)
				if err != nil {
					return utils.NewToolResultError(err.Error()), nil, nil
				}

				opts := &github.ListOptions{
					Page:    pagination.Page,
					PerPage: pagination.PerPage,
				}

				client, err := deps.GetClient(ctx)
				if err != nil {
					return nil, nil, fmt.Errorf("failed to get GitHub client: %w", err)
				}

				releases, resp, err := client.Repositories.ListReleases(ctx, owner, repo, opts)
				if err != nil {
					return nil, nil, fmt.Errorf("failed to list releases: %w", err)
				}
				defer func() { _ = resp.Body.Close() }()

				if resp.StatusCode != http.StatusOK {
					body, err := io.ReadAll(resp.Body)
					if err != nil {
						return nil, nil, fmt.Errorf("failed to read response body: %w", err)
					}
					return utils.NewToolResultError(fmt.Sprintf("failed to list releases: %s", string(body))), nil, nil
				}

				r, err := json.Marshal(releases)
				if err != nil {
					return nil, nil, fmt.Errorf("failed to marshal response: %w", err)
				}

				return utils.NewToolResultText(string(r)), nil, nil
			}
		},
	)
}

// GetLatestRelease creates a tool to get the latest release in a GitHub repository.
func GetLatestRelease(t translations.TranslationHelperFunc) inventory.ServerTool {
	return NewTool(
		ToolsetMetadataRepos,
		mcp.Tool{
			Name:        "get_latest_release",
			Description: t("TOOL_GET_LATEST_RELEASE_DESCRIPTION", "Get the latest release in a GitHub repository"),
			Annotations: &mcp.ToolAnnotations{
				Title:        t("TOOL_GET_LATEST_RELEASE_USER_TITLE", "Get latest release"),
				ReadOnlyHint: true,
			},
			InputSchema: &jsonschema.Schema{
				Type: "object",
				Properties: map[string]*jsonschema.Schema{
					"owner": {
						Type:        "string",
						Description: "Repository owner",
					},
					"repo": {
						Type:        "string",
						Description: "Repository name",
					},
				},
				Required: []string{"owner", "repo"},
			},
		},
		func(deps ToolDependencies) mcp.ToolHandlerFor[map[string]any, any] {
			return func(ctx context.Context, _ *mcp.CallToolRequest, args map[string]any) (*mcp.CallToolResult, any, error) {
				owner, err := RequiredParam[string](args, "owner")
				if err != nil {
					return utils.NewToolResultError(err.Error()), nil, nil
				}
				repo, err := RequiredParam[string](args, "repo")
				if err != nil {
					return utils.NewToolResultError(err.Error()), nil, nil
				}

				client, err := deps.GetClient(ctx)
				if err != nil {
					return nil, nil, fmt.Errorf("failed to get GitHub client: %w", err)
				}

				release, resp, err := client.Repositories.GetLatestRelease(ctx, owner, repo)
				if err != nil {
					return nil, nil, fmt.Errorf("failed to get latest release: %w", err)
				}
				defer func() { _ = resp.Body.Close() }()

				if resp.StatusCode != http.StatusOK {
					body, err := io.ReadAll(resp.Body)
					if err != nil {
						return nil, nil, fmt.Errorf("failed to read response body: %w", err)
					}
					return utils.NewToolResultError(fmt.Sprintf("failed to get latest release: %s", string(body))), nil, nil
				}

				r, err := json.Marshal(release)
				if err != nil {
					return nil, nil, fmt.Errorf("failed to marshal response: %w", err)
				}

				return utils.NewToolResultText(string(r)), nil, nil
			}
		},
	)
}

func GetReleaseByTag(t translations.TranslationHelperFunc) inventory.ServerTool {
	return NewTool(
		ToolsetMetadataRepos,
		mcp.Tool{
			Name:        "get_release_by_tag",
			Description: t("TOOL_GET_RELEASE_BY_TAG_DESCRIPTION", "Get a specific release by its tag name in a GitHub repository"),
			Annotations: &mcp.ToolAnnotations{
				Title:        t("TOOL_GET_RELEASE_BY_TAG_USER_TITLE", "Get a release by tag name"),
				ReadOnlyHint: true,
			},
			InputSchema: &jsonschema.Schema{
				Type: "object",
				Properties: map[string]*jsonschema.Schema{
					"owner": {
						Type:        "string",
						Description: "Repository owner",
					},
					"repo": {
						Type:        "string",
						Description: "Repository name",
					},
					"tag": {
						Type:        "string",
						Description: "Tag name (e.g., 'v1.0.0')",
					},
				},
				Required: []string{"owner", "repo", "tag"},
			},
		},
		func(deps ToolDependencies) mcp.ToolHandlerFor[map[string]any, any] {
			return func(ctx context.Context, _ *mcp.CallToolRequest, args map[string]any) (*mcp.CallToolResult, any, error) {
				owner, err := RequiredParam[string](args, "owner")
				if err != nil {
					return utils.NewToolResultError(err.Error()), nil, nil
				}
				repo, err := RequiredParam[string](args, "repo")
				if err != nil {
					return utils.NewToolResultError(err.Error()), nil, nil
				}
				tag, err := RequiredParam[string](args, "tag")
				if err != nil {
					return utils.NewToolResultError(err.Error()), nil, nil
				}

				client, err := deps.GetClient(ctx)
				if err != nil {
					return nil, nil, fmt.Errorf("failed to get GitHub client: %w", err)
				}

				release, resp, err := client.Repositories.GetReleaseByTag(ctx, owner, repo, tag)
				if err != nil {
					return ghErrors.NewGitHubAPIErrorResponse(ctx,
						fmt.Sprintf("failed to get release by tag: %s", tag),
						resp,
						err,
					), nil, nil
				}
				defer func() { _ = resp.Body.Close() }()

				if resp.StatusCode != http.StatusOK {
					body, err := io.ReadAll(resp.Body)
					if err != nil {
						return nil, nil, fmt.Errorf("failed to read response body: %w", err)
					}
					return utils.NewToolResultError(fmt.Sprintf("failed to get release by tag: %s", string(body))), nil, nil
				}

				r, err := json.Marshal(release)
				if err != nil {
					return nil, nil, fmt.Errorf("failed to marshal response: %w", err)
				}

				return utils.NewToolResultText(string(r)), nil, nil
			}
		},
	)
}

// matchFiles searches for files in the Git tree that match the given path.
// It's used when GetContents fails or returns unexpected results.
func matchFiles(ctx context.Context, client *github.Client, owner, repo, ref, path string, rawOpts *raw.ContentOpts, rawAPIResponseCode int) (*mcp.CallToolResult, any, error) {
	// Step 1: Get Git Tree recursively
	tree, response, err := client.Git.GetTree(ctx, owner, repo, ref, true)
	if err != nil {
		return ghErrors.NewGitHubAPIErrorResponse(ctx,
			"failed to get git tree",
			response,
			err,
		), nil, nil
	}
	defer func() { _ = response.Body.Close() }()

	// Step 2: Filter tree for matching paths
	const maxMatchingFiles = 3
	matchingFiles := filterPaths(tree.Entries, path, maxMatchingFiles)
	if len(matchingFiles) > 0 {
		matchingFilesJSON, err := json.Marshal(matchingFiles)
		if err != nil {
			return utils.NewToolResultError(fmt.Sprintf("failed to marshal matching files: %s", err)), nil, nil
		}
		resolvedRefs, err := json.Marshal(rawOpts)
		if err != nil {
			return utils.NewToolResultError(fmt.Sprintf("failed to marshal resolved refs: %s", err)), nil, nil
		}
		if rawAPIResponseCode > 0 {
			return utils.NewToolResultText(fmt.Sprintf("Resolved potential matches in the repository tree (resolved refs: %s, matching files: %s), but the content API returned an unexpected status code %d.", string(resolvedRefs), string(matchingFilesJSON), rawAPIResponseCode)), nil, nil
		}
		return utils.NewToolResultText(fmt.Sprintf("Resolved potential matches in the repository tree (resolved refs: %s, matching files: %s).", string(resolvedRefs), string(matchingFilesJSON))), nil, nil
	}
	return utils.NewToolResultError("Failed to get file contents. The path does not point to a file or directory, or the file does not exist in the repository."), nil, nil
}

// filterPaths filters the entries in a GitHub tree to find paths that
// match the given suffix.
// maxResults limits the number of results returned to first maxResults entries,
// a maxResults of -1 means no limit.
// It returns a slice of strings containing the matching paths.
// Directories are returned with a trailing slash.
func filterPaths(entries []*github.TreeEntry, path string, maxResults int) []string {
	// Remove trailing slash for matching purposes, but flag whether we
	// only want directories.
	dirOnly := false
	if strings.HasSuffix(path, "/") {
		dirOnly = true
		path = strings.TrimSuffix(path, "/")
	}

	matchedPaths := []string{}
	for _, entry := range entries {
		if len(matchedPaths) == maxResults {
			break // Limit the number of results to maxResults
		}
		if dirOnly && entry.GetType() != "tree" {
			continue // Skip non-directory entries if dirOnly is true
		}
		entryPath := entry.GetPath()
		if entryPath == "" {
			continue // Skip empty paths
		}
		if strings.HasSuffix(entryPath, path) {
			if entry.GetType() == "tree" {
				entryPath += "/" // Return directories with a trailing slash
			}
			matchedPaths = append(matchedPaths, entryPath)
		}
	}
	return matchedPaths
}

// resolveGitReference takes a user-provided ref and sha and resolves them into a
// definitive commit SHA and its corresponding fully-qualified reference.
//
// The resolution logic follows a clear priority:
//
//  1. If a specific commit `sha` is provided, it takes precedence and is used directly,
//     and all reference resolution is skipped.
//
//  2. If no `sha` is provided, the function resolves the `ref`
//     string into a fully-qualified format (e.g., "refs/heads/main") by trying
//     the following steps in order:
//     a). **Empty Ref:** If `ref` is empty, the repository's default branch is used.
//     b). **Fully-Qualified:** If `ref` already starts with "refs/", it's considered fully
//     qualified and used as-is.
//     c). **Partially-Qualified:** If `ref` starts with "heads/" or "tags/", it is
//     prefixed with "refs/" to make it fully-qualified.
//     d). **Short Name:** Otherwise, the `ref` is treated as a short name. The function
//     first attempts to resolve it as a branch ("refs/heads/<ref>"). If that
//     returns a 404 Not Found error, it then attempts to resolve it as a tag
//     ("refs/tags/<ref>").
//
//  3. **Final Lookup:** Once a fully-qualified ref is determined, a final API call
//     is made to fetch that reference's definitive commit SHA.
//
// Any unexpected (non-404) errors during the resolution process are returned
// immediately. All API errors are logged with rich context to aid diagnostics.
func resolveGitReference(ctx context.Context, githubClient *github.Client, owner, repo, ref, sha string) (*raw.ContentOpts, error) {
	// 1) If SHA explicitly provided, it's the highest priority.
	if sha != "" {
		return &raw.ContentOpts{Ref: "", SHA: sha}, nil
	}

	originalRef := ref // Keep original ref for clearer error messages down the line.

	// 2) If no SHA is provided, we try to resolve the ref into a fully-qualified format.
	var reference *github.Reference
	var resp *github.Response
	var err error

	switch {
	case originalRef == "":
		// 2a) If ref is empty, determine the default branch.
		repoInfo, resp, err := githubClient.Repositories.Get(ctx, owner, repo)
		if err != nil {
			_, _ = ghErrors.NewGitHubAPIErrorToCtx(ctx, "failed to get repository info", resp, err)
			return nil, fmt.Errorf("failed to get repository info: %w", err)
		}
		ref = fmt.Sprintf("refs/heads/%s", repoInfo.GetDefaultBranch())
	case strings.HasPrefix(originalRef, "refs/"):
		// 2b) Already fully qualified. The reference will be fetched at the end.
	case strings.HasPrefix(originalRef, "heads/") || strings.HasPrefix(originalRef, "tags/"):
		// 2c) Partially qualified. Make it fully qualified.
		ref = "refs/" + originalRef
	default:
		// 2d) It's a short name, so we try to resolve it to either a branch or a tag.
		branchRef := "refs/heads/" + originalRef
		reference, resp, err = githubClient.Git.GetRef(ctx, owner, repo, branchRef)

		if err == nil {
			ref = branchRef // It's a branch.
		} else {
			// The branch lookup failed. Check if it was a 404 Not Found error.
			ghErr, isGhErr := err.(*github.ErrorResponse)
			if isGhErr && ghErr.Response.StatusCode == http.StatusNotFound {
				tagRef := "refs/tags/" + originalRef
				reference, resp, err = githubClient.Git.GetRef(ctx, owner, repo, tagRef)
				if err == nil {
					ref = tagRef // It's a tag.
				} else {
					// The tag lookup also failed. Check if it was a 404 Not Found error.
					ghErr2, isGhErr2 := err.(*github.ErrorResponse)
					if isGhErr2 && ghErr2.Response.StatusCode == http.StatusNotFound {
						return nil, fmt.Errorf("could not resolve ref %q as a branch or a tag", originalRef)
					}
					// The tag lookup failed for a different reason.
					_, _ = ghErrors.NewGitHubAPIErrorToCtx(ctx, "failed to get reference (tag)", resp, err)
					return nil, fmt.Errorf("failed to get reference for tag '%s': %w", originalRef, err)
				}
			} else {
				// The branch lookup failed for a different reason.
				_, _ = ghErrors.NewGitHubAPIErrorToCtx(ctx, "failed to get reference (branch)", resp, err)
				return nil, fmt.Errorf("failed to get reference for branch '%s': %w", originalRef, err)
			}
		}
	}

	if reference == nil {
		reference, resp, err = githubClient.Git.GetRef(ctx, owner, repo, ref)
		if err != nil {
			_, _ = ghErrors.NewGitHubAPIErrorToCtx(ctx, "failed to get final reference", resp, err)
			return nil, fmt.Errorf("failed to get final reference for %q: %w", ref, err)
		}
	}

	sha = reference.GetObject().GetSHA()
	return &raw.ContentOpts{Ref: ref, SHA: sha}, nil
}

// ListStarredRepositories creates a tool to list starred repositories for the authenticated user or a specified user.
func ListStarredRepositories(t translations.TranslationHelperFunc) inventory.ServerTool {
	return NewTool(
		ToolsetMetadataStargazers,
		mcp.Tool{
			Name:        "list_starred_repositories",
			Description: t("TOOL_LIST_STARRED_REPOSITORIES_DESCRIPTION", "List starred repositories"),
			Annotations: &mcp.ToolAnnotations{
				Title:        t("TOOL_LIST_STARRED_REPOSITORIES_USER_TITLE", "List starred repositories"),
				ReadOnlyHint: true,
			},
			InputSchema: WithPagination(&jsonschema.Schema{
				Type: "object",
				Properties: map[string]*jsonschema.Schema{
					"username": {
						Type:        "string",
						Description: "Username to list starred repositories for. Defaults to the authenticated user.",
					},
					"sort": {
						Type:        "string",
						Description: "How to sort the results. Can be either 'created' (when the repository was starred) or 'updated' (when the repository was last pushed to).",
						Enum:        []any{"created", "updated"},
					},
					"direction": {
						Type:        "string",
						Description: "The direction to sort the results by.",
						Enum:        []any{"asc", "desc"},
					},
				},
			}),
		},
		func(deps ToolDependencies) mcp.ToolHandlerFor[map[string]any, any] {
			return func(ctx context.Context, _ *mcp.CallToolRequest, args map[string]any) (*mcp.CallToolResult, any, error) {
				username, err := OptionalParam[string](args, "username")
				if err != nil {
					return utils.NewToolResultError(err.Error()), nil, nil
				}
				sort, err := OptionalParam[string](args, "sort")
				if err != nil {
					return utils.NewToolResultError(err.Error()), nil, nil
				}
				direction, err := OptionalParam[string](args, "direction")
				if err != nil {
					return utils.NewToolResultError(err.Error()), nil, nil
				}
				pagination, err := OptionalPaginationParams(args)
				if err != nil {
					return utils.NewToolResultError(err.Error()), nil, nil
				}

				opts := &github.ActivityListStarredOptions{
					ListOptions: github.ListOptions{
						Page:    pagination.Page,
						PerPage: pagination.PerPage,
					},
				}
				if sort != "" {
					opts.Sort = sort
				}
				if direction != "" {
					opts.Direction = direction
				}

				client, err := deps.GetClient(ctx)
				if err != nil {
					return nil, nil, fmt.Errorf("failed to get GitHub client: %w", err)
				}

				var repos []*github.StarredRepository
				var resp *github.Response
				if username == "" {
					// List starred repositories for the authenticated user
					repos, resp, err = client.Activity.ListStarred(ctx, "", opts)
				} else {
					// List starred repositories for a specific user
					repos, resp, err = client.Activity.ListStarred(ctx, username, opts)
				}

				if err != nil {
					return ghErrors.NewGitHubAPIErrorResponse(ctx,
						fmt.Sprintf("failed to list starred repositories for user '%s'", username),
						resp,
						err,
					), nil, nil
				}
				defer func() { _ = resp.Body.Close() }()

				if resp.StatusCode != 200 {
					body, err := io.ReadAll(resp.Body)
					if err != nil {
						return nil, nil, fmt.Errorf("failed to read response body: %w", err)
					}
					return utils.NewToolResultError(fmt.Sprintf("failed to list starred repositories: %s", string(body))), nil, nil
				}

				// Convert to minimal format
				minimalRepos := make([]MinimalRepository, 0, len(repos))
				for _, starredRepo := range repos {
					repo := starredRepo.Repository
					minimalRepo := MinimalRepository{
						ID:            repo.GetID(),
						Name:          repo.GetName(),
						FullName:      repo.GetFullName(),
						Description:   repo.GetDescription(),
						HTMLURL:       repo.GetHTMLURL(),
						Language:      repo.GetLanguage(),
						Stars:         repo.GetStargazersCount(),
						Forks:         repo.GetForksCount(),
						OpenIssues:    repo.GetOpenIssuesCount(),
						Private:       repo.GetPrivate(),
						Fork:          repo.GetFork(),
						Archived:      repo.GetArchived(),
						DefaultBranch: repo.GetDefaultBranch(),
					}

					if repo.UpdatedAt != nil {
						minimalRepo.UpdatedAt = repo.UpdatedAt.Format("2006-01-02T15:04:05Z")
					}

					minimalRepos = append(minimalRepos, minimalRepo)
				}

				r, err := json.Marshal(minimalRepos)
				if err != nil {
					return nil, nil, fmt.Errorf("failed to marshal starred repositories: %w", err)
				}

				return utils.NewToolResultText(string(r)), nil, nil
			}
		},
	)
}

// StarRepository creates a tool to star a repository.
func StarRepository(t translations.TranslationHelperFunc) inventory.ServerTool {
	return NewTool(
		ToolsetMetadataStargazers,
		mcp.Tool{
			Name:        "star_repository",
			Description: t("TOOL_STAR_REPOSITORY_DESCRIPTION", "Star a GitHub repository"),
			Annotations: &mcp.ToolAnnotations{
				Title:        t("TOOL_STAR_REPOSITORY_USER_TITLE", "Star repository"),
				ReadOnlyHint: false,
			},
			InputSchema: &jsonschema.Schema{
				Type: "object",
				Properties: map[string]*jsonschema.Schema{
					"owner": {
						Type:        "string",
						Description: "Repository owner",
					},
					"repo": {
						Type:        "string",
						Description: "Repository name",
					},
				},
				Required: []string{"owner", "repo"},
			},
		},
		func(deps ToolDependencies) mcp.ToolHandlerFor[map[string]any, any] {
			return func(ctx context.Context, _ *mcp.CallToolRequest, args map[string]any) (*mcp.CallToolResult, any, error) {
				owner, err := RequiredParam[string](args, "owner")
				if err != nil {
					return utils.NewToolResultError(err.Error()), nil, nil
				}
				repo, err := RequiredParam[string](args, "repo")
				if err != nil {
					return utils.NewToolResultError(err.Error()), nil, nil
				}

				client, err := deps.GetClient(ctx)
				if err != nil {
					return nil, nil, fmt.Errorf("failed to get GitHub client: %w", err)
				}

				resp, err := client.Activity.Star(ctx, owner, repo)
				if err != nil {
					return ghErrors.NewGitHubAPIErrorResponse(ctx,
						fmt.Sprintf("failed to star repository %s/%s", owner, repo),
						resp,
						err,
					), nil, nil
				}
				defer func() { _ = resp.Body.Close() }()

				if resp.StatusCode != 204 {
					body, err := io.ReadAll(resp.Body)
					if err != nil {
						return nil, nil, fmt.Errorf("failed to read response body: %w", err)
					}
					return utils.NewToolResultError(fmt.Sprintf("failed to star repository: %s", string(body))), nil, nil
				}

				return utils.NewToolResultText(fmt.Sprintf("Successfully starred repository %s/%s", owner, repo)), nil, nil
			}
		},
	)
}

// UnstarRepository creates a tool to unstar a repository.
func UnstarRepository(t translations.TranslationHelperFunc) inventory.ServerTool {
	return NewTool(
		ToolsetMetadataStargazers,
		mcp.Tool{
			Name:        "unstar_repository",
			Description: t("TOOL_UNSTAR_REPOSITORY_DESCRIPTION", "Unstar a GitHub repository"),
			Annotations: &mcp.ToolAnnotations{
				Title:        t("TOOL_UNSTAR_REPOSITORY_USER_TITLE", "Unstar repository"),
				ReadOnlyHint: false,
			},
			InputSchema: &jsonschema.Schema{
				Type: "object",
				Properties: map[string]*jsonschema.Schema{
					"owner": {
						Type:        "string",
						Description: "Repository owner",
					},
					"repo": {
						Type:        "string",
						Description: "Repository name",
					},
				},
				Required: []string{"owner", "repo"},
			},
		},
		func(deps ToolDependencies) mcp.ToolHandlerFor[map[string]any, any] {
			return func(ctx context.Context, _ *mcp.CallToolRequest, args map[string]any) (*mcp.CallToolResult, any, error) {
				owner, err := RequiredParam[string](args, "owner")
				if err != nil {
					return utils.NewToolResultError(err.Error()), nil, nil
				}
				repo, err := RequiredParam[string](args, "repo")
				if err != nil {
					return utils.NewToolResultError(err.Error()), nil, nil
				}

				client, err := deps.GetClient(ctx)
				if err != nil {
					return nil, nil, fmt.Errorf("failed to get GitHub client: %w", err)
				}

				resp, err := client.Activity.Unstar(ctx, owner, repo)
				if err != nil {
					return ghErrors.NewGitHubAPIErrorResponse(ctx,
						fmt.Sprintf("failed to unstar repository %s/%s", owner, repo),
						resp,
						err,
					), nil, nil
				}
				defer func() { _ = resp.Body.Close() }()

				if resp.StatusCode != 204 {
					body, err := io.ReadAll(resp.Body)
					if err != nil {
						return nil, nil, fmt.Errorf("failed to read response body: %w", err)
					}
					return utils.NewToolResultError(fmt.Sprintf("failed to unstar repository: %s", string(body))), nil, nil
				}

				return utils.NewToolResultText(fmt.Sprintf("Successfully unstarred repository %s/%s", owner, repo)), nil, nil
			}
		},
	)
}<|MERGE_RESOLUTION|>--- conflicted
+++ resolved
@@ -700,25 +700,11 @@
 				var fileSHA string
 				opts := &github.RepositoryContentGetOptions{Ref: ref}
 
-<<<<<<< HEAD
-			rawClient, err := getRawClient(ctx)
-			if err != nil {
-				return utils.NewToolResultError("failed to get GitHub raw content client"), nil, nil
-			}
-			resp, err := rawClient.GetRawContent(ctx, owner, repo, path, rawOpts)
-			if err != nil {
-				return ghErrors.NewGitHubRawAPIErrorResponse(ctx, "failed to get raw repository content", resp, err), nil, nil
-			}
-			defer func() {
-				_ = resp.Body.Close()
-			}()
-=======
 				// Always call GitHub Contents API first to get metadata including SHA and determine if it's a file or directory
 				fileContent, dirContent, respContents, err := client.Repositories.GetContents(ctx, owner, repo, path, opts)
 				if respContents != nil {
 					defer func() { _ = respContents.Body.Close() }()
 				}
->>>>>>> ce2e4f94
 
 				// The path does not point to a file or directory.
 				// Instead let's try to find it in the Git Tree by matching the end of the path.
@@ -735,7 +721,7 @@
 					}
 					resp, err := rawClient.GetRawContent(ctx, owner, repo, path, rawOpts)
 					if err != nil {
-						return utils.NewToolResultError("failed to get raw repository content"), nil, nil
+						return ghErrors.NewGitHubRawAPIErrorResponse(ctx, "failed to get raw repository content", resp, err), nil, nil
 					}
 					defer func() {
 						_ = resp.Body.Close()
