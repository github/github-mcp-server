package github

import (
	"context"
	"encoding/base64"
	"encoding/json"
	"fmt"
	"io"
	"net/http"
	"net/url"
	"strings"

	ghErrors "github.com/github/github-mcp-server/pkg/errors"
	"github.com/github/github-mcp-server/pkg/raw"
	"github.com/github/github-mcp-server/pkg/translations"
	"github.com/google/go-github/v74/github"
	"github.com/mark3labs/mcp-go/mcp"
	"github.com/mark3labs/mcp-go/server"
)

func GetCommit(getClient GetClientFn, t translations.TranslationHelperFunc) (tool mcp.Tool, handler server.ToolHandlerFunc) {
	return mcp.NewTool("get_commit",
			mcp.WithDescription(t("TOOL_GET_COMMITS_DESCRIPTION", "Get details for a commit from a GitHub repository")),
			mcp.WithToolAnnotation(mcp.ToolAnnotation{
				Title:        t("TOOL_GET_COMMITS_USER_TITLE", "Get commit details"),
				ReadOnlyHint: ToBoolPtr(true),
			}),
			mcp.WithString("owner",
				mcp.Required(),
				mcp.Description("Repository owner"),
			),
			mcp.WithString("repo",
				mcp.Required(),
				mcp.Description("Repository name"),
			),
			mcp.WithString("sha",
				mcp.Required(),
				mcp.Description("Commit SHA, branch name, or tag name"),
			),
			WithPagination(),
		),
		func(ctx context.Context, request mcp.CallToolRequest) (*mcp.CallToolResult, error) {
			owner, err := RequiredParam[string](request, "owner")
			if err != nil {
				return mcp.NewToolResultError(err.Error()), nil
			}
			repo, err := RequiredParam[string](request, "repo")
			if err != nil {
				return mcp.NewToolResultError(err.Error()), nil
			}
			sha, err := RequiredParam[string](request, "sha")
			if err != nil {
				return mcp.NewToolResultError(err.Error()), nil
			}
			pagination, err := OptionalPaginationParams(request)
			if err != nil {
				return mcp.NewToolResultError(err.Error()), nil
			}

			opts := &github.ListOptions{
				Page:    pagination.Page,
				PerPage: pagination.PerPage,
			}

			client, err := getClient(ctx)
			if err != nil {
				return nil, fmt.Errorf("failed to get GitHub client: %w", err)
			}
			commit, resp, err := client.Repositories.GetCommit(ctx, owner, repo, sha, opts)
			if err != nil {
				return ghErrors.NewGitHubAPIErrorResponse(ctx,
					fmt.Sprintf("failed to get commit: %s", sha),
					resp,
					err,
				), nil
			}
			defer func() { _ = resp.Body.Close() }()

			if resp.StatusCode != 200 {
				body, err := io.ReadAll(resp.Body)
				if err != nil {
					return nil, fmt.Errorf("failed to read response body: %w", err)
				}
				return mcp.NewToolResultError(fmt.Sprintf("failed to get commit: %s", string(body))), nil
			}

			r, err := json.Marshal(commit)
			if err != nil {
				return nil, fmt.Errorf("failed to marshal response: %w", err)
			}

			return mcp.NewToolResultText(string(r)), nil
		}
}

// ListCommits creates a tool to get commits of a branch in a repository.
func ListCommits(getClient GetClientFn, t translations.TranslationHelperFunc) (tool mcp.Tool, handler server.ToolHandlerFunc) {
	return mcp.NewTool("list_commits",
			mcp.WithDescription(t("TOOL_LIST_COMMITS_DESCRIPTION", "Get list of commits of a branch in a GitHub repository. Returns at least 30 results per page by default, but can return more if specified using the perPage parameter (up to 100).")),
			mcp.WithToolAnnotation(mcp.ToolAnnotation{
				Title:        t("TOOL_LIST_COMMITS_USER_TITLE", "List commits"),
				ReadOnlyHint: ToBoolPtr(true),
			}),
			mcp.WithString("owner",
				mcp.Required(),
				mcp.Description("Repository owner"),
			),
			mcp.WithString("repo",
				mcp.Required(),
				mcp.Description("Repository name"),
			),
			mcp.WithString("sha",
				mcp.Description("Commit SHA, branch or tag name to list commits of. If not provided, uses the default branch of the repository. If a commit SHA is provided, will list commits up to that SHA."),
			),
			mcp.WithString("author",
				mcp.Description("Author username or email address to filter commits by"),
			),
			WithPagination(),
		),
		func(ctx context.Context, request mcp.CallToolRequest) (*mcp.CallToolResult, error) {
			owner, err := RequiredParam[string](request, "owner")
			if err != nil {
				return mcp.NewToolResultError(err.Error()), nil
			}
			repo, err := RequiredParam[string](request, "repo")
			if err != nil {
				return mcp.NewToolResultError(err.Error()), nil
			}
			sha, err := OptionalParam[string](request, "sha")
			if err != nil {
				return mcp.NewToolResultError(err.Error()), nil
			}
			author, err := OptionalParam[string](request, "author")
			if err != nil {
				return mcp.NewToolResultError(err.Error()), nil
			}
			pagination, err := OptionalPaginationParams(request)
			if err != nil {
				return mcp.NewToolResultError(err.Error()), nil
			}
			// Set default perPage to 30 if not provided
			perPage := pagination.PerPage
			if perPage == 0 {
				perPage = 30
			}
			opts := &github.CommitsListOptions{
				SHA:    sha,
				Author: author,
				ListOptions: github.ListOptions{
					Page:    pagination.Page,
					PerPage: perPage,
				},
			}

			client, err := getClient(ctx)
			if err != nil {
				return nil, fmt.Errorf("failed to get GitHub client: %w", err)
			}
			commits, resp, err := client.Repositories.ListCommits(ctx, owner, repo, opts)
			if err != nil {
				return ghErrors.NewGitHubAPIErrorResponse(ctx,
					fmt.Sprintf("failed to list commits: %s", sha),
					resp,
					err,
				), nil
			}
			defer func() { _ = resp.Body.Close() }()

			if resp.StatusCode != 200 {
				body, err := io.ReadAll(resp.Body)
				if err != nil {
					return nil, fmt.Errorf("failed to read response body: %w", err)
				}
				return mcp.NewToolResultError(fmt.Sprintf("failed to list commits: %s", string(body))), nil
			}

			r, err := json.Marshal(commits)
			if err != nil {
				return nil, fmt.Errorf("failed to marshal response: %w", err)
			}

			return mcp.NewToolResultText(string(r)), nil
		}
}

// ListBranches creates a tool to list branches in a GitHub repository.
func ListBranches(getClient GetClientFn, t translations.TranslationHelperFunc) (tool mcp.Tool, handler server.ToolHandlerFunc) {
	return mcp.NewTool("list_branches",
			mcp.WithDescription(t("TOOL_LIST_BRANCHES_DESCRIPTION", "List branches in a GitHub repository")),
			mcp.WithToolAnnotation(mcp.ToolAnnotation{
				Title:        t("TOOL_LIST_BRANCHES_USER_TITLE", "List branches"),
				ReadOnlyHint: ToBoolPtr(true),
			}),
			mcp.WithString("owner",
				mcp.Required(),
				mcp.Description("Repository owner"),
			),
			mcp.WithString("repo",
				mcp.Required(),
				mcp.Description("Repository name"),
			),
			WithPagination(),
		),
		func(ctx context.Context, request mcp.CallToolRequest) (*mcp.CallToolResult, error) {
			owner, err := RequiredParam[string](request, "owner")
			if err != nil {
				return mcp.NewToolResultError(err.Error()), nil
			}
			repo, err := RequiredParam[string](request, "repo")
			if err != nil {
				return mcp.NewToolResultError(err.Error()), nil
			}
			pagination, err := OptionalPaginationParams(request)
			if err != nil {
				return mcp.NewToolResultError(err.Error()), nil
			}

			opts := &github.BranchListOptions{
				ListOptions: github.ListOptions{
					Page:    pagination.Page,
					PerPage: pagination.PerPage,
				},
			}

			client, err := getClient(ctx)
			if err != nil {
				return nil, fmt.Errorf("failed to get GitHub client: %w", err)
			}

			branches, resp, err := client.Repositories.ListBranches(ctx, owner, repo, opts)
			if err != nil {
				return ghErrors.NewGitHubAPIErrorResponse(ctx,
					"failed to list branches",
					resp,
					err,
				), nil
			}
			defer func() { _ = resp.Body.Close() }()

			if resp.StatusCode != http.StatusOK {
				body, err := io.ReadAll(resp.Body)
				if err != nil {
					return nil, fmt.Errorf("failed to read response body: %w", err)
				}
				return mcp.NewToolResultError(fmt.Sprintf("failed to list branches: %s", string(body))), nil
			}

			r, err := json.Marshal(branches)
			if err != nil {
				return nil, fmt.Errorf("failed to marshal response: %w", err)
			}

			return mcp.NewToolResultText(string(r)), nil
		}
}

// CreateOrUpdateFile creates a tool to create or update a file in a GitHub repository.
func CreateOrUpdateFile(getClient GetClientFn, t translations.TranslationHelperFunc) (tool mcp.Tool, handler server.ToolHandlerFunc) {
	return mcp.NewTool("create_or_update_file",
			mcp.WithDescription(t("TOOL_CREATE_OR_UPDATE_FILE_DESCRIPTION", "Create or update a single file in a GitHub repository. If updating, you must provide the SHA of the file you want to update. Use this tool to create or update a file in a GitHub repository remotely; do not use it for local file operations.")),
			mcp.WithToolAnnotation(mcp.ToolAnnotation{
				Title:        t("TOOL_CREATE_OR_UPDATE_FILE_USER_TITLE", "Create or update file"),
				ReadOnlyHint: ToBoolPtr(false),
			}),
			mcp.WithString("owner",
				mcp.Required(),
				mcp.Description("Repository owner (username or organization)"),
			),
			mcp.WithString("repo",
				mcp.Required(),
				mcp.Description("Repository name"),
			),
			mcp.WithString("path",
				mcp.Required(),
				mcp.Description("Path where to create/update the file"),
			),
			mcp.WithString("content",
				mcp.Required(),
				mcp.Description("Content of the file"),
			),
			mcp.WithString("message",
				mcp.Required(),
				mcp.Description("Commit message"),
			),
			mcp.WithString("branch",
				mcp.Required(),
				mcp.Description("Branch to create/update the file in"),
			),
			mcp.WithString("sha",
				mcp.Description("Required if updating an existing file. The blob SHA of the file being replaced."),
			),
		),
		func(ctx context.Context, request mcp.CallToolRequest) (*mcp.CallToolResult, error) {
			owner, err := RequiredParam[string](request, "owner")
			if err != nil {
				return mcp.NewToolResultError(err.Error()), nil
			}
			repo, err := RequiredParam[string](request, "repo")
			if err != nil {
				return mcp.NewToolResultError(err.Error()), nil
			}
			path, err := RequiredParam[string](request, "path")
			if err != nil {
				return mcp.NewToolResultError(err.Error()), nil
			}
			content, err := RequiredParam[string](request, "content")
			if err != nil {
				return mcp.NewToolResultError(err.Error()), nil
			}
			message, err := RequiredParam[string](request, "message")
			if err != nil {
				return mcp.NewToolResultError(err.Error()), nil
			}
			branch, err := RequiredParam[string](request, "branch")
			if err != nil {
				return mcp.NewToolResultError(err.Error()), nil
			}

			// json.Marshal encodes byte arrays with base64, which is required for the API.
			contentBytes := []byte(content)

			// Create the file options
			opts := &github.RepositoryContentFileOptions{
				Message: github.Ptr(message),
				Content: contentBytes,
				Branch:  github.Ptr(branch),
			}

			// If SHA is provided, set it (for updates)
			sha, err := OptionalParam[string](request, "sha")
			if err != nil {
				return mcp.NewToolResultError(err.Error()), nil
			}
			if sha != "" {
				opts.SHA = github.Ptr(sha)
			}

			// Create or update the file
			client, err := getClient(ctx)
			if err != nil {
				return nil, fmt.Errorf("failed to get GitHub client: %w", err)
			}
			fileContent, resp, err := client.Repositories.CreateFile(ctx, owner, repo, path, opts)
			if err != nil {
				return ghErrors.NewGitHubAPIErrorResponse(ctx,
					"failed to create/update file",
					resp,
					err,
				), nil
			}
			defer func() { _ = resp.Body.Close() }()

			if resp.StatusCode != 200 && resp.StatusCode != 201 {
				body, err := io.ReadAll(resp.Body)
				if err != nil {
					return nil, fmt.Errorf("failed to read response body: %w", err)
				}
				return mcp.NewToolResultError(fmt.Sprintf("failed to create/update file: %s", string(body))), nil
			}

			r, err := json.Marshal(fileContent)
			if err != nil {
				return nil, fmt.Errorf("failed to marshal response: %w", err)
			}

			return mcp.NewToolResultText(string(r)), nil
		}
}

// CreateRepository creates a tool to create a new GitHub repository.
func CreateRepository(getClient GetClientFn, t translations.TranslationHelperFunc) (tool mcp.Tool, handler server.ToolHandlerFunc) {
	return mcp.NewTool("create_repository",
			mcp.WithDescription(t("TOOL_CREATE_REPOSITORY_DESCRIPTION", "Create a new GitHub repository in your account")),
			mcp.WithToolAnnotation(mcp.ToolAnnotation{
				Title:        t("TOOL_CREATE_REPOSITORY_USER_TITLE", "Create repository"),
				ReadOnlyHint: ToBoolPtr(false),
			}),
			mcp.WithString("name",
				mcp.Required(),
				mcp.Description("Repository name"),
			),
			mcp.WithString("description",
				mcp.Description("Repository description"),
			),
			mcp.WithBoolean("private",
				mcp.Description("Whether repo should be private"),
			),
			mcp.WithBoolean("autoInit",
				mcp.Description("Initialize with README"),
			),
		),
		func(ctx context.Context, request mcp.CallToolRequest) (*mcp.CallToolResult, error) {
			name, err := RequiredParam[string](request, "name")
			if err != nil {
				return mcp.NewToolResultError(err.Error()), nil
			}
			description, err := OptionalParam[string](request, "description")
			if err != nil {
				return mcp.NewToolResultError(err.Error()), nil
			}
			private, err := OptionalParam[bool](request, "private")
			if err != nil {
				return mcp.NewToolResultError(err.Error()), nil
			}
			autoInit, err := OptionalParam[bool](request, "autoInit")
			if err != nil {
				return mcp.NewToolResultError(err.Error()), nil
			}

			repo := &github.Repository{
				Name:        github.Ptr(name),
				Description: github.Ptr(description),
				Private:     github.Ptr(private),
				AutoInit:    github.Ptr(autoInit),
			}

			client, err := getClient(ctx)
			if err != nil {
				return nil, fmt.Errorf("failed to get GitHub client: %w", err)
			}
			createdRepo, resp, err := client.Repositories.Create(ctx, "", repo)
			if err != nil {
				return ghErrors.NewGitHubAPIErrorResponse(ctx,
					"failed to create repository",
					resp,
					err,
				), nil
			}
			defer func() { _ = resp.Body.Close() }()

			if resp.StatusCode != http.StatusCreated {
				body, err := io.ReadAll(resp.Body)
				if err != nil {
					return nil, fmt.Errorf("failed to read response body: %w", err)
				}
				return mcp.NewToolResultError(fmt.Sprintf("failed to create repository: %s", string(body))), nil
			}

			r, err := json.Marshal(createdRepo)
			if err != nil {
				return nil, fmt.Errorf("failed to marshal response: %w", err)
			}

			return mcp.NewToolResultText(string(r)), nil
		}
}

// GetFileContents creates a tool to get the contents of a file or directory from a GitHub repository.
func GetFileContents(getClient GetClientFn, getRawClient raw.GetRawClientFn, t translations.TranslationHelperFunc) (tool mcp.Tool, handler server.ToolHandlerFunc) {
	return mcp.NewTool("get_file_contents",
			mcp.WithDescription(t("TOOL_GET_FILE_CONTENTS_DESCRIPTION", "Get the contents of a file or directory from a GitHub repository")),
			mcp.WithToolAnnotation(mcp.ToolAnnotation{
				Title:        t("TOOL_GET_FILE_CONTENTS_USER_TITLE", "Get file or directory contents"),
				ReadOnlyHint: ToBoolPtr(true),
			}),
			mcp.WithString("owner",
				mcp.Required(),
				mcp.Description("Repository owner (username or organization)"),
			),
			mcp.WithString("repo",
				mcp.Required(),
				mcp.Description("Repository name"),
			),
			mcp.WithString("path",
				mcp.Description("Path to file/directory (directories must end with a slash '/')"),
				mcp.DefaultString("/"),
			),
			mcp.WithString("ref",
				mcp.Description("Accepts optional git refs such as `refs/tags/{tag}`, `refs/heads/{branch}` or `refs/pull/{pr_number}/head`"),
			),
			mcp.WithString("sha",
				mcp.Description("Accepts optional commit SHA. If specified, it will be used instead of ref"),
			),
		),
		func(ctx context.Context, request mcp.CallToolRequest) (*mcp.CallToolResult, error) {
			owner, err := RequiredParam[string](request, "owner")
			if err != nil {
				return mcp.NewToolResultError(err.Error()), nil
			}
			repo, err := RequiredParam[string](request, "repo")
			if err != nil {
				return mcp.NewToolResultError(err.Error()), nil
			}
			path, err := RequiredParam[string](request, "path")
			if err != nil {
				return mcp.NewToolResultError(err.Error()), nil
			}
			ref, err := OptionalParam[string](request, "ref")
			if err != nil {
				return mcp.NewToolResultError(err.Error()), nil
			}
			sha, err := OptionalParam[string](request, "sha")
			if err != nil {
				return mcp.NewToolResultError(err.Error()), nil
			}

			client, err := getClient(ctx)
			if err != nil {
				return mcp.NewToolResultError("failed to get GitHub client"), nil
			}

			rawOpts, err := resolveGitReference(ctx, client, owner, repo, ref, sha)
			if err != nil {
				return mcp.NewToolResultError(fmt.Sprintf("failed to resolve git reference: %s", err)), nil
			}

			// If the path is (most likely) not to be a directory, we will
			// first try to get the raw content from the GitHub raw content API.
			if path != "" && !strings.HasSuffix(path, "/") {
				// First, get file info from Contents API to retrieve SHA
				var fileSHA string
				opts := &github.RepositoryContentGetOptions{Ref: ref}
				fileContent, _, respContents, err := client.Repositories.GetContents(ctx, owner, repo, path, opts)
				if respContents != nil {
					defer func() { _ = respContents.Body.Close() }()
				}
				if err != nil {
					return ghErrors.NewGitHubAPIErrorResponse(ctx,
						"failed to get file SHA",
						respContents,
						err,
					), nil
				}
				if fileContent == nil || fileContent.SHA == nil {
					return mcp.NewToolResultError("file content SHA is nil"), nil
				}
				fileSHA = *fileContent.SHA

				rawClient, err := getRawClient(ctx)
				if err != nil {
					return mcp.NewToolResultError("failed to get GitHub raw content client"), nil
				}
				resp, err := rawClient.GetRawContent(ctx, owner, repo, path, rawOpts)
				if err != nil {
					return mcp.NewToolResultError("failed to get raw repository content"), nil
				}
				defer func() {
					_ = resp.Body.Close()
				}()

				if resp.StatusCode == http.StatusOK {
					// If the raw content is found, return it directly
					body, err := io.ReadAll(resp.Body)
					if err != nil {
						return mcp.NewToolResultError("failed to read response body"), nil
					}
					contentType := resp.Header.Get("Content-Type")

					var resourceURI string
					switch {
					case sha != "":
						resourceURI, err = url.JoinPath("repo://", owner, repo, "sha", sha, "contents", path)
						if err != nil {
							return nil, fmt.Errorf("failed to create resource URI: %w", err)
						}
					case ref != "":
						resourceURI, err = url.JoinPath("repo://", owner, repo, ref, "contents", path)
						if err != nil {
							return nil, fmt.Errorf("failed to create resource URI: %w", err)
						}
					default:
						resourceURI, err = url.JoinPath("repo://", owner, repo, "contents", path)
						if err != nil {
							return nil, fmt.Errorf("failed to create resource URI: %w", err)
						}
					}

					if strings.HasPrefix(contentType, "application") || strings.HasPrefix(contentType, "text") {
						result := mcp.TextResourceContents{
							URI:      resourceURI,
							Text:     string(body),
							MIMEType: contentType,
						}
						// Include SHA in the result metadata
						if fileSHA != "" {
							return mcp.NewToolResultResource(fmt.Sprintf("successfully downloaded text file (SHA: %s)", fileSHA), result), nil
						}
						return mcp.NewToolResultResource("successfully downloaded text file", result), nil
					}

					result := mcp.BlobResourceContents{
						URI:      resourceURI,
						Blob:     base64.StdEncoding.EncodeToString(body),
						MIMEType: contentType,
					}
					// Include SHA in the result metadata
					if fileSHA != "" {
						return mcp.NewToolResultResource(fmt.Sprintf("successfully downloaded binary file (SHA: %s)", fileSHA), result), nil
					}
					return mcp.NewToolResultResource("successfully downloaded binary file", result), nil

				}
			}

			if rawOpts.SHA != "" {
				ref = rawOpts.SHA
			}
			if strings.HasSuffix(path, "/") {
				opts := &github.RepositoryContentGetOptions{Ref: ref}
				_, dirContent, resp, err := client.Repositories.GetContents(ctx, owner, repo, path, opts)
				if err == nil && resp.StatusCode == http.StatusOK {
					defer func() { _ = resp.Body.Close() }()
					r, err := json.Marshal(dirContent)
					if err != nil {
						return mcp.NewToolResultError("failed to marshal response"), nil
					}
					return mcp.NewToolResultText(string(r)), nil
				}
			}

			// The path does not point to a file or directory.
			// Instead let's try to find it in the Git Tree by matching the end of the path.

			// Step 1: Get Git Tree recursively
			tree, resp, err := client.Git.GetTree(ctx, owner, repo, ref, true)
			if err != nil {
				return ghErrors.NewGitHubAPIErrorResponse(ctx,
					"failed to get git tree",
					resp,
					err,
				), nil
			}
			defer func() { _ = resp.Body.Close() }()

			// Step 2: Filter tree for matching paths
			const maxMatchingFiles = 3
			matchingFiles := filterPaths(tree.Entries, path, maxMatchingFiles)
			if len(matchingFiles) > 0 {
				matchingFilesJSON, err := json.Marshal(matchingFiles)
				if err != nil {
					return mcp.NewToolResultError(fmt.Sprintf("failed to marshal matching files: %s", err)), nil
				}
				resolvedRefs, err := json.Marshal(rawOpts)
				if err != nil {
					return mcp.NewToolResultError(fmt.Sprintf("failed to marshal resolved refs: %s", err)), nil
				}
				return mcp.NewToolResultText(fmt.Sprintf("Path did not point to a file or directory, but resolved git ref to %s with possible path matches: %s", resolvedRefs, matchingFilesJSON)), nil
			}

			return mcp.NewToolResultError("Failed to get file contents. The path does not point to a file or directory, or the file does not exist in the repository."), nil
		}
}

// ForkRepository creates a tool to fork a repository.
func ForkRepository(getClient GetClientFn, t translations.TranslationHelperFunc) (tool mcp.Tool, handler server.ToolHandlerFunc) {
	return mcp.NewTool("fork_repository",
			mcp.WithDescription(t("TOOL_FORK_REPOSITORY_DESCRIPTION", "Fork a GitHub repository to your account or specified organization")),
			mcp.WithToolAnnotation(mcp.ToolAnnotation{
				Title:        t("TOOL_FORK_REPOSITORY_USER_TITLE", "Fork repository"),
				ReadOnlyHint: ToBoolPtr(false),
			}),
			mcp.WithString("owner",
				mcp.Required(),
				mcp.Description("Repository owner"),
			),
			mcp.WithString("repo",
				mcp.Required(),
				mcp.Description("Repository name"),
			),
			mcp.WithString("organization",
				mcp.Description("Organization to fork to"),
			),
		),
		func(ctx context.Context, request mcp.CallToolRequest) (*mcp.CallToolResult, error) {
			owner, err := RequiredParam[string](request, "owner")
			if err != nil {
				return mcp.NewToolResultError(err.Error()), nil
			}
			repo, err := RequiredParam[string](request, "repo")
			if err != nil {
				return mcp.NewToolResultError(err.Error()), nil
			}
			org, err := OptionalParam[string](request, "organization")
			if err != nil {
				return mcp.NewToolResultError(err.Error()), nil
			}

			opts := &github.RepositoryCreateForkOptions{}
			if org != "" {
				opts.Organization = org
			}

			client, err := getClient(ctx)
			if err != nil {
				return nil, fmt.Errorf("failed to get GitHub client: %w", err)
			}
			forkedRepo, resp, err := client.Repositories.CreateFork(ctx, owner, repo, opts)
			if err != nil {
				// Check if it's an acceptedError. An acceptedError indicates that the update is in progress,
				// and it's not a real error.
				if resp != nil && resp.StatusCode == http.StatusAccepted && isAcceptedError(err) {
					return mcp.NewToolResultText("Fork is in progress"), nil
				}
				return ghErrors.NewGitHubAPIErrorResponse(ctx,
					"failed to fork repository",
					resp,
					err,
				), nil
			}
			defer func() { _ = resp.Body.Close() }()

			if resp.StatusCode != http.StatusAccepted {
				body, err := io.ReadAll(resp.Body)
				if err != nil {
					return nil, fmt.Errorf("failed to read response body: %w", err)
				}
				return mcp.NewToolResultError(fmt.Sprintf("failed to fork repository: %s", string(body))), nil
			}

			r, err := json.Marshal(forkedRepo)
			if err != nil {
				return nil, fmt.Errorf("failed to marshal response: %w", err)
			}

			return mcp.NewToolResultText(string(r)), nil
		}
}

// DeleteFile creates a tool to delete a file in a GitHub repository.
// This tool uses a more roundabout way of deleting a file than just using the client.Repositories.DeleteFile.
// This is because REST file deletion endpoint (and client.Repositories.DeleteFile) don't add commit signing to the deletion commit,
// unlike how the endpoint backing the create_or_update_files tool does. This appears to be a quirk of the API.
// The approach implemented here gets automatic commit signing when used with either the github-actions user or as an app,
// both of which suit an LLM well.
func DeleteFile(getClient GetClientFn, t translations.TranslationHelperFunc) (tool mcp.Tool, handler server.ToolHandlerFunc) {
	return mcp.NewTool("delete_file",
			mcp.WithDescription(t("TOOL_DELETE_FILE_DESCRIPTION", "Delete a file from a GitHub repository")),
			mcp.WithToolAnnotation(mcp.ToolAnnotation{
				Title:           t("TOOL_DELETE_FILE_USER_TITLE", "Delete file"),
				ReadOnlyHint:    ToBoolPtr(false),
				DestructiveHint: ToBoolPtr(true),
			}),
			mcp.WithString("owner",
				mcp.Required(),
				mcp.Description("Repository owner (username or organization)"),
			),
			mcp.WithString("repo",
				mcp.Required(),
				mcp.Description("Repository name"),
			),
			mcp.WithString("path",
				mcp.Required(),
				mcp.Description("Path to the file to delete"),
			),
			mcp.WithString("message",
				mcp.Required(),
				mcp.Description("Commit message"),
			),
			mcp.WithString("branch",
				mcp.Required(),
				mcp.Description("Branch to delete the file from"),
			),
		),
		func(ctx context.Context, request mcp.CallToolRequest) (*mcp.CallToolResult, error) {
			owner, err := RequiredParam[string](request, "owner")
			if err != nil {
				return mcp.NewToolResultError(err.Error()), nil
			}
			repo, err := RequiredParam[string](request, "repo")
			if err != nil {
				return mcp.NewToolResultError(err.Error()), nil
			}
			path, err := RequiredParam[string](request, "path")
			if err != nil {
				return mcp.NewToolResultError(err.Error()), nil
			}
			message, err := RequiredParam[string](request, "message")
			if err != nil {
				return mcp.NewToolResultError(err.Error()), nil
			}
			branch, err := RequiredParam[string](request, "branch")
			if err != nil {
				return mcp.NewToolResultError(err.Error()), nil
			}

			client, err := getClient(ctx)
			if err != nil {
				return nil, fmt.Errorf("failed to get GitHub client: %w", err)
			}

			// Get the reference for the branch
			ref, resp, err := client.Git.GetRef(ctx, owner, repo, "refs/heads/"+branch)
			if err != nil {
				return nil, fmt.Errorf("failed to get branch reference: %w", err)
			}
			defer func() { _ = resp.Body.Close() }()

			// Get the commit object that the branch points to
			baseCommit, resp, err := client.Git.GetCommit(ctx, owner, repo, *ref.Object.SHA)
			if err != nil {
				return ghErrors.NewGitHubAPIErrorResponse(ctx,
					"failed to get base commit",
					resp,
					err,
				), nil
			}
			defer func() { _ = resp.Body.Close() }()

			if resp.StatusCode != http.StatusOK {
				body, err := io.ReadAll(resp.Body)
				if err != nil {
					return nil, fmt.Errorf("failed to read response body: %w", err)
				}
				return mcp.NewToolResultError(fmt.Sprintf("failed to get commit: %s", string(body))), nil
			}

			// Create a tree entry for the file deletion by setting SHA to nil
			treeEntries := []*github.TreeEntry{
				{
					Path: github.Ptr(path),
					Mode: github.Ptr("100644"), // Regular file mode
					Type: github.Ptr("blob"),
					SHA:  nil, // Setting SHA to nil deletes the file
				},
			}

			// Create a new tree with the deletion
			newTree, resp, err := client.Git.CreateTree(ctx, owner, repo, *baseCommit.Tree.SHA, treeEntries)
			if err != nil {
				return ghErrors.NewGitHubAPIErrorResponse(ctx,
					"failed to create tree",
					resp,
					err,
				), nil
			}
			defer func() { _ = resp.Body.Close() }()

			if resp.StatusCode != http.StatusCreated {
				body, err := io.ReadAll(resp.Body)
				if err != nil {
					return nil, fmt.Errorf("failed to read response body: %w", err)
				}
				return mcp.NewToolResultError(fmt.Sprintf("failed to create tree: %s", string(body))), nil
			}

			// Create a new commit with the new tree
			commit := &github.Commit{
				Message: github.Ptr(message),
				Tree:    newTree,
				Parents: []*github.Commit{{SHA: baseCommit.SHA}},
			}
			newCommit, resp, err := client.Git.CreateCommit(ctx, owner, repo, commit, nil)
			if err != nil {
				return ghErrors.NewGitHubAPIErrorResponse(ctx,
					"failed to create commit",
					resp,
					err,
				), nil
			}
			defer func() { _ = resp.Body.Close() }()

			if resp.StatusCode != http.StatusCreated {
				body, err := io.ReadAll(resp.Body)
				if err != nil {
					return nil, fmt.Errorf("failed to read response body: %w", err)
				}
				return mcp.NewToolResultError(fmt.Sprintf("failed to create commit: %s", string(body))), nil
			}

			// Update the branch reference to point to the new commit
			ref.Object.SHA = newCommit.SHA
			_, resp, err = client.Git.UpdateRef(ctx, owner, repo, ref, false)
			if err != nil {
				return ghErrors.NewGitHubAPIErrorResponse(ctx,
					"failed to update reference",
					resp,
					err,
				), nil
			}
			defer func() { _ = resp.Body.Close() }()

			if resp.StatusCode != http.StatusOK {
				body, err := io.ReadAll(resp.Body)
				if err != nil {
					return nil, fmt.Errorf("failed to read response body: %w", err)
				}
				return mcp.NewToolResultError(fmt.Sprintf("failed to update reference: %s", string(body))), nil
			}

			// Create a response similar to what the DeleteFile API would return
			response := map[string]interface{}{
				"commit":  newCommit,
				"content": nil,
			}

			r, err := json.Marshal(response)
			if err != nil {
				return nil, fmt.Errorf("failed to marshal response: %w", err)
			}

			return mcp.NewToolResultText(string(r)), nil
		}
}

// CreateBranch creates a tool to create a new branch.
func CreateBranch(getClient GetClientFn, t translations.TranslationHelperFunc) (tool mcp.Tool, handler server.ToolHandlerFunc) {
	return mcp.NewTool("create_branch",
			mcp.WithDescription(t("TOOL_CREATE_BRANCH_DESCRIPTION", "Create a new branch in a GitHub repository")),
			mcp.WithToolAnnotation(mcp.ToolAnnotation{
				Title:        t("TOOL_CREATE_BRANCH_USER_TITLE", "Create branch"),
				ReadOnlyHint: ToBoolPtr(false),
			}),
			mcp.WithString("owner",
				mcp.Required(),
				mcp.Description("Repository owner"),
			),
			mcp.WithString("repo",
				mcp.Required(),
				mcp.Description("Repository name"),
			),
			mcp.WithString("branch",
				mcp.Required(),
				mcp.Description("Name for new branch"),
			),
			mcp.WithString("from_branch",
				mcp.Description("Source branch (defaults to repo default)"),
			),
		),
		func(ctx context.Context, request mcp.CallToolRequest) (*mcp.CallToolResult, error) {
			owner, err := RequiredParam[string](request, "owner")
			if err != nil {
				return mcp.NewToolResultError(err.Error()), nil
			}
			repo, err := RequiredParam[string](request, "repo")
			if err != nil {
				return mcp.NewToolResultError(err.Error()), nil
			}
			branch, err := RequiredParam[string](request, "branch")
			if err != nil {
				return mcp.NewToolResultError(err.Error()), nil
			}
			fromBranch, err := OptionalParam[string](request, "from_branch")
			if err != nil {
				return mcp.NewToolResultError(err.Error()), nil
			}

			client, err := getClient(ctx)
			if err != nil {
				return nil, fmt.Errorf("failed to get GitHub client: %w", err)
			}

			// Get the source branch SHA
			var ref *github.Reference

			if fromBranch == "" {
				// Get default branch if from_branch not specified
				repository, resp, err := client.Repositories.Get(ctx, owner, repo)
				if err != nil {
					return ghErrors.NewGitHubAPIErrorResponse(ctx,
						"failed to get repository",
						resp,
						err,
					), nil
				}
				defer func() { _ = resp.Body.Close() }()

				fromBranch = *repository.DefaultBranch
			}

			// Get SHA of source branch
			ref, resp, err := client.Git.GetRef(ctx, owner, repo, "refs/heads/"+fromBranch)
			if err != nil {
				return ghErrors.NewGitHubAPIErrorResponse(ctx,
					"failed to get reference",
					resp,
					err,
				), nil
			}
			defer func() { _ = resp.Body.Close() }()

			// Create new branch
			newRef := &github.Reference{
				Ref:    github.Ptr("refs/heads/" + branch),
				Object: &github.GitObject{SHA: ref.Object.SHA},
			}

			createdRef, resp, err := client.Git.CreateRef(ctx, owner, repo, newRef)
			if err != nil {
				return ghErrors.NewGitHubAPIErrorResponse(ctx,
					"failed to create branch",
					resp,
					err,
				), nil
			}
			defer func() { _ = resp.Body.Close() }()

			r, err := json.Marshal(createdRef)
			if err != nil {
				return nil, fmt.Errorf("failed to marshal response: %w", err)
			}

			return mcp.NewToolResultText(string(r)), nil
		}
}

// PushFiles creates a tool to push multiple files in a single commit to a GitHub repository.
func PushFiles(getClient GetClientFn, t translations.TranslationHelperFunc) (tool mcp.Tool, handler server.ToolHandlerFunc) {
	return mcp.NewTool("push_files",
			mcp.WithDescription(t("TOOL_PUSH_FILES_DESCRIPTION", "Push multiple files to a GitHub repository in a single commit")),
			mcp.WithToolAnnotation(mcp.ToolAnnotation{
				Title:        t("TOOL_PUSH_FILES_USER_TITLE", "Push files to repository"),
				ReadOnlyHint: ToBoolPtr(false),
			}),
			mcp.WithString("owner",
				mcp.Required(),
				mcp.Description("Repository owner"),
			),
			mcp.WithString("repo",
				mcp.Required(),
				mcp.Description("Repository name"),
			),
			mcp.WithString("branch",
				mcp.Required(),
				mcp.Description("Branch to push to"),
			),
			mcp.WithArray("files",
				mcp.Required(),
				mcp.Items(
					map[string]interface{}{
						"type":                 "object",
						"additionalProperties": false,
						"required":             []string{"path", "content"},
						"properties": map[string]interface{}{
							"path": map[string]interface{}{
								"type":        "string",
								"description": "path to the file",
							},
							"content": map[string]interface{}{
								"type":        "string",
								"description": "file content",
							},
						},
					}),
				mcp.Description("Array of file objects to push, each object with path (string) and content (string)"),
			),
			mcp.WithString("message",
				mcp.Required(),
				mcp.Description("Commit message"),
			),
		),
		func(ctx context.Context, request mcp.CallToolRequest) (*mcp.CallToolResult, error) {
			owner, err := RequiredParam[string](request, "owner")
			if err != nil {
				return mcp.NewToolResultError(err.Error()), nil
			}
			repo, err := RequiredParam[string](request, "repo")
			if err != nil {
				return mcp.NewToolResultError(err.Error()), nil
			}
			branch, err := RequiredParam[string](request, "branch")
			if err != nil {
				return mcp.NewToolResultError(err.Error()), nil
			}
			message, err := RequiredParam[string](request, "message")
			if err != nil {
				return mcp.NewToolResultError(err.Error()), nil
			}

			// Parse files parameter - this should be an array of objects with path and content
			filesObj, ok := request.GetArguments()["files"].([]interface{})
			if !ok {
				return mcp.NewToolResultError("files parameter must be an array of objects with path and content"), nil
			}

			client, err := getClient(ctx)
			if err != nil {
				return nil, fmt.Errorf("failed to get GitHub client: %w", err)
			}

			// Get the reference for the branch
			ref, resp, err := client.Git.GetRef(ctx, owner, repo, "refs/heads/"+branch)
			if err != nil {
				return ghErrors.NewGitHubAPIErrorResponse(ctx,
					"failed to get branch reference",
					resp,
					err,
				), nil
			}
			defer func() { _ = resp.Body.Close() }()

			// Get the commit object that the branch points to
			baseCommit, resp, err := client.Git.GetCommit(ctx, owner, repo, *ref.Object.SHA)
			if err != nil {
				return ghErrors.NewGitHubAPIErrorResponse(ctx,
					"failed to get base commit",
					resp,
					err,
				), nil
			}
			defer func() { _ = resp.Body.Close() }()

			// Create tree entries for all files
			var entries []*github.TreeEntry

			for _, file := range filesObj {
				fileMap, ok := file.(map[string]interface{})
				if !ok {
					return mcp.NewToolResultError("each file must be an object with path and content"), nil
				}

				path, ok := fileMap["path"].(string)
				if !ok || path == "" {
					return mcp.NewToolResultError("each file must have a path"), nil
				}

				content, ok := fileMap["content"].(string)
				if !ok {
					return mcp.NewToolResultError("each file must have content"), nil
				}

				// Create a tree entry for the file
				entries = append(entries, &github.TreeEntry{
					Path:    github.Ptr(path),
					Mode:    github.Ptr("100644"), // Regular file mode
					Type:    github.Ptr("blob"),
					Content: github.Ptr(content),
				})
			}

			// Create a new tree with the file entries
			newTree, resp, err := client.Git.CreateTree(ctx, owner, repo, *baseCommit.Tree.SHA, entries)
			if err != nil {
				return ghErrors.NewGitHubAPIErrorResponse(ctx,
					"failed to create tree",
					resp,
					err,
				), nil
			}
			defer func() { _ = resp.Body.Close() }()

			// Create a new commit
			commit := &github.Commit{
				Message: github.Ptr(message),
				Tree:    newTree,
				Parents: []*github.Commit{{SHA: baseCommit.SHA}},
			}
			newCommit, resp, err := client.Git.CreateCommit(ctx, owner, repo, commit, nil)
			if err != nil {
				return ghErrors.NewGitHubAPIErrorResponse(ctx,
					"failed to create commit",
					resp,
					err,
				), nil
			}
			defer func() { _ = resp.Body.Close() }()

			// Update the reference to point to the new commit
			ref.Object.SHA = newCommit.SHA
			updatedRef, resp, err := client.Git.UpdateRef(ctx, owner, repo, ref, false)
			if err != nil {
				return ghErrors.NewGitHubAPIErrorResponse(ctx,
					"failed to update reference",
					resp,
					err,
				), nil
			}
			defer func() { _ = resp.Body.Close() }()

			r, err := json.Marshal(updatedRef)
			if err != nil {
				return nil, fmt.Errorf("failed to marshal response: %w", err)
			}

			return mcp.NewToolResultText(string(r)), nil
		}
}

// ListTags creates a tool to list tags in a GitHub repository.
func ListTags(getClient GetClientFn, t translations.TranslationHelperFunc) (tool mcp.Tool, handler server.ToolHandlerFunc) {
	return mcp.NewTool("list_tags",
			mcp.WithDescription(t("TOOL_LIST_TAGS_DESCRIPTION", "List git tags in a GitHub repository")),
			mcp.WithToolAnnotation(mcp.ToolAnnotation{
				Title:        t("TOOL_LIST_TAGS_USER_TITLE", "List tags"),
				ReadOnlyHint: ToBoolPtr(true),
			}),
			mcp.WithString("owner",
				mcp.Required(),
				mcp.Description("Repository owner"),
			),
			mcp.WithString("repo",
				mcp.Required(),
				mcp.Description("Repository name"),
			),
			WithPagination(),
		),
		func(ctx context.Context, request mcp.CallToolRequest) (*mcp.CallToolResult, error) {
			owner, err := RequiredParam[string](request, "owner")
			if err != nil {
				return mcp.NewToolResultError(err.Error()), nil
			}
			repo, err := RequiredParam[string](request, "repo")
			if err != nil {
				return mcp.NewToolResultError(err.Error()), nil
			}
			pagination, err := OptionalPaginationParams(request)
			if err != nil {
				return mcp.NewToolResultError(err.Error()), nil
			}

			opts := &github.ListOptions{
				Page:    pagination.Page,
				PerPage: pagination.PerPage,
			}

			client, err := getClient(ctx)
			if err != nil {
				return nil, fmt.Errorf("failed to get GitHub client: %w", err)
			}

			tags, resp, err := client.Repositories.ListTags(ctx, owner, repo, opts)
			if err != nil {
				return ghErrors.NewGitHubAPIErrorResponse(ctx,
					"failed to list tags",
					resp,
					err,
				), nil
			}
			defer func() { _ = resp.Body.Close() }()

			if resp.StatusCode != http.StatusOK {
				body, err := io.ReadAll(resp.Body)
				if err != nil {
					return nil, fmt.Errorf("failed to read response body: %w", err)
				}
				return mcp.NewToolResultError(fmt.Sprintf("failed to list tags: %s", string(body))), nil
			}

			r, err := json.Marshal(tags)
			if err != nil {
				return nil, fmt.Errorf("failed to marshal response: %w", err)
			}

			return mcp.NewToolResultText(string(r)), nil
		}
}

// GetTag creates a tool to get details about a specific tag in a GitHub repository.
func GetTag(getClient GetClientFn, t translations.TranslationHelperFunc) (tool mcp.Tool, handler server.ToolHandlerFunc) {
	return mcp.NewTool("get_tag",
			mcp.WithDescription(t("TOOL_GET_TAG_DESCRIPTION", "Get details about a specific git tag in a GitHub repository")),
			mcp.WithToolAnnotation(mcp.ToolAnnotation{
				Title:        t("TOOL_GET_TAG_USER_TITLE", "Get tag details"),
				ReadOnlyHint: ToBoolPtr(true),
			}),
			mcp.WithString("owner",
				mcp.Required(),
				mcp.Description("Repository owner"),
			),
			mcp.WithString("repo",
				mcp.Required(),
				mcp.Description("Repository name"),
			),
			mcp.WithString("tag",
				mcp.Required(),
				mcp.Description("Tag name"),
			),
		),
		func(ctx context.Context, request mcp.CallToolRequest) (*mcp.CallToolResult, error) {
			owner, err := RequiredParam[string](request, "owner")
			if err != nil {
				return mcp.NewToolResultError(err.Error()), nil
			}
			repo, err := RequiredParam[string](request, "repo")
			if err != nil {
				return mcp.NewToolResultError(err.Error()), nil
			}
			tag, err := RequiredParam[string](request, "tag")
			if err != nil {
				return mcp.NewToolResultError(err.Error()), nil
			}

			client, err := getClient(ctx)
			if err != nil {
				return nil, fmt.Errorf("failed to get GitHub client: %w", err)
			}

			// First get the tag reference
			ref, resp, err := client.Git.GetRef(ctx, owner, repo, "refs/tags/"+tag)
			if err != nil {
				return ghErrors.NewGitHubAPIErrorResponse(ctx,
					"failed to get tag reference",
					resp,
					err,
				), nil
			}
			defer func() { _ = resp.Body.Close() }()

			if resp.StatusCode != http.StatusOK {
				body, err := io.ReadAll(resp.Body)
				if err != nil {
					return nil, fmt.Errorf("failed to read response body: %w", err)
				}
				return mcp.NewToolResultError(fmt.Sprintf("failed to get tag reference: %s", string(body))), nil
			}

			// Then get the tag object
			tagObj, resp, err := client.Git.GetTag(ctx, owner, repo, *ref.Object.SHA)
			if err != nil {
				return ghErrors.NewGitHubAPIErrorResponse(ctx,
					"failed to get tag object",
					resp,
					err,
				), nil
			}
			defer func() { _ = resp.Body.Close() }()

			if resp.StatusCode != http.StatusOK {
				body, err := io.ReadAll(resp.Body)
				if err != nil {
					return nil, fmt.Errorf("failed to read response body: %w", err)
				}
				return mcp.NewToolResultError(fmt.Sprintf("failed to get tag object: %s", string(body))), nil
			}

			r, err := json.Marshal(tagObj)
			if err != nil {
				return nil, fmt.Errorf("failed to marshal response: %w", err)
			}

			return mcp.NewToolResultText(string(r)), nil
		}
}

<<<<<<< HEAD
// ListReleases creates a tool to list releases in a GitHub repository.
func ListReleases(getClient GetClientFn, t translations.TranslationHelperFunc) (tool mcp.Tool, handler server.ToolHandlerFunc) {
	return mcp.NewTool("list_releases",
			mcp.WithDescription(t("TOOL_LIST_RELEASES_DESCRIPTION", "List releases in a GitHub repository")),
			mcp.WithToolAnnotation(mcp.ToolAnnotation{
				Title:        t("TOOL_LIST_RELEASES_USER_TITLE", "List releases"),
				ReadOnlyHint: toBoolPtr(true),
			}),
			mcp.WithString("owner",
				mcp.Required(),
				mcp.Description("Repository owner"),
			),
			mcp.WithString("repo",
				mcp.Required(),
				mcp.Description("Repository name"),
			),
			WithPagination(),
		),
		func(ctx context.Context, request mcp.CallToolRequest) (*mcp.CallToolResult, error) {
			owner, err := requiredParam[string](request, "owner")
			if err != nil {
				return mcp.NewToolResultError(err.Error()), nil
			}
			repo, err := requiredParam[string](request, "repo")
			if err != nil {
				return mcp.NewToolResultError(err.Error()), nil
			}
			pagination, err := OptionalPaginationParams(request)
			if err != nil {
				return mcp.NewToolResultError(err.Error()), nil
			}

			opts := &github.ListOptions{
				Page:    pagination.page,
				PerPage: pagination.perPage,
			}

			client, err := getClient(ctx)
			if err != nil {
				return nil, fmt.Errorf("failed to get GitHub client: %w", err)
			}

			releases, resp, err := client.Repositories.ListReleases(ctx, owner, repo, opts)
			if err != nil {
				return nil, fmt.Errorf("failed to list releases: %w", err)
			}
			defer func() { _ = resp.Body.Close() }()

			if resp.StatusCode != http.StatusOK {
				body, err := io.ReadAll(resp.Body)
				if err != nil {
					return nil, fmt.Errorf("failed to read response body: %w", err)
				}
				return mcp.NewToolResultError(fmt.Sprintf("failed to list releases: %s", string(body))), nil
			}

			r, err := json.Marshal(releases)
			if err != nil {
				return nil, fmt.Errorf("failed to marshal response: %w", err)
			}

			return mcp.NewToolResultText(string(r)), nil
		}
}

// GetLatestRelease creates a tool to get the latest release in a GitHub repository.
func GetLatestRelease(getClient GetClientFn, t translations.TranslationHelperFunc) (tool mcp.Tool, handler server.ToolHandlerFunc) {
	return mcp.NewTool("get_latest_release",
			mcp.WithDescription(t("TOOL_GET_LATEST_RELEASE_DESCRIPTION", "Get the latest release in a GitHub repository")),
			mcp.WithToolAnnotation(mcp.ToolAnnotation{
				Title:        t("TOOL_GET_LATEST_RELEASE_USER_TITLE", "Get latest release"),
				ReadOnlyHint: toBoolPtr(true),
			}),
			mcp.WithString("owner",
				mcp.Required(),
				mcp.Description("Repository owner"),
			),
			mcp.WithString("repo",
				mcp.Required(),
				mcp.Description("Repository name"),
			),
		),
		func(ctx context.Context, request mcp.CallToolRequest) (*mcp.CallToolResult, error) {
			owner, err := requiredParam[string](request, "owner")
			if err != nil {
				return mcp.NewToolResultError(err.Error()), nil
			}
			repo, err := requiredParam[string](request, "repo")
			if err != nil {
				return mcp.NewToolResultError(err.Error()), nil
			}

			client, err := getClient(ctx)
			if err != nil {
				return nil, fmt.Errorf("failed to get GitHub client: %w", err)
			}

			release, resp, err := client.Repositories.GetLatestRelease(ctx, owner, repo)
			if err != nil {
				return nil, fmt.Errorf("failed to get latest release: %w", err)
			}
			defer func() { _ = resp.Body.Close() }()

			if resp.StatusCode != http.StatusOK {
				body, err := io.ReadAll(resp.Body)
				if err != nil {
					return nil, fmt.Errorf("failed to read response body: %w", err)
				}
				return mcp.NewToolResultError(fmt.Sprintf("failed to get latest release: %s", string(body))), nil
			}

			r, err := json.Marshal(release)
			if err != nil {
				return nil, fmt.Errorf("failed to marshal response: %w", err)
			}

			return mcp.NewToolResultText(string(r)), nil
		}
=======
// filterPaths filters the entries in a GitHub tree to find paths that
// match the given suffix.
// maxResults limits the number of results returned to first maxResults entries,
// a maxResults of -1 means no limit.
// It returns a slice of strings containing the matching paths.
// Directories are returned with a trailing slash.
func filterPaths(entries []*github.TreeEntry, path string, maxResults int) []string {
	// Remove trailing slash for matching purposes, but flag whether we
	// only want directories.
	dirOnly := false
	if strings.HasSuffix(path, "/") {
		dirOnly = true
		path = strings.TrimSuffix(path, "/")
	}

	matchedPaths := []string{}
	for _, entry := range entries {
		if len(matchedPaths) == maxResults {
			break // Limit the number of results to maxResults
		}
		if dirOnly && entry.GetType() != "tree" {
			continue // Skip non-directory entries if dirOnly is true
		}
		entryPath := entry.GetPath()
		if entryPath == "" {
			continue // Skip empty paths
		}
		if strings.HasSuffix(entryPath, path) {
			if entry.GetType() == "tree" {
				entryPath += "/" // Return directories with a trailing slash
			}
			matchedPaths = append(matchedPaths, entryPath)
		}
	}
	return matchedPaths
}

// resolveGitReference takes a user-provided ref and sha and resolves them into a
// definitive commit SHA and its corresponding fully-qualified reference.
//
// The resolution logic follows a clear priority:
//
//  1. If a specific commit `sha` is provided, it takes precedence and is used directly,
//     and all reference resolution is skipped.
//
//  2. If no `sha` is provided, the function resolves the `ref`
//     string into a fully-qualified format (e.g., "refs/heads/main") by trying
//     the following steps in order:
//     a). **Empty Ref:** If `ref` is empty, the repository's default branch is used.
//     b). **Fully-Qualified:** If `ref` already starts with "refs/", it's considered fully
//     qualified and used as-is.
//     c). **Partially-Qualified:** If `ref` starts with "heads/" or "tags/", it is
//     prefixed with "refs/" to make it fully-qualified.
//     d). **Short Name:** Otherwise, the `ref` is treated as a short name. The function
//     first attempts to resolve it as a branch ("refs/heads/<ref>"). If that
//     returns a 404 Not Found error, it then attempts to resolve it as a tag
//     ("refs/tags/<ref>").
//
//  3. **Final Lookup:** Once a fully-qualified ref is determined, a final API call
//     is made to fetch that reference's definitive commit SHA.
//
// Any unexpected (non-404) errors during the resolution process are returned
// immediately. All API errors are logged with rich context to aid diagnostics.
func resolveGitReference(ctx context.Context, githubClient *github.Client, owner, repo, ref, sha string) (*raw.ContentOpts, error) {
	// 1) If SHA explicitly provided, it's the highest priority.
	if sha != "" {
		return &raw.ContentOpts{Ref: "", SHA: sha}, nil
	}

	originalRef := ref // Keep original ref for clearer error messages down the line.

	// 2) If no SHA is provided, we try to resolve the ref into a fully-qualified format.
	var reference *github.Reference
	var resp *github.Response
	var err error

	switch {
	case originalRef == "":
		// 2a) If ref is empty, determine the default branch.
		repoInfo, resp, err := githubClient.Repositories.Get(ctx, owner, repo)
		if err != nil {
			_, _ = ghErrors.NewGitHubAPIErrorToCtx(ctx, "failed to get repository info", resp, err)
			return nil, fmt.Errorf("failed to get repository info: %w", err)
		}
		ref = fmt.Sprintf("refs/heads/%s", repoInfo.GetDefaultBranch())
	case strings.HasPrefix(originalRef, "refs/"):
		// 2b) Already fully qualified. The reference will be fetched at the end.
	case strings.HasPrefix(originalRef, "heads/") || strings.HasPrefix(originalRef, "tags/"):
		// 2c) Partially qualified. Make it fully qualified.
		ref = "refs/" + originalRef
	default:
		// 2d) It's a short name, so we try to resolve it to either a branch or a tag.
		branchRef := "refs/heads/" + originalRef
		reference, resp, err = githubClient.Git.GetRef(ctx, owner, repo, branchRef)

		if err == nil {
			ref = branchRef // It's a branch.
		} else {
			// The branch lookup failed. Check if it was a 404 Not Found error.
			ghErr, isGhErr := err.(*github.ErrorResponse)
			if isGhErr && ghErr.Response.StatusCode == http.StatusNotFound {
				tagRef := "refs/tags/" + originalRef
				reference, resp, err = githubClient.Git.GetRef(ctx, owner, repo, tagRef)
				if err == nil {
					ref = tagRef // It's a tag.
				} else {
					// The tag lookup also failed. Check if it was a 404 Not Found error.
					ghErr2, isGhErr2 := err.(*github.ErrorResponse)
					if isGhErr2 && ghErr2.Response.StatusCode == http.StatusNotFound {
						return nil, fmt.Errorf("could not resolve ref %q as a branch or a tag", originalRef)
					}
					// The tag lookup failed for a different reason.
					_, _ = ghErrors.NewGitHubAPIErrorToCtx(ctx, "failed to get reference (tag)", resp, err)
					return nil, fmt.Errorf("failed to get reference for tag '%s': %w", originalRef, err)
				}
			} else {
				// The branch lookup failed for a different reason.
				_, _ = ghErrors.NewGitHubAPIErrorToCtx(ctx, "failed to get reference (branch)", resp, err)
				return nil, fmt.Errorf("failed to get reference for branch '%s': %w", originalRef, err)
			}
		}
	}

	if reference == nil {
		reference, resp, err = githubClient.Git.GetRef(ctx, owner, repo, ref)
		if err != nil {
			_, _ = ghErrors.NewGitHubAPIErrorToCtx(ctx, "failed to get final reference", resp, err)
			return nil, fmt.Errorf("failed to get final reference for %q: %w", ref, err)
		}
	}

	sha = reference.GetObject().GetSHA()
	return &raw.ContentOpts{Ref: ref, SHA: sha}, nil
>>>>>>> 02c86293
}<|MERGE_RESOLUTION|>--- conflicted
+++ resolved
@@ -1321,7 +1321,6 @@
 		}
 }
 
-<<<<<<< HEAD
 // ListReleases creates a tool to list releases in a GitHub repository.
 func ListReleases(getClient GetClientFn, t translations.TranslationHelperFunc) (tool mcp.Tool, handler server.ToolHandlerFunc) {
 	return mcp.NewTool("list_releases",
@@ -1440,7 +1439,7 @@
 
 			return mcp.NewToolResultText(string(r)), nil
 		}
-=======
+
 // filterPaths filters the entries in a GitHub tree to find paths that
 // match the given suffix.
 // maxResults limits the number of results returned to first maxResults entries,
@@ -1574,5 +1573,4 @@
 
 	sha = reference.GetObject().GetSHA()
 	return &raw.ContentOpts{Ref: ref, SHA: sha}, nil
->>>>>>> 02c86293
 }