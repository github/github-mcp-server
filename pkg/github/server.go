package github

import (
	"context"
	"encoding/json"
	"errors"
	"fmt"
	"io"
	"net/http"

	"github.com/github/github-mcp-server/pkg/translations"
	"github.com/google/go-github/v69/github"
	"github.com/mark3labs/mcp-go/mcp"
	"github.com/mark3labs/mcp-go/server"
)

// NewServer creates a new GitHub MCP server with the specified GH client and logger.
func NewServer(client *github.Client, version string, readOnly bool, t translations.TranslationHelperFunc) *server.MCPServer {
	// Create a new MCP server
	s := server.NewMCPServer(
		"github-mcp-server",
		version,
		server.WithResourceCapabilities(true, true),
		server.WithLogging())

	// Add GitHub Resources
	s.AddResourceTemplate(GetRepositoryResourceContent(client, t))
	s.AddResourceTemplate(GetRepositoryResourceBranchContent(client, t))
	s.AddResourceTemplate(GetRepositoryResourceCommitContent(client, t))
	s.AddResourceTemplate(GetRepositoryResourceTagContent(client, t))
	s.AddResourceTemplate(GetRepositoryResourcePrContent(client, t))

	// Add GitHub tools - Issues
	s.AddTool(GetIssue(client, t))
	s.AddTool(SearchIssues(client, t))
	s.AddTool(ListIssues(client, t))
	s.AddTool(GetIssueComments(client, t))
	if !readOnly {
		s.AddTool(CreateIssue(client, t))
		s.AddTool(AddIssueComment(client, t))
		s.AddTool(UpdateIssue(client, t))
	}

	// Add GitHub tools - Pull Requests
	s.AddTool(GetPullRequest(client, t))
	s.AddTool(ListPullRequests(client, t))
	s.AddTool(GetPullRequestFiles(client, t))
	s.AddTool(GetPullRequestStatus(client, t))
	s.AddTool(GetPullRequestComments(client, t))
	s.AddTool(GetPullRequestReviews(client, t))
	if !readOnly {
<<<<<<< HEAD
		s.AddTool(mergePullRequest(client, t))
		s.AddTool(updatePullRequestBranch(client, t))
		s.AddTool(createPullRequestReview(client, t))
		s.AddTool(createPullRequest(client, t))
		s.AddTool(updatePullRequest(client, t))
=======
		s.AddTool(MergePullRequest(client, t))
		s.AddTool(UpdatePullRequestBranch(client, t))
		s.AddTool(CreatePullRequestReview(client, t))
		s.AddTool(CreatePullRequest(client, t))
>>>>>>> 519ed9eb
	}

	// Add GitHub tools - Repositories
	s.AddTool(SearchRepositories(client, t))
	s.AddTool(GetFileContents(client, t))
	s.AddTool(ListCommits(client, t))
	if !readOnly {
		s.AddTool(CreateOrUpdateFile(client, t))
		s.AddTool(CreateRepository(client, t))
		s.AddTool(ForkRepository(client, t))
		s.AddTool(CreateBranch(client, t))
		s.AddTool(PushFiles(client, t))
	}

	// Add GitHub tools - Search
	s.AddTool(SearchCode(client, t))
	s.AddTool(SearchUsers(client, t))

	// Add GitHub tools - Users
	s.AddTool(GetMe(client, t))

	// Add GitHub tools - Code Scanning
	s.AddTool(GetCodeScanningAlert(client, t))
	s.AddTool(ListCodeScanningAlerts(client, t))
	return s
}

// GetMe creates a tool to get details of the authenticated user.
func GetMe(client *github.Client, t translations.TranslationHelperFunc) (tool mcp.Tool, handler server.ToolHandlerFunc) {
	return mcp.NewTool("get_me",
			mcp.WithDescription(t("TOOL_GET_ME_DESCRIPTION", "Get details of the authenticated GitHub user. Use this when a request include \"me\", \"my\"...")),
			mcp.WithString("reason",
				mcp.Description("Optional: reason the session was created"),
			),
		),
		func(ctx context.Context, _ mcp.CallToolRequest) (*mcp.CallToolResult, error) {
			user, resp, err := client.Users.Get(ctx, "")
			if err != nil {
				return nil, fmt.Errorf("failed to get user: %w", err)
			}
			defer func() { _ = resp.Body.Close() }()

			if resp.StatusCode != http.StatusOK {
				body, err := io.ReadAll(resp.Body)
				if err != nil {
					return nil, fmt.Errorf("failed to read response body: %w", err)
				}
				return mcp.NewToolResultError(fmt.Sprintf("failed to get user: %s", string(body))), nil
			}

			r, err := json.Marshal(user)
			if err != nil {
				return nil, fmt.Errorf("failed to marshal user: %w", err)
			}

			return mcp.NewToolResultText(string(r)), nil
		}
}

// optionalParamOK is a helper function that can be used to fetch a requested parameter from the request.
// It returns the value, a boolean indicating if the parameter was present, and an error if the type is wrong.
func optionalParamOK[T any](r mcp.CallToolRequest, p string) (value T, ok bool, err error) {
	// Check if the parameter is present in the request
	val, exists := r.Params.Arguments[p]
	if !exists {
		// Not present, return zero value, false, no error
		return
	}

	// Check if the parameter is of the expected type
	value, ok = val.(T)
	if !ok {
		// Present but wrong type
		err = fmt.Errorf("parameter %s is not of type %T, is %T", p, value, val)
		ok = true // Set ok to true because the parameter *was* present, even if wrong type
		return
	}

	// Present and correct type
	ok = true
	return
}

// isAcceptedError checks if the error is an accepted error.
func isAcceptedError(err error) bool {
	var acceptedError *github.AcceptedError
	return errors.As(err, &acceptedError)
}

// requiredParam is a helper function that can be used to fetch a requested parameter from the request.
// It does the following checks:
// 1. Checks if the parameter is present in the request.
// 2. Checks if the parameter is of the expected type.
// 3. Checks if the parameter is not empty, i.e: non-zero value
func requiredParam[T comparable](r mcp.CallToolRequest, p string) (T, error) {
	var zero T

	// Check if the parameter is present in the request
	if _, ok := r.Params.Arguments[p]; !ok {
		return zero, fmt.Errorf("missing required parameter: %s", p)
	}

	// Check if the parameter is of the expected type
	if _, ok := r.Params.Arguments[p].(T); !ok {
		return zero, fmt.Errorf("parameter %s is not of type %T", p, zero)
	}

	if r.Params.Arguments[p].(T) == zero {
		return zero, fmt.Errorf("missing required parameter: %s", p)

	}

	return r.Params.Arguments[p].(T), nil
}

// RequiredInt is a helper function that can be used to fetch a requested parameter from the request.
// It does the following checks:
// 1. Checks if the parameter is present in the request.
// 2. Checks if the parameter is of the expected type.
// 3. Checks if the parameter is not empty, i.e: non-zero value
func RequiredInt(r mcp.CallToolRequest, p string) (int, error) {
	v, err := requiredParam[float64](r, p)
	if err != nil {
		return 0, err
	}
	return int(v), nil
}

// OptionalParam is a helper function that can be used to fetch a requested parameter from the request.
// It does the following checks:
// 1. Checks if the parameter is present in the request, if not, it returns its zero-value
// 2. If it is present, it checks if the parameter is of the expected type and returns it
func OptionalParam[T any](r mcp.CallToolRequest, p string) (T, error) {
	var zero T

	// Check if the parameter is present in the request
	if _, ok := r.Params.Arguments[p]; !ok {
		return zero, nil
	}

	// Check if the parameter is of the expected type
	if _, ok := r.Params.Arguments[p].(T); !ok {
		return zero, fmt.Errorf("parameter %s is not of type %T, is %T", p, zero, r.Params.Arguments[p])
	}

	return r.Params.Arguments[p].(T), nil
}

// OptionalIntParam is a helper function that can be used to fetch a requested parameter from the request.
// It does the following checks:
// 1. Checks if the parameter is present in the request, if not, it returns its zero-value
// 2. If it is present, it checks if the parameter is of the expected type and returns it
func OptionalIntParam(r mcp.CallToolRequest, p string) (int, error) {
	v, err := OptionalParam[float64](r, p)
	if err != nil {
		return 0, err
	}
	return int(v), nil
}

// OptionalIntParamWithDefault is a helper function that can be used to fetch a requested parameter from the request
// similar to optionalIntParam, but it also takes a default value.
func OptionalIntParamWithDefault(r mcp.CallToolRequest, p string, d int) (int, error) {
	v, err := OptionalIntParam(r, p)
	if err != nil {
		return 0, err
	}
	if v == 0 {
		return d, nil
	}
	return v, nil
}

// OptionalStringArrayParam is a helper function that can be used to fetch a requested parameter from the request.
// It does the following checks:
// 1. Checks if the parameter is present in the request, if not, it returns its zero-value
// 2. If it is present, iterates the elements and checks each is a string
func OptionalStringArrayParam(r mcp.CallToolRequest, p string) ([]string, error) {
	// Check if the parameter is present in the request
	if _, ok := r.Params.Arguments[p]; !ok {
		return []string{}, nil
	}

	switch v := r.Params.Arguments[p].(type) {
	case []string:
		return v, nil
	case []any:
		strSlice := make([]string, len(v))
		for i, v := range v {
			s, ok := v.(string)
			if !ok {
				return []string{}, fmt.Errorf("parameter %s is not of type string, is %T", p, v)
			}
			strSlice[i] = s
		}
		return strSlice, nil
	default:
		return []string{}, fmt.Errorf("parameter %s could not be coerced to []string, is %T", p, r.Params.Arguments[p])
	}
}

// WithPagination returns a ToolOption that adds "page" and "perPage" parameters to the tool.
// The "page" parameter is optional, min 1. The "perPage" parameter is optional, min 1, max 100.
func WithPagination() mcp.ToolOption {
	return func(tool *mcp.Tool) {
		mcp.WithNumber("page",
			mcp.Description("Page number for pagination (min 1)"),
			mcp.Min(1),
		)(tool)

		mcp.WithNumber("perPage",
			mcp.Description("Results per page for pagination (min 1, max 100)"),
			mcp.Min(1),
			mcp.Max(100),
		)(tool)
	}
}

type PaginationParams struct {
	page    int
	perPage int
}

// OptionalPaginationParams returns the "page" and "perPage" parameters from the request,
// or their default values if not present, "page" default is 1, "perPage" default is 30.
// In future, we may want to make the default values configurable, or even have this
// function returned from `withPagination`, where the defaults are provided alongside
// the min/max values.
func OptionalPaginationParams(r mcp.CallToolRequest) (PaginationParams, error) {
	page, err := OptionalIntParamWithDefault(r, "page", 1)
	if err != nil {
		return PaginationParams{}, err
	}
	perPage, err := OptionalIntParamWithDefault(r, "perPage", 30)
	if err != nil {
		return PaginationParams{}, err
	}
	return PaginationParams{
		page:    page,
		perPage: perPage,
	}, nil
}<|MERGE_RESOLUTION|>--- conflicted
+++ resolved
@@ -49,18 +49,11 @@
 	s.AddTool(GetPullRequestComments(client, t))
 	s.AddTool(GetPullRequestReviews(client, t))
 	if !readOnly {
-<<<<<<< HEAD
-		s.AddTool(mergePullRequest(client, t))
-		s.AddTool(updatePullRequestBranch(client, t))
-		s.AddTool(createPullRequestReview(client, t))
-		s.AddTool(createPullRequest(client, t))
-		s.AddTool(updatePullRequest(client, t))
-=======
 		s.AddTool(MergePullRequest(client, t))
 		s.AddTool(UpdatePullRequestBranch(client, t))
 		s.AddTool(CreatePullRequestReview(client, t))
 		s.AddTool(CreatePullRequest(client, t))
->>>>>>> 519ed9eb
+		s.AddTool(UpdatePullRequest(client, t))
 	}
 
 	// Add GitHub tools - Repositories
