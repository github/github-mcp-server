package github

import (
	"context"
	"encoding/json"
	"net/http"
	"testing"
	"time"

	"github.com/github/github-mcp-server/internal/githubv4mock"
	"github.com/github/github-mcp-server/internal/toolsnaps"
	"github.com/github/github-mcp-server/pkg/translations"
	"github.com/google/go-github/v73/github"
	"github.com/shurcooL/githubv4"

	"github.com/migueleliasweb/go-github-mock/src/mock"
	"github.com/stretchr/testify/assert"
	"github.com/stretchr/testify/require"
)

func Test_GetPullRequest(t *testing.T) {
	// Verify tool definition once
	mockClient := github.NewClient(nil)
	tool, _ := GetPullRequest(stubGetClientFn(mockClient), translations.NullTranslationHelper)
	require.NoError(t, toolsnaps.Test(tool.Name, tool))

	assert.Equal(t, "get_pull_request", tool.Name)
	assert.NotEmpty(t, tool.Description)
	assert.Contains(t, tool.InputSchema.Properties, "owner")
	assert.Contains(t, tool.InputSchema.Properties, "repo")
	assert.Contains(t, tool.InputSchema.Properties, "pullNumber")
	assert.ElementsMatch(t, tool.InputSchema.Required, []string{"owner", "repo", "pullNumber"})

	// Setup mock PR for success case
	mockPR := &github.PullRequest{
		Number:  github.Ptr(42),
		Title:   github.Ptr("Test PR"),
		State:   github.Ptr("open"),
		HTMLURL: github.Ptr("https://github.com/owner/repo/pull/42"),
		Head: &github.PullRequestBranch{
			SHA: github.Ptr("abcd1234"),
			Ref: github.Ptr("feature-branch"),
		},
		Base: &github.PullRequestBranch{
			Ref: github.Ptr("main"),
		},
		Body: github.Ptr("This is a test PR"),
		User: &github.User{
			Login: github.Ptr("testuser"),
		},
	}

	tests := []struct {
		name           string
		mockedClient   *http.Client
		requestArgs    map[string]interface{}
		expectError    bool
		expectedPR     *github.PullRequest
		expectedErrMsg string
	}{
		{
			name: "successful PR fetch",
			mockedClient: mock.NewMockedHTTPClient(
				mock.WithRequestMatch(
					mock.GetReposPullsByOwnerByRepoByPullNumber,
					mockPR,
				),
			),
			requestArgs: map[string]interface{}{
				"owner":      "owner",
				"repo":       "repo",
				"pullNumber": float64(42),
			},
			expectError: false,
			expectedPR:  mockPR,
		},
		{
			name: "PR fetch fails",
			mockedClient: mock.NewMockedHTTPClient(
				mock.WithRequestMatchHandler(
					mock.GetReposPullsByOwnerByRepoByPullNumber,
					http.HandlerFunc(func(w http.ResponseWriter, _ *http.Request) {
						w.WriteHeader(http.StatusNotFound)
						_, _ = w.Write([]byte(`{"message": "Not Found"}`))
					}),
				),
			),
			requestArgs: map[string]interface{}{
				"owner":      "owner",
				"repo":       "repo",
				"pullNumber": float64(999),
			},
			expectError:    true,
			expectedErrMsg: "failed to get pull request",
		},
	}

	for _, tc := range tests {
		t.Run(tc.name, func(t *testing.T) {
			// Setup client with mock
			client := github.NewClient(tc.mockedClient)
			_, handler := GetPullRequest(stubGetClientFn(client), translations.NullTranslationHelper)

			// Create call request
			request := createMCPRequest(tc.requestArgs)

			// Call handler
			result, err := handler(context.Background(), request)

			// Verify results
			if tc.expectError {
				require.NoError(t, err)
				require.True(t, result.IsError)
				errorContent := getErrorResult(t, result)
				assert.Contains(t, errorContent.Text, tc.expectedErrMsg)
				return
			}

			require.NoError(t, err)
			require.False(t, result.IsError)

			// Parse the result and get the text content if no error
			textContent := getTextResult(t, result)

			// Unmarshal and verify the result
			var returnedPR github.PullRequest
			err = json.Unmarshal([]byte(textContent.Text), &returnedPR)
			require.NoError(t, err)
			assert.Equal(t, *tc.expectedPR.Number, *returnedPR.Number)
			assert.Equal(t, *tc.expectedPR.Title, *returnedPR.Title)
			assert.Equal(t, *tc.expectedPR.State, *returnedPR.State)
			assert.Equal(t, *tc.expectedPR.HTMLURL, *returnedPR.HTMLURL)
		})
	}
}

func Test_UpdatePullRequest(t *testing.T) {
	// Verify tool definition once
	mockClient := github.NewClient(nil)
	tool, _ := UpdatePullRequest(stubGetClientFn(mockClient), stubGetGQLClientFn(githubv4.NewClient(nil)), translations.NullTranslationHelper)
	require.NoError(t, toolsnaps.Test(tool.Name, tool))

	assert.Equal(t, "update_pull_request", tool.Name)
	assert.NotEmpty(t, tool.Description)
	assert.Contains(t, tool.InputSchema.Properties, "owner")
	assert.Contains(t, tool.InputSchema.Properties, "repo")
	assert.Contains(t, tool.InputSchema.Properties, "pullNumber")
	assert.Contains(t, tool.InputSchema.Properties, "draft")
	assert.Contains(t, tool.InputSchema.Properties, "title")
	assert.Contains(t, tool.InputSchema.Properties, "body")
	assert.Contains(t, tool.InputSchema.Properties, "state")
	assert.Contains(t, tool.InputSchema.Properties, "base")
	assert.Contains(t, tool.InputSchema.Properties, "maintainer_can_modify")
	assert.Contains(t, tool.InputSchema.Properties, "reviewers")
	assert.ElementsMatch(t, tool.InputSchema.Required, []string{"owner", "repo", "pullNumber"})

	// Setup mock PR for success case
	mockUpdatedPR := &github.PullRequest{
		Number:              github.Ptr(42),
		Title:               github.Ptr("Updated Test PR Title"),
		State:               github.Ptr("open"),
		HTMLURL:             github.Ptr("https://github.com/owner/repo/pull/42"),
		Body:                github.Ptr("Updated test PR body."),
		MaintainerCanModify: github.Ptr(false),
		Draft:               github.Ptr(false),
		Base: &github.PullRequestBranch{
			Ref: github.Ptr("develop"),
		},
	}

	mockClosedPR := &github.PullRequest{
		Number: github.Ptr(42),
		Title:  github.Ptr("Test PR"),
		State:  github.Ptr("closed"), // State updated
	}

	// Mock PR for when there are no updates but we still need a response
	mockNoUpdatePR := &github.PullRequest{
		Number: github.Ptr(42),
		Title:  github.Ptr("Test PR"),
		State:  github.Ptr("open"),
	}

	mockPRWithReviewers := &github.PullRequest{
		Number: github.Ptr(42),
		Title:  github.Ptr("Test PR"),
		State:  github.Ptr("open"),
		RequestedReviewers: []*github.User{
			{Login: github.Ptr("reviewer1")},
			{Login: github.Ptr("reviewer2")},
		},
	}

	tests := []struct {
		name           string
		mockedClient   *http.Client
		requestArgs    map[string]interface{}
		expectError    bool
		expectedPR     *github.PullRequest
		expectedErrMsg string
	}{
		{
			name: "successful PR update (title, body, base, maintainer_can_modify)",
			mockedClient: mock.NewMockedHTTPClient(
				mock.WithRequestMatchHandler(
					mock.PatchReposPullsByOwnerByRepoByPullNumber,
					// Expect the flat string based on previous test failure output and API docs
					expectRequestBody(t, map[string]interface{}{
						"title":                 "Updated Test PR Title",
						"body":                  "Updated test PR body.",
						"base":                  "develop",
						"maintainer_can_modify": false,
					}).andThen(
						mockResponse(t, http.StatusOK, mockUpdatedPR),
					),
				),
				mock.WithRequestMatch(
					mock.GetReposPullsByOwnerByRepoByPullNumber,
					mockUpdatedPR,
				),
			),
			requestArgs: map[string]interface{}{
				"owner":                 "owner",
				"repo":                  "repo",
				"pullNumber":            float64(42),
				"title":                 "Updated Test PR Title",
				"body":                  "Updated test PR body.",
				"base":                  "develop",
				"maintainer_can_modify": false,
			},
			expectError: false,
			expectedPR:  mockUpdatedPR,
		},
		{
			name: "successful PR update (state)",
			mockedClient: mock.NewMockedHTTPClient(
				mock.WithRequestMatchHandler(
					mock.PatchReposPullsByOwnerByRepoByPullNumber,
					expectRequestBody(t, map[string]interface{}{
						"state": "closed",
					}).andThen(
						mockResponse(t, http.StatusOK, mockClosedPR),
					),
				),
				mock.WithRequestMatch(
					mock.GetReposPullsByOwnerByRepoByPullNumber,
					mockClosedPR,
				),
			),
			requestArgs: map[string]interface{}{
				"owner":      "owner",
				"repo":       "repo",
				"pullNumber": float64(42),
				"state":      "closed",
			},
			expectError: false,
			expectedPR:  mockClosedPR,
		},
		{
<<<<<<< HEAD
			name: "successful PR update with reviewers",
			mockedClient: mock.NewMockedHTTPClient(
				// Mock for RequestReviewers call, returning the PR with reviewers
				mock.WithRequestMatch(
					mock.PostReposPullsRequestedReviewersByOwnerByRepoByPullNumber,
					mockPRWithReviewers,
				),
				mock.WithRequestMatch(
					mock.GetReposPullsByOwnerByRepoByPullNumber,
					mockPRWithReviewers,
				),
			),
			requestArgs: map[string]interface{}{
				"owner":      "owner",
				"repo":       "repo",
				"pullNumber": float64(42),
				"reviewers":  []interface{}{"reviewer1", "reviewer2"},
			},
			expectError: false,
			expectedPR:  mockPRWithReviewers,
		},
		{
=======
>>>>>>> 89e3afdb
			name: "successful PR update (title only)",
			mockedClient: mock.NewMockedHTTPClient(
				mock.WithRequestMatchHandler(
					mock.PatchReposPullsByOwnerByRepoByPullNumber,
					expectRequestBody(t, map[string]interface{}{
						"title": "Updated Test PR Title",
					}).andThen(
						mockResponse(t, http.StatusOK, mockUpdatedPR),
					),
				),
				mock.WithRequestMatch(
					mock.GetReposPullsByOwnerByRepoByPullNumber,
					mockUpdatedPR,
				),
			),
			requestArgs: map[string]interface{}{
				"owner":      "owner",
				"repo":       "repo",
				"pullNumber": float64(42),
				"title":      "Updated Test PR Title",
			},
			expectError: false,
			expectedPR:  mockUpdatedPR,
		},
		{
			name:         "no update parameters provided",
			mockedClient: mock.NewMockedHTTPClient(), // No API call expected
			requestArgs: map[string]interface{}{
				"owner":      "owner",
				"repo":       "repo",
				"pullNumber": float64(42),
				// No update fields
			},
			expectError:    false, // Error is returned in the result, not as Go error
			expectedErrMsg: "No update parameters provided",
		},
		{
			name: "PR update fails (API error)",
			mockedClient: mock.NewMockedHTTPClient(
				mock.WithRequestMatchHandler(
					mock.PatchReposPullsByOwnerByRepoByPullNumber,
					http.HandlerFunc(func(w http.ResponseWriter, _ *http.Request) {
						w.WriteHeader(http.StatusUnprocessableEntity)
						_, _ = w.Write([]byte(`{"message": "Validation Failed"}`))
					}),
				),
			),
			requestArgs: map[string]interface{}{
				"owner":      "owner",
				"repo":       "repo",
				"pullNumber": float64(42),
				"title":      "Invalid Title Causing Error",
			},
			expectError:    true,
			expectedErrMsg: "failed to update pull request",
		},
		{
			name: "request reviewers fails",
			mockedClient: mock.NewMockedHTTPClient(
				// First it gets the PR (no fields to update)
				mock.WithRequestMatch(
					mock.GetReposPullsByOwnerByRepoByPullNumber,
					mockNoUpdatePR,
				),
				// Then reviewer request fails
				mock.WithRequestMatchHandler(
					mock.PostReposPullsRequestedReviewersByOwnerByRepoByPullNumber,
					http.HandlerFunc(func(w http.ResponseWriter, _ *http.Request) {
						w.WriteHeader(http.StatusUnprocessableEntity)
						_, _ = w.Write([]byte(`{"message": "Invalid reviewers"}`))
					}),
				),
			),
			requestArgs: map[string]interface{}{
				"owner":      "owner",
				"repo":       "repo",
				"pullNumber": float64(42),
				"reviewers":  []interface{}{"invalid-user"},
			},
			expectError:    true,
			expectedErrMsg: "failed to request reviewers",
		},
	}

	for _, tc := range tests {
		t.Run(tc.name, func(t *testing.T) {
			// Setup client with mock
			client := github.NewClient(tc.mockedClient)
			_, handler := UpdatePullRequest(stubGetClientFn(client), stubGetGQLClientFn(githubv4.NewClient(nil)), translations.NullTranslationHelper)

			// Create call request
			request := createMCPRequest(tc.requestArgs)

			// Call handler
			result, err := handler(context.Background(), request)

			// Verify results
			if tc.expectError || tc.expectedErrMsg != "" {
				require.NoError(t, err)
				require.True(t, result.IsError)
				errorContent := getErrorResult(t, result)
				if tc.expectedErrMsg != "" {
					assert.Contains(t, errorContent.Text, tc.expectedErrMsg)
				}
				return
			}

			require.NoError(t, err)
			require.False(t, result.IsError)

			// Parse the result and get the text content
			textContent := getTextResult(t, result)

			// Unmarshal and verify the successful result
			var returnedPR github.PullRequest
			err = json.Unmarshal([]byte(textContent.Text), &returnedPR)
			require.NoError(t, err)
			assert.Equal(t, *tc.expectedPR.Number, *returnedPR.Number)
			if tc.expectedPR.Title != nil {
				assert.Equal(t, *tc.expectedPR.Title, *returnedPR.Title)
			}
			if tc.expectedPR.Body != nil {
				assert.Equal(t, *tc.expectedPR.Body, *returnedPR.Body)
			}
			if tc.expectedPR.State != nil {
				assert.Equal(t, *tc.expectedPR.State, *returnedPR.State)
			}
			if tc.expectedPR.Base != nil && tc.expectedPR.Base.Ref != nil {
				assert.NotNil(t, returnedPR.Base)
				assert.Equal(t, *tc.expectedPR.Base.Ref, *returnedPR.Base.Ref)
			}
			if tc.expectedPR.MaintainerCanModify != nil {
				assert.Equal(t, *tc.expectedPR.MaintainerCanModify, *returnedPR.MaintainerCanModify)
			}

			// Check reviewers if they exist in the expected PR
			if len(tc.expectedPR.RequestedReviewers) > 0 {
				assert.NotNil(t, returnedPR.RequestedReviewers)
				assert.Equal(t, len(tc.expectedPR.RequestedReviewers), len(returnedPR.RequestedReviewers))

				// Create maps of reviewer logins for easy comparison
				expectedReviewers := make(map[string]bool)
				for _, reviewer := range tc.expectedPR.RequestedReviewers {
					expectedReviewers[*reviewer.Login] = true
				}

				actualReviewers := make(map[string]bool)
				for _, reviewer := range returnedPR.RequestedReviewers {
					actualReviewers[*reviewer.Login] = true
				}

				// Compare the maps
				assert.Equal(t, expectedReviewers, actualReviewers)
			}
		})
	}
}

func Test_UpdatePullRequest_Draft(t *testing.T) {
	// Setup mock PR for success case
	mockUpdatedPR := &github.PullRequest{
		Number:              github.Ptr(42),
		Title:               github.Ptr("Test PR Title"),
		State:               github.Ptr("open"),
		HTMLURL:             github.Ptr("https://github.com/owner/repo/pull/42"),
		Body:                github.Ptr("Test PR body."),
		MaintainerCanModify: github.Ptr(false),
		Draft:               github.Ptr(false), // Updated to ready for review
		Base: &github.PullRequestBranch{
			Ref: github.Ptr("main"),
		},
	}

	tests := []struct {
		name           string
		mockedClient   *http.Client
		requestArgs    map[string]interface{}
		expectError    bool
		expectedPR     *github.PullRequest
		expectedErrMsg string
	}{
		{
			name: "successful draft update to ready for review",
			mockedClient: githubv4mock.NewMockedHTTPClient(
				githubv4mock.NewQueryMatcher(
					struct {
						Repository struct {
							PullRequest struct {
								ID      githubv4.ID
								IsDraft githubv4.Boolean
							} `graphql:"pullRequest(number: $prNum)"`
						} `graphql:"repository(owner: $owner, name: $repo)"`
					}{},
					map[string]any{
						"owner": githubv4.String("owner"),
						"repo":  githubv4.String("repo"),
						"prNum": githubv4.Int(42),
					},
					githubv4mock.DataResponse(map[string]any{
						"repository": map[string]any{
							"pullRequest": map[string]any{
								"id":      "PR_kwDOA0xdyM50BPaO",
								"isDraft": true, // Current state is draft
							},
						},
					}),
				),
				githubv4mock.NewMutationMatcher(
					struct {
						MarkPullRequestReadyForReview struct {
							PullRequest struct {
								ID      githubv4.ID
								IsDraft githubv4.Boolean
							}
						} `graphql:"markPullRequestReadyForReview(input: $input)"`
					}{},
					githubv4.MarkPullRequestReadyForReviewInput{
						PullRequestID: "PR_kwDOA0xdyM50BPaO",
					},
					nil,
					githubv4mock.DataResponse(map[string]any{
						"markPullRequestReadyForReview": map[string]any{
							"pullRequest": map[string]any{
								"id":      "PR_kwDOA0xdyM50BPaO",
								"isDraft": false,
							},
						},
					}),
				),
			),
			requestArgs: map[string]interface{}{
				"owner":      "owner",
				"repo":       "repo",
				"pullNumber": float64(42),
				"draft":      false,
			},
			expectError: false,
			expectedPR:  mockUpdatedPR,
		},
		{
			name: "successful convert pull request to draft",
			mockedClient: githubv4mock.NewMockedHTTPClient(
				githubv4mock.NewQueryMatcher(
					struct {
						Repository struct {
							PullRequest struct {
								ID      githubv4.ID
								IsDraft githubv4.Boolean
							} `graphql:"pullRequest(number: $prNum)"`
						} `graphql:"repository(owner: $owner, name: $repo)"`
					}{},
					map[string]any{
						"owner": githubv4.String("owner"),
						"repo":  githubv4.String("repo"),
						"prNum": githubv4.Int(42),
					},
					githubv4mock.DataResponse(map[string]any{
						"repository": map[string]any{
							"pullRequest": map[string]any{
								"id":      "PR_kwDOA0xdyM50BPaO",
								"isDraft": false, // Current state is draft
							},
						},
					}),
				),
				githubv4mock.NewMutationMatcher(
					struct {
						ConvertPullRequestToDraft struct {
							PullRequest struct {
								ID      githubv4.ID
								IsDraft githubv4.Boolean
							}
						} `graphql:"convertPullRequestToDraft(input: $input)"`
					}{},
					githubv4.ConvertPullRequestToDraftInput{
						PullRequestID: "PR_kwDOA0xdyM50BPaO",
					},
					nil,
					githubv4mock.DataResponse(map[string]any{
						"convertPullRequestToDraft": map[string]any{
							"pullRequest": map[string]any{
								"id":      "PR_kwDOA0xdyM50BPaO",
								"isDraft": true,
							},
						},
					}),
				),
			),
			requestArgs: map[string]interface{}{
				"owner":      "owner",
				"repo":       "repo",
				"pullNumber": float64(42),
				"draft":      true,
			},
			expectError: false,
			expectedPR:  mockUpdatedPR,
		},
	}

	for _, tc := range tests {
		t.Run(tc.name, func(t *testing.T) {
			// For draft-only tests, we need to mock both GraphQL and the final REST GET call
			restClient := github.NewClient(mock.NewMockedHTTPClient(
				mock.WithRequestMatch(
					mock.GetReposPullsByOwnerByRepoByPullNumber,
					mockUpdatedPR,
				),
			))
			gqlClient := githubv4.NewClient(tc.mockedClient)

			_, handler := UpdatePullRequest(stubGetClientFn(restClient), stubGetGQLClientFn(gqlClient), translations.NullTranslationHelper)

			request := createMCPRequest(tc.requestArgs)

			result, err := handler(context.Background(), request)

			if tc.expectError || tc.expectedErrMsg != "" {
				require.NoError(t, err)
				require.True(t, result.IsError)
				errorContent := getErrorResult(t, result)
				if tc.expectedErrMsg != "" {
					assert.Contains(t, errorContent.Text, tc.expectedErrMsg)
				}
				return
			}

			require.NoError(t, err)
			require.False(t, result.IsError)

			textContent := getTextResult(t, result)

			// Unmarshal and verify the successful result
			var returnedPR github.PullRequest
			err = json.Unmarshal([]byte(textContent.Text), &returnedPR)
			require.NoError(t, err)
			assert.Equal(t, *tc.expectedPR.Number, *returnedPR.Number)
			if tc.expectedPR.Draft != nil {
				assert.Equal(t, *tc.expectedPR.Draft, *returnedPR.Draft)
			}
		})
	}
}

func Test_UpdatePullRequest_Draft(t *testing.T) {
	// Setup mock PR for success case
	mockUpdatedPR := &github.PullRequest{
		Number:              github.Ptr(42),
		Title:               github.Ptr("Test PR Title"),
		State:               github.Ptr("open"),
		HTMLURL:             github.Ptr("https://github.com/owner/repo/pull/42"),
		Body:                github.Ptr("Test PR body."),
		MaintainerCanModify: github.Ptr(false),
		Draft:               github.Ptr(false), // Updated to ready for review
		Base: &github.PullRequestBranch{
			Ref: github.Ptr("main"),
		},
	}

	tests := []struct {
		name           string
		mockedClient   *http.Client
		requestArgs    map[string]interface{}
		expectError    bool
		expectedPR     *github.PullRequest
		expectedErrMsg string
	}{
		{
			name: "successful draft update to ready for review",
			mockedClient: githubv4mock.NewMockedHTTPClient(
				githubv4mock.NewQueryMatcher(
					struct {
						Repository struct {
							PullRequest struct {
								ID      githubv4.ID
								IsDraft githubv4.Boolean
							} `graphql:"pullRequest(number: $prNum)"`
						} `graphql:"repository(owner: $owner, name: $repo)"`
					}{},
					map[string]any{
						"owner": githubv4.String("owner"),
						"repo":  githubv4.String("repo"),
						"prNum": githubv4.Int(42),
					},
					githubv4mock.DataResponse(map[string]any{
						"repository": map[string]any{
							"pullRequest": map[string]any{
								"id":      "PR_kwDOA0xdyM50BPaO",
								"isDraft": true, // Current state is draft
							},
						},
					}),
				),
				githubv4mock.NewMutationMatcher(
					struct {
						MarkPullRequestReadyForReview struct {
							PullRequest struct {
								ID      githubv4.ID
								IsDraft githubv4.Boolean
							}
						} `graphql:"markPullRequestReadyForReview(input: $input)"`
					}{},
					githubv4.MarkPullRequestReadyForReviewInput{
						PullRequestID: "PR_kwDOA0xdyM50BPaO",
					},
					nil,
					githubv4mock.DataResponse(map[string]any{
						"markPullRequestReadyForReview": map[string]any{
							"pullRequest": map[string]any{
								"id":      "PR_kwDOA0xdyM50BPaO",
								"isDraft": false,
							},
						},
					}),
				),
			),
			requestArgs: map[string]interface{}{
				"owner":      "owner",
				"repo":       "repo",
				"pullNumber": float64(42),
				"draft":      false,
			},
			expectError: false,
			expectedPR:  mockUpdatedPR,
		},
		{
			name: "successful convert pull request to draft",
			mockedClient: githubv4mock.NewMockedHTTPClient(
				githubv4mock.NewQueryMatcher(
					struct {
						Repository struct {
							PullRequest struct {
								ID      githubv4.ID
								IsDraft githubv4.Boolean
							} `graphql:"pullRequest(number: $prNum)"`
						} `graphql:"repository(owner: $owner, name: $repo)"`
					}{},
					map[string]any{
						"owner": githubv4.String("owner"),
						"repo":  githubv4.String("repo"),
						"prNum": githubv4.Int(42),
					},
					githubv4mock.DataResponse(map[string]any{
						"repository": map[string]any{
							"pullRequest": map[string]any{
								"id":      "PR_kwDOA0xdyM50BPaO",
								"isDraft": false, // Current state is draft
							},
						},
					}),
				),
				githubv4mock.NewMutationMatcher(
					struct {
						ConvertPullRequestToDraft struct {
							PullRequest struct {
								ID      githubv4.ID
								IsDraft githubv4.Boolean
							}
						} `graphql:"convertPullRequestToDraft(input: $input)"`
					}{},
					githubv4.ConvertPullRequestToDraftInput{
						PullRequestID: "PR_kwDOA0xdyM50BPaO",
					},
					nil,
					githubv4mock.DataResponse(map[string]any{
						"convertPullRequestToDraft": map[string]any{
							"pullRequest": map[string]any{
								"id":      "PR_kwDOA0xdyM50BPaO",
								"isDraft": true,
							},
						},
					}),
				),
			),
			requestArgs: map[string]interface{}{
				"owner":      "owner",
				"repo":       "repo",
				"pullNumber": float64(42),
				"draft":      true,
			},
			expectError: false,
			expectedPR:  mockUpdatedPR,
		},
	}

	for _, tc := range tests {
		t.Run(tc.name, func(t *testing.T) {
			// For draft-only tests, we need to mock both GraphQL and the final REST GET call
			restClient := github.NewClient(mock.NewMockedHTTPClient(
				mock.WithRequestMatch(
					mock.GetReposPullsByOwnerByRepoByPullNumber,
					mockUpdatedPR,
				),
			))
			gqlClient := githubv4.NewClient(tc.mockedClient)

			_, handler := UpdatePullRequest(stubGetClientFn(restClient), stubGetGQLClientFn(gqlClient), translations.NullTranslationHelper)

			request := createMCPRequest(tc.requestArgs)

			result, err := handler(context.Background(), request)

			if tc.expectError || tc.expectedErrMsg != "" {
				require.NoError(t, err)
				require.True(t, result.IsError)
				errorContent := getErrorResult(t, result)
				if tc.expectedErrMsg != "" {
					assert.Contains(t, errorContent.Text, tc.expectedErrMsg)
				}
				return
			}

			require.NoError(t, err)
			require.False(t, result.IsError)

			textContent := getTextResult(t, result)

			// Unmarshal and verify the successful result
			var returnedPR github.PullRequest
			err = json.Unmarshal([]byte(textContent.Text), &returnedPR)
			require.NoError(t, err)
			assert.Equal(t, *tc.expectedPR.Number, *returnedPR.Number)
			if tc.expectedPR.Draft != nil {
				assert.Equal(t, *tc.expectedPR.Draft, *returnedPR.Draft)
			}
		})
	}
}

func Test_ListPullRequests(t *testing.T) {
	// Verify tool definition once
	mockClient := github.NewClient(nil)
	tool, _ := ListPullRequests(stubGetClientFn(mockClient), translations.NullTranslationHelper)
	require.NoError(t, toolsnaps.Test(tool.Name, tool))

	assert.Equal(t, "list_pull_requests", tool.Name)
	assert.NotEmpty(t, tool.Description)
	assert.Contains(t, tool.InputSchema.Properties, "owner")
	assert.Contains(t, tool.InputSchema.Properties, "repo")
	assert.Contains(t, tool.InputSchema.Properties, "state")
	assert.Contains(t, tool.InputSchema.Properties, "head")
	assert.Contains(t, tool.InputSchema.Properties, "base")
	assert.Contains(t, tool.InputSchema.Properties, "sort")
	assert.Contains(t, tool.InputSchema.Properties, "direction")
	assert.Contains(t, tool.InputSchema.Properties, "perPage")
	assert.Contains(t, tool.InputSchema.Properties, "page")
	assert.ElementsMatch(t, tool.InputSchema.Required, []string{"owner", "repo"})

	// Setup mock PRs for success case
	mockPRs := []*github.PullRequest{
		{
			Number:  github.Ptr(42),
			Title:   github.Ptr("First PR"),
			State:   github.Ptr("open"),
			HTMLURL: github.Ptr("https://github.com/owner/repo/pull/42"),
		},
		{
			Number:  github.Ptr(43),
			Title:   github.Ptr("Second PR"),
			State:   github.Ptr("closed"),
			HTMLURL: github.Ptr("https://github.com/owner/repo/pull/43"),
		},
	}

	tests := []struct {
		name           string
		mockedClient   *http.Client
		requestArgs    map[string]interface{}
		expectError    bool
		expectedPRs    []*github.PullRequest
		expectedErrMsg string
	}{
		{
			name: "successful PRs listing",
			mockedClient: mock.NewMockedHTTPClient(
				mock.WithRequestMatchHandler(
					mock.GetReposPullsByOwnerByRepo,
					expectQueryParams(t, map[string]string{
						"state":     "all",
						"sort":      "created",
						"direction": "desc",
						"per_page":  "30",
						"page":      "1",
					}).andThen(
						mockResponse(t, http.StatusOK, mockPRs),
					),
				),
			),
			requestArgs: map[string]interface{}{
				"owner":     "owner",
				"repo":      "repo",
				"state":     "all",
				"sort":      "created",
				"direction": "desc",
				"perPage":   float64(30),
				"page":      float64(1),
			},
			expectError: false,
			expectedPRs: mockPRs,
		},
		{
			name: "PRs listing fails",
			mockedClient: mock.NewMockedHTTPClient(
				mock.WithRequestMatchHandler(
					mock.GetReposPullsByOwnerByRepo,
					http.HandlerFunc(func(w http.ResponseWriter, _ *http.Request) {
						w.WriteHeader(http.StatusBadRequest)
						_, _ = w.Write([]byte(`{"message": "Invalid request"}`))
					}),
				),
			),
			requestArgs: map[string]interface{}{
				"owner": "owner",
				"repo":  "repo",
				"state": "invalid",
			},
			expectError:    true,
			expectedErrMsg: "failed to list pull requests",
		},
	}

	for _, tc := range tests {
		t.Run(tc.name, func(t *testing.T) {
			// Setup client with mock
			client := github.NewClient(tc.mockedClient)
			_, handler := ListPullRequests(stubGetClientFn(client), translations.NullTranslationHelper)

			// Create call request
			request := createMCPRequest(tc.requestArgs)

			// Call handler
			result, err := handler(context.Background(), request)

			// Verify results
			if tc.expectError {
				require.NoError(t, err)
				require.True(t, result.IsError)
				errorContent := getErrorResult(t, result)
				assert.Contains(t, errorContent.Text, tc.expectedErrMsg)
				return
			}

			require.NoError(t, err)
			require.False(t, result.IsError)

			// Parse the result and get the text content if no error
			textContent := getTextResult(t, result)

			// Unmarshal and verify the result
			var returnedPRs []*github.PullRequest
			err = json.Unmarshal([]byte(textContent.Text), &returnedPRs)
			require.NoError(t, err)
			assert.Len(t, returnedPRs, 2)
			assert.Equal(t, *tc.expectedPRs[0].Number, *returnedPRs[0].Number)
			assert.Equal(t, *tc.expectedPRs[0].Title, *returnedPRs[0].Title)
			assert.Equal(t, *tc.expectedPRs[0].State, *returnedPRs[0].State)
			assert.Equal(t, *tc.expectedPRs[1].Number, *returnedPRs[1].Number)
			assert.Equal(t, *tc.expectedPRs[1].Title, *returnedPRs[1].Title)
			assert.Equal(t, *tc.expectedPRs[1].State, *returnedPRs[1].State)
		})
	}
}

func Test_MergePullRequest(t *testing.T) {
	// Verify tool definition once
	mockClient := github.NewClient(nil)
	tool, _ := MergePullRequest(stubGetClientFn(mockClient), translations.NullTranslationHelper)
	require.NoError(t, toolsnaps.Test(tool.Name, tool))

	assert.Equal(t, "merge_pull_request", tool.Name)
	assert.NotEmpty(t, tool.Description)
	assert.Contains(t, tool.InputSchema.Properties, "owner")
	assert.Contains(t, tool.InputSchema.Properties, "repo")
	assert.Contains(t, tool.InputSchema.Properties, "pullNumber")
	assert.Contains(t, tool.InputSchema.Properties, "commit_title")
	assert.Contains(t, tool.InputSchema.Properties, "commit_message")
	assert.Contains(t, tool.InputSchema.Properties, "merge_method")
	assert.ElementsMatch(t, tool.InputSchema.Required, []string{"owner", "repo", "pullNumber"})

	// Setup mock merge result for success case
	mockMergeResult := &github.PullRequestMergeResult{
		Merged:  github.Ptr(true),
		Message: github.Ptr("Pull Request successfully merged"),
		SHA:     github.Ptr("abcd1234efgh5678"),
	}

	tests := []struct {
		name                string
		mockedClient        *http.Client
		requestArgs         map[string]interface{}
		expectError         bool
		expectedMergeResult *github.PullRequestMergeResult
		expectedErrMsg      string
	}{
		{
			name: "successful merge",
			mockedClient: mock.NewMockedHTTPClient(
				mock.WithRequestMatchHandler(
					mock.PutReposPullsMergeByOwnerByRepoByPullNumber,
					expectRequestBody(t, map[string]interface{}{
						"commit_title":   "Merge PR #42",
						"commit_message": "Merging awesome feature",
						"merge_method":   "squash",
					}).andThen(
						mockResponse(t, http.StatusOK, mockMergeResult),
					),
				),
			),
			requestArgs: map[string]interface{}{
				"owner":          "owner",
				"repo":           "repo",
				"pullNumber":     float64(42),
				"commit_title":   "Merge PR #42",
				"commit_message": "Merging awesome feature",
				"merge_method":   "squash",
			},
			expectError:         false,
			expectedMergeResult: mockMergeResult,
		},
		{
			name: "merge fails",
			mockedClient: mock.NewMockedHTTPClient(
				mock.WithRequestMatchHandler(
					mock.PutReposPullsMergeByOwnerByRepoByPullNumber,
					http.HandlerFunc(func(w http.ResponseWriter, _ *http.Request) {
						w.WriteHeader(http.StatusMethodNotAllowed)
						_, _ = w.Write([]byte(`{"message": "Pull request cannot be merged"}`))
					}),
				),
			),
			requestArgs: map[string]interface{}{
				"owner":      "owner",
				"repo":       "repo",
				"pullNumber": float64(42),
			},
			expectError:    true,
			expectedErrMsg: "failed to merge pull request",
		},
	}

	for _, tc := range tests {
		t.Run(tc.name, func(t *testing.T) {
			// Setup client with mock
			client := github.NewClient(tc.mockedClient)
			_, handler := MergePullRequest(stubGetClientFn(client), translations.NullTranslationHelper)

			// Create call request
			request := createMCPRequest(tc.requestArgs)

			// Call handler
			result, err := handler(context.Background(), request)

			// Verify results
			if tc.expectError {
				require.NoError(t, err)
				require.True(t, result.IsError)
				errorContent := getErrorResult(t, result)
				assert.Contains(t, errorContent.Text, tc.expectedErrMsg)
				return
			}

			require.NoError(t, err)
			require.False(t, result.IsError)

			// Parse the result and get the text content if no error
			textContent := getTextResult(t, result)

			// Unmarshal and verify the result
			var returnedResult github.PullRequestMergeResult
			err = json.Unmarshal([]byte(textContent.Text), &returnedResult)
			require.NoError(t, err)
			assert.Equal(t, *tc.expectedMergeResult.Merged, *returnedResult.Merged)
			assert.Equal(t, *tc.expectedMergeResult.Message, *returnedResult.Message)
			assert.Equal(t, *tc.expectedMergeResult.SHA, *returnedResult.SHA)
		})
	}
}

func Test_SearchPullRequests(t *testing.T) {
	mockClient := github.NewClient(nil)
	tool, _ := SearchPullRequests(stubGetClientFn(mockClient), translations.NullTranslationHelper)
	require.NoError(t, toolsnaps.Test(tool.Name, tool))

	assert.Equal(t, "search_pull_requests", tool.Name)
	assert.NotEmpty(t, tool.Description)
	assert.Contains(t, tool.InputSchema.Properties, "query")
	assert.Contains(t, tool.InputSchema.Properties, "owner")
	assert.Contains(t, tool.InputSchema.Properties, "repo")
	assert.Contains(t, tool.InputSchema.Properties, "sort")
	assert.Contains(t, tool.InputSchema.Properties, "order")
	assert.Contains(t, tool.InputSchema.Properties, "perPage")
	assert.Contains(t, tool.InputSchema.Properties, "page")
	assert.ElementsMatch(t, tool.InputSchema.Required, []string{"query"})

	mockSearchResult := &github.IssuesSearchResult{
		Total:             github.Ptr(2),
		IncompleteResults: github.Ptr(false),
		Issues: []*github.Issue{
			{
				Number:   github.Ptr(42),
				Title:    github.Ptr("Test PR 1"),
				Body:     github.Ptr("Updated tests."),
				State:    github.Ptr("open"),
				HTMLURL:  github.Ptr("https://github.com/owner/repo/pull/1"),
				Comments: github.Ptr(5),
				User: &github.User{
					Login: github.Ptr("user1"),
				},
			},
			{
				Number:   github.Ptr(43),
				Title:    github.Ptr("Test PR 2"),
				Body:     github.Ptr("Updated build scripts."),
				State:    github.Ptr("open"),
				HTMLURL:  github.Ptr("https://github.com/owner/repo/pull/2"),
				Comments: github.Ptr(3),
				User: &github.User{
					Login: github.Ptr("user2"),
				},
			},
		},
	}

	tests := []struct {
		name           string
		mockedClient   *http.Client
		requestArgs    map[string]interface{}
		expectError    bool
		expectedResult *github.IssuesSearchResult
		expectedErrMsg string
	}{
		{
			name: "successful pull request search with all parameters",
			mockedClient: mock.NewMockedHTTPClient(
				mock.WithRequestMatchHandler(
					mock.GetSearchIssues,
					expectQueryParams(
						t,
						map[string]string{
							"q":        "is:pr repo:owner/repo is:open",
							"sort":     "created",
							"order":    "desc",
							"page":     "1",
							"per_page": "30",
						},
					).andThen(
						mockResponse(t, http.StatusOK, mockSearchResult),
					),
				),
			),
			requestArgs: map[string]interface{}{
				"query":   "repo:owner/repo is:open",
				"sort":    "created",
				"order":   "desc",
				"page":    float64(1),
				"perPage": float64(30),
			},
			expectError:    false,
			expectedResult: mockSearchResult,
		},
		{
			name: "pull request search with owner and repo parameters",
			mockedClient: mock.NewMockedHTTPClient(
				mock.WithRequestMatchHandler(
					mock.GetSearchIssues,
					expectQueryParams(
						t,
						map[string]string{
							"q":        "repo:test-owner/test-repo is:pr draft:false",
							"sort":     "updated",
							"order":    "asc",
							"page":     "1",
							"per_page": "30",
						},
					).andThen(
						mockResponse(t, http.StatusOK, mockSearchResult),
					),
				),
			),
			requestArgs: map[string]interface{}{
				"query": "draft:false",
				"owner": "test-owner",
				"repo":  "test-repo",
				"sort":  "updated",
				"order": "asc",
			},
			expectError:    false,
			expectedResult: mockSearchResult,
		},
		{
			name: "pull request search with only owner parameter (should ignore it)",
			mockedClient: mock.NewMockedHTTPClient(
				mock.WithRequestMatchHandler(
					mock.GetSearchIssues,
					expectQueryParams(
						t,
						map[string]string{
							"q":        "is:pr feature",
							"page":     "1",
							"per_page": "30",
						},
					).andThen(
						mockResponse(t, http.StatusOK, mockSearchResult),
					),
				),
			),
			requestArgs: map[string]interface{}{
				"query": "feature",
				"owner": "test-owner",
			},
			expectError:    false,
			expectedResult: mockSearchResult,
		},
		{
			name: "pull request search with only repo parameter (should ignore it)",
			mockedClient: mock.NewMockedHTTPClient(
				mock.WithRequestMatchHandler(
					mock.GetSearchIssues,
					expectQueryParams(
						t,
						map[string]string{
							"q":        "is:pr review-required",
							"page":     "1",
							"per_page": "30",
						},
					).andThen(
						mockResponse(t, http.StatusOK, mockSearchResult),
					),
				),
			),
			requestArgs: map[string]interface{}{
				"query": "review-required",
				"repo":  "test-repo",
			},
			expectError:    false,
			expectedResult: mockSearchResult,
		},
		{
			name: "pull request search with minimal parameters",
			mockedClient: mock.NewMockedHTTPClient(
				mock.WithRequestMatch(
					mock.GetSearchIssues,
					mockSearchResult,
				),
			),
			requestArgs: map[string]interface{}{
				"query": "is:pr repo:owner/repo is:open",
			},
			expectError:    false,
			expectedResult: mockSearchResult,
		},
		{
			name: "search pull requests fails",
			mockedClient: mock.NewMockedHTTPClient(
				mock.WithRequestMatchHandler(
					mock.GetSearchIssues,
					http.HandlerFunc(func(w http.ResponseWriter, _ *http.Request) {
						w.WriteHeader(http.StatusBadRequest)
						_, _ = w.Write([]byte(`{"message": "Validation Failed"}`))
					}),
				),
			),
			requestArgs: map[string]interface{}{
				"query": "invalid:query",
			},
			expectError:    true,
			expectedErrMsg: "failed to search pull requests",
		},
	}

	for _, tc := range tests {
		t.Run(tc.name, func(t *testing.T) {
			// Setup client with mock
			client := github.NewClient(tc.mockedClient)
			_, handler := SearchPullRequests(stubGetClientFn(client), translations.NullTranslationHelper)

			// Create call request
			request := createMCPRequest(tc.requestArgs)

			// Call handler
			result, err := handler(context.Background(), request)

			// Verify results
			if tc.expectError {
				require.Error(t, err)
				assert.Contains(t, err.Error(), tc.expectedErrMsg)
				return
			}

			require.NoError(t, err)

			// Parse the result and get the text content if no error
			textContent := getTextResult(t, result)

			// Unmarshal and verify the result
			var returnedResult github.IssuesSearchResult
			err = json.Unmarshal([]byte(textContent.Text), &returnedResult)
			require.NoError(t, err)
			assert.Equal(t, *tc.expectedResult.Total, *returnedResult.Total)
			assert.Equal(t, *tc.expectedResult.IncompleteResults, *returnedResult.IncompleteResults)
			assert.Len(t, returnedResult.Issues, len(tc.expectedResult.Issues))
			for i, issue := range returnedResult.Issues {
				assert.Equal(t, *tc.expectedResult.Issues[i].Number, *issue.Number)
				assert.Equal(t, *tc.expectedResult.Issues[i].Title, *issue.Title)
				assert.Equal(t, *tc.expectedResult.Issues[i].State, *issue.State)
				assert.Equal(t, *tc.expectedResult.Issues[i].HTMLURL, *issue.HTMLURL)
				assert.Equal(t, *tc.expectedResult.Issues[i].User.Login, *issue.User.Login)
			}
		})
	}

}

func Test_GetPullRequestFiles(t *testing.T) {
	// Verify tool definition once
	mockClient := github.NewClient(nil)
	tool, _ := GetPullRequestFiles(stubGetClientFn(mockClient), translations.NullTranslationHelper)
	require.NoError(t, toolsnaps.Test(tool.Name, tool))

	assert.Equal(t, "get_pull_request_files", tool.Name)
	assert.NotEmpty(t, tool.Description)
	assert.Contains(t, tool.InputSchema.Properties, "owner")
	assert.Contains(t, tool.InputSchema.Properties, "repo")
	assert.Contains(t, tool.InputSchema.Properties, "pullNumber")
	assert.Contains(t, tool.InputSchema.Properties, "page")
	assert.Contains(t, tool.InputSchema.Properties, "perPage")
	assert.ElementsMatch(t, tool.InputSchema.Required, []string{"owner", "repo", "pullNumber"})

	// Setup mock PR files for success case
	mockFiles := []*github.CommitFile{
		{
			Filename:  github.Ptr("file1.go"),
			Status:    github.Ptr("modified"),
			Additions: github.Ptr(10),
			Deletions: github.Ptr(5),
			Changes:   github.Ptr(15),
			Patch:     github.Ptr("@@ -1,5 +1,10 @@"),
		},
		{
			Filename:  github.Ptr("file2.go"),
			Status:    github.Ptr("added"),
			Additions: github.Ptr(20),
			Deletions: github.Ptr(0),
			Changes:   github.Ptr(20),
			Patch:     github.Ptr("@@ -0,0 +1,20 @@"),
		},
	}

	tests := []struct {
		name           string
		mockedClient   *http.Client
		requestArgs    map[string]interface{}
		expectError    bool
		expectedFiles  []*github.CommitFile
		expectedErrMsg string
	}{
		{
			name: "successful files fetch",
			mockedClient: mock.NewMockedHTTPClient(
				mock.WithRequestMatch(
					mock.GetReposPullsFilesByOwnerByRepoByPullNumber,
					mockFiles,
				),
			),
			requestArgs: map[string]interface{}{
				"owner":      "owner",
				"repo":       "repo",
				"pullNumber": float64(42),
			},
			expectError:   false,
			expectedFiles: mockFiles,
		},
		{
			name: "successful files fetch with pagination",
			mockedClient: mock.NewMockedHTTPClient(
				mock.WithRequestMatch(
					mock.GetReposPullsFilesByOwnerByRepoByPullNumber,
					mockFiles,
				),
			),
			requestArgs: map[string]interface{}{
				"owner":      "owner",
				"repo":       "repo",
				"pullNumber": float64(42),
				"page":       float64(2),
				"perPage":    float64(10),
			},
			expectError:   false,
			expectedFiles: mockFiles,
		},
		{
			name: "files fetch fails",
			mockedClient: mock.NewMockedHTTPClient(
				mock.WithRequestMatchHandler(
					mock.GetReposPullsFilesByOwnerByRepoByPullNumber,
					http.HandlerFunc(func(w http.ResponseWriter, _ *http.Request) {
						w.WriteHeader(http.StatusNotFound)
						_, _ = w.Write([]byte(`{"message": "Not Found"}`))
					}),
				),
			),
			requestArgs: map[string]interface{}{
				"owner":      "owner",
				"repo":       "repo",
				"pullNumber": float64(999),
			},
			expectError:    true,
			expectedErrMsg: "failed to get pull request files",
		},
	}

	for _, tc := range tests {
		t.Run(tc.name, func(t *testing.T) {
			// Setup client with mock
			client := github.NewClient(tc.mockedClient)
			_, handler := GetPullRequestFiles(stubGetClientFn(client), translations.NullTranslationHelper)

			// Create call request
			request := createMCPRequest(tc.requestArgs)

			// Call handler
			result, err := handler(context.Background(), request)

			// Verify results
			if tc.expectError {
				require.NoError(t, err)
				require.True(t, result.IsError)
				errorContent := getErrorResult(t, result)
				assert.Contains(t, errorContent.Text, tc.expectedErrMsg)
				return
			}

			require.NoError(t, err)
			require.False(t, result.IsError)

			// Parse the result and get the text content if no error
			textContent := getTextResult(t, result)

			// Unmarshal and verify the result
			var returnedFiles []*github.CommitFile
			err = json.Unmarshal([]byte(textContent.Text), &returnedFiles)
			require.NoError(t, err)
			assert.Len(t, returnedFiles, len(tc.expectedFiles))
			for i, file := range returnedFiles {
				assert.Equal(t, *tc.expectedFiles[i].Filename, *file.Filename)
				assert.Equal(t, *tc.expectedFiles[i].Status, *file.Status)
				assert.Equal(t, *tc.expectedFiles[i].Additions, *file.Additions)
				assert.Equal(t, *tc.expectedFiles[i].Deletions, *file.Deletions)
			}
		})
	}
}

func Test_GetPullRequestStatus(t *testing.T) {
	// Verify tool definition once
	mockClient := github.NewClient(nil)
	tool, _ := GetPullRequestStatus(stubGetClientFn(mockClient), translations.NullTranslationHelper)
	require.NoError(t, toolsnaps.Test(tool.Name, tool))

	assert.Equal(t, "get_pull_request_status", tool.Name)
	assert.NotEmpty(t, tool.Description)
	assert.Contains(t, tool.InputSchema.Properties, "owner")
	assert.Contains(t, tool.InputSchema.Properties, "repo")
	assert.Contains(t, tool.InputSchema.Properties, "pullNumber")
	assert.ElementsMatch(t, tool.InputSchema.Required, []string{"owner", "repo", "pullNumber"})

	// Setup mock PR for successful PR fetch
	mockPR := &github.PullRequest{
		Number:  github.Ptr(42),
		Title:   github.Ptr("Test PR"),
		HTMLURL: github.Ptr("https://github.com/owner/repo/pull/42"),
		Head: &github.PullRequestBranch{
			SHA: github.Ptr("abcd1234"),
			Ref: github.Ptr("feature-branch"),
		},
	}

	// Setup mock status for success case
	mockStatus := &github.CombinedStatus{
		State:      github.Ptr("success"),
		TotalCount: github.Ptr(3),
		Statuses: []*github.RepoStatus{
			{
				State:       github.Ptr("success"),
				Context:     github.Ptr("continuous-integration/travis-ci"),
				Description: github.Ptr("Build succeeded"),
				TargetURL:   github.Ptr("https://travis-ci.org/owner/repo/builds/123"),
			},
			{
				State:       github.Ptr("success"),
				Context:     github.Ptr("codecov/patch"),
				Description: github.Ptr("Coverage increased"),
				TargetURL:   github.Ptr("https://codecov.io/gh/owner/repo/pull/42"),
			},
			{
				State:       github.Ptr("success"),
				Context:     github.Ptr("lint/golangci-lint"),
				Description: github.Ptr("No issues found"),
				TargetURL:   github.Ptr("https://golangci.com/r/owner/repo/pull/42"),
			},
		},
	}

	tests := []struct {
		name           string
		mockedClient   *http.Client
		requestArgs    map[string]interface{}
		expectError    bool
		expectedStatus *github.CombinedStatus
		expectedErrMsg string
	}{
		{
			name: "successful status fetch",
			mockedClient: mock.NewMockedHTTPClient(
				mock.WithRequestMatch(
					mock.GetReposPullsByOwnerByRepoByPullNumber,
					mockPR,
				),
				mock.WithRequestMatch(
					mock.GetReposCommitsStatusByOwnerByRepoByRef,
					mockStatus,
				),
			),
			requestArgs: map[string]interface{}{
				"owner":      "owner",
				"repo":       "repo",
				"pullNumber": float64(42),
			},
			expectError:    false,
			expectedStatus: mockStatus,
		},
		{
			name: "PR fetch fails",
			mockedClient: mock.NewMockedHTTPClient(
				mock.WithRequestMatchHandler(
					mock.GetReposPullsByOwnerByRepoByPullNumber,
					http.HandlerFunc(func(w http.ResponseWriter, _ *http.Request) {
						w.WriteHeader(http.StatusNotFound)
						_, _ = w.Write([]byte(`{"message": "Not Found"}`))
					}),
				),
			),
			requestArgs: map[string]interface{}{
				"owner":      "owner",
				"repo":       "repo",
				"pullNumber": float64(999),
			},
			expectError:    true,
			expectedErrMsg: "failed to get pull request",
		},
		{
			name: "status fetch fails",
			mockedClient: mock.NewMockedHTTPClient(
				mock.WithRequestMatch(
					mock.GetReposPullsByOwnerByRepoByPullNumber,
					mockPR,
				),
				mock.WithRequestMatchHandler(
					mock.GetReposCommitsStatusesByOwnerByRepoByRef,
					http.HandlerFunc(func(w http.ResponseWriter, _ *http.Request) {
						w.WriteHeader(http.StatusNotFound)
						_, _ = w.Write([]byte(`{"message": "Not Found"}`))
					}),
				),
			),
			requestArgs: map[string]interface{}{
				"owner":      "owner",
				"repo":       "repo",
				"pullNumber": float64(42),
			},
			expectError:    true,
			expectedErrMsg: "failed to get combined status",
		},
	}

	for _, tc := range tests {
		t.Run(tc.name, func(t *testing.T) {
			// Setup client with mock
			client := github.NewClient(tc.mockedClient)
			_, handler := GetPullRequestStatus(stubGetClientFn(client), translations.NullTranslationHelper)

			// Create call request
			request := createMCPRequest(tc.requestArgs)

			// Call handler
			result, err := handler(context.Background(), request)

			// Verify results
			if tc.expectError {
				require.NoError(t, err)
				require.True(t, result.IsError)
				errorContent := getErrorResult(t, result)
				assert.Contains(t, errorContent.Text, tc.expectedErrMsg)
				return
			}

			require.NoError(t, err)
			require.False(t, result.IsError)

			// Parse the result and get the text content if no error
			textContent := getTextResult(t, result)

			// Unmarshal and verify the result
			var returnedStatus github.CombinedStatus
			err = json.Unmarshal([]byte(textContent.Text), &returnedStatus)
			require.NoError(t, err)
			assert.Equal(t, *tc.expectedStatus.State, *returnedStatus.State)
			assert.Equal(t, *tc.expectedStatus.TotalCount, *returnedStatus.TotalCount)
			assert.Len(t, returnedStatus.Statuses, len(tc.expectedStatus.Statuses))
			for i, status := range returnedStatus.Statuses {
				assert.Equal(t, *tc.expectedStatus.Statuses[i].State, *status.State)
				assert.Equal(t, *tc.expectedStatus.Statuses[i].Context, *status.Context)
				assert.Equal(t, *tc.expectedStatus.Statuses[i].Description, *status.Description)
			}
		})
	}
}

func Test_UpdatePullRequestBranch(t *testing.T) {
	// Verify tool definition once
	mockClient := github.NewClient(nil)
	tool, _ := UpdatePullRequestBranch(stubGetClientFn(mockClient), translations.NullTranslationHelper)
	require.NoError(t, toolsnaps.Test(tool.Name, tool))

	assert.Equal(t, "update_pull_request_branch", tool.Name)
	assert.NotEmpty(t, tool.Description)
	assert.Contains(t, tool.InputSchema.Properties, "owner")
	assert.Contains(t, tool.InputSchema.Properties, "repo")
	assert.Contains(t, tool.InputSchema.Properties, "pullNumber")
	assert.Contains(t, tool.InputSchema.Properties, "expectedHeadSha")
	assert.ElementsMatch(t, tool.InputSchema.Required, []string{"owner", "repo", "pullNumber"})

	// Setup mock update result for success case
	mockUpdateResult := &github.PullRequestBranchUpdateResponse{
		Message: github.Ptr("Branch was updated successfully"),
		URL:     github.Ptr("https://api.github.com/repos/owner/repo/pulls/42"),
	}

	tests := []struct {
		name                 string
		mockedClient         *http.Client
		requestArgs          map[string]interface{}
		expectError          bool
		expectedUpdateResult *github.PullRequestBranchUpdateResponse
		expectedErrMsg       string
	}{
		{
			name: "successful branch update",
			mockedClient: mock.NewMockedHTTPClient(
				mock.WithRequestMatchHandler(
					mock.PutReposPullsUpdateBranchByOwnerByRepoByPullNumber,
					expectRequestBody(t, map[string]interface{}{
						"expected_head_sha": "abcd1234",
					}).andThen(
						mockResponse(t, http.StatusAccepted, mockUpdateResult),
					),
				),
			),
			requestArgs: map[string]interface{}{
				"owner":           "owner",
				"repo":            "repo",
				"pullNumber":      float64(42),
				"expectedHeadSha": "abcd1234",
			},
			expectError:          false,
			expectedUpdateResult: mockUpdateResult,
		},
		{
			name: "branch update without expected SHA",
			mockedClient: mock.NewMockedHTTPClient(
				mock.WithRequestMatchHandler(
					mock.PutReposPullsUpdateBranchByOwnerByRepoByPullNumber,
					expectRequestBody(t, map[string]interface{}{}).andThen(
						mockResponse(t, http.StatusAccepted, mockUpdateResult),
					),
				),
			),
			requestArgs: map[string]interface{}{
				"owner":      "owner",
				"repo":       "repo",
				"pullNumber": float64(42),
			},
			expectError:          false,
			expectedUpdateResult: mockUpdateResult,
		},
		{
			name: "branch update fails",
			mockedClient: mock.NewMockedHTTPClient(
				mock.WithRequestMatchHandler(
					mock.PutReposPullsUpdateBranchByOwnerByRepoByPullNumber,
					http.HandlerFunc(func(w http.ResponseWriter, _ *http.Request) {
						w.WriteHeader(http.StatusConflict)
						_, _ = w.Write([]byte(`{"message": "Merge conflict"}`))
					}),
				),
			),
			requestArgs: map[string]interface{}{
				"owner":      "owner",
				"repo":       "repo",
				"pullNumber": float64(42),
			},
			expectError:    true,
			expectedErrMsg: "failed to update pull request branch",
		},
	}

	for _, tc := range tests {
		t.Run(tc.name, func(t *testing.T) {
			// Setup client with mock
			client := github.NewClient(tc.mockedClient)
			_, handler := UpdatePullRequestBranch(stubGetClientFn(client), translations.NullTranslationHelper)

			// Create call request
			request := createMCPRequest(tc.requestArgs)

			// Call handler
			result, err := handler(context.Background(), request)

			// Verify results
			if tc.expectError {
				require.NoError(t, err)
				require.True(t, result.IsError)
				errorContent := getErrorResult(t, result)
				assert.Contains(t, errorContent.Text, tc.expectedErrMsg)
				return
			}

			require.NoError(t, err)
			require.False(t, result.IsError)

			// Parse the result and get the text content if no error
			textContent := getTextResult(t, result)

			assert.Contains(t, textContent.Text, "is in progress")
		})
	}
}

func Test_GetPullRequestComments(t *testing.T) {
	// Verify tool definition once
	mockClient := github.NewClient(nil)
	tool, _ := GetPullRequestComments(stubGetClientFn(mockClient), translations.NullTranslationHelper)
	require.NoError(t, toolsnaps.Test(tool.Name, tool))

	assert.Equal(t, "get_pull_request_comments", tool.Name)
	assert.NotEmpty(t, tool.Description)
	assert.Contains(t, tool.InputSchema.Properties, "owner")
	assert.Contains(t, tool.InputSchema.Properties, "repo")
	assert.Contains(t, tool.InputSchema.Properties, "pullNumber")
	assert.ElementsMatch(t, tool.InputSchema.Required, []string{"owner", "repo", "pullNumber"})

	// Setup mock PR comments for success case
	mockComments := []*github.PullRequestComment{
		{
			ID:      github.Ptr(int64(101)),
			Body:    github.Ptr("This looks good"),
			HTMLURL: github.Ptr("https://github.com/owner/repo/pull/42#discussion_r101"),
			User: &github.User{
				Login: github.Ptr("reviewer1"),
			},
			Path:      github.Ptr("file1.go"),
			Position:  github.Ptr(5),
			CommitID:  github.Ptr("abcdef123456"),
			CreatedAt: &github.Timestamp{Time: time.Now().Add(-24 * time.Hour)},
			UpdatedAt: &github.Timestamp{Time: time.Now().Add(-24 * time.Hour)},
		},
		{
			ID:      github.Ptr(int64(102)),
			Body:    github.Ptr("Please fix this"),
			HTMLURL: github.Ptr("https://github.com/owner/repo/pull/42#discussion_r102"),
			User: &github.User{
				Login: github.Ptr("reviewer2"),
			},
			Path:      github.Ptr("file2.go"),
			Position:  github.Ptr(10),
			CommitID:  github.Ptr("abcdef123456"),
			CreatedAt: &github.Timestamp{Time: time.Now().Add(-12 * time.Hour)},
			UpdatedAt: &github.Timestamp{Time: time.Now().Add(-12 * time.Hour)},
		},
	}

	tests := []struct {
		name             string
		mockedClient     *http.Client
		requestArgs      map[string]interface{}
		expectError      bool
		expectedComments []*github.PullRequestComment
		expectedErrMsg   string
	}{
		{
			name: "successful comments fetch",
			mockedClient: mock.NewMockedHTTPClient(
				mock.WithRequestMatch(
					mock.GetReposPullsCommentsByOwnerByRepoByPullNumber,
					mockComments,
				),
			),
			requestArgs: map[string]interface{}{
				"owner":      "owner",
				"repo":       "repo",
				"pullNumber": float64(42),
			},
			expectError:      false,
			expectedComments: mockComments,
		},
		{
			name: "comments fetch fails",
			mockedClient: mock.NewMockedHTTPClient(
				mock.WithRequestMatchHandler(
					mock.GetReposPullsCommentsByOwnerByRepoByPullNumber,
					http.HandlerFunc(func(w http.ResponseWriter, _ *http.Request) {
						w.WriteHeader(http.StatusNotFound)
						_, _ = w.Write([]byte(`{"message": "Not Found"}`))
					}),
				),
			),
			requestArgs: map[string]interface{}{
				"owner":      "owner",
				"repo":       "repo",
				"pullNumber": float64(999),
			},
			expectError:    true,
			expectedErrMsg: "failed to get pull request comments",
		},
	}

	for _, tc := range tests {
		t.Run(tc.name, func(t *testing.T) {
			// Setup client with mock
			client := github.NewClient(tc.mockedClient)
			_, handler := GetPullRequestComments(stubGetClientFn(client), translations.NullTranslationHelper)

			// Create call request
			request := createMCPRequest(tc.requestArgs)

			// Call handler
			result, err := handler(context.Background(), request)

			// Verify results
			if tc.expectError {
				require.NoError(t, err)
				require.True(t, result.IsError)
				errorContent := getErrorResult(t, result)
				assert.Contains(t, errorContent.Text, tc.expectedErrMsg)
				return
			}

			require.NoError(t, err)
			require.False(t, result.IsError)

			// Parse the result and get the text content if no error
			textContent := getTextResult(t, result)

			// Unmarshal and verify the result
			var returnedComments []*github.PullRequestComment
			err = json.Unmarshal([]byte(textContent.Text), &returnedComments)
			require.NoError(t, err)
			assert.Len(t, returnedComments, len(tc.expectedComments))
			for i, comment := range returnedComments {
				assert.Equal(t, *tc.expectedComments[i].ID, *comment.ID)
				assert.Equal(t, *tc.expectedComments[i].Body, *comment.Body)
				assert.Equal(t, *tc.expectedComments[i].User.Login, *comment.User.Login)
				assert.Equal(t, *tc.expectedComments[i].Path, *comment.Path)
				assert.Equal(t, *tc.expectedComments[i].HTMLURL, *comment.HTMLURL)
			}
		})
	}
}

func Test_GetPullRequestReviews(t *testing.T) {
	// Verify tool definition once
	mockClient := github.NewClient(nil)
	tool, _ := GetPullRequestReviews(stubGetClientFn(mockClient), translations.NullTranslationHelper)
	require.NoError(t, toolsnaps.Test(tool.Name, tool))

	assert.Equal(t, "get_pull_request_reviews", tool.Name)
	assert.NotEmpty(t, tool.Description)
	assert.Contains(t, tool.InputSchema.Properties, "owner")
	assert.Contains(t, tool.InputSchema.Properties, "repo")
	assert.Contains(t, tool.InputSchema.Properties, "pullNumber")
	assert.ElementsMatch(t, tool.InputSchema.Required, []string{"owner", "repo", "pullNumber"})

	// Setup mock PR reviews for success case
	mockReviews := []*github.PullRequestReview{
		{
			ID:      github.Ptr(int64(201)),
			State:   github.Ptr("APPROVED"),
			Body:    github.Ptr("LGTM"),
			HTMLURL: github.Ptr("https://github.com/owner/repo/pull/42#pullrequestreview-201"),
			User: &github.User{
				Login: github.Ptr("approver"),
			},
			CommitID:    github.Ptr("abcdef123456"),
			SubmittedAt: &github.Timestamp{Time: time.Now().Add(-24 * time.Hour)},
		},
		{
			ID:      github.Ptr(int64(202)),
			State:   github.Ptr("CHANGES_REQUESTED"),
			Body:    github.Ptr("Please address the following issues"),
			HTMLURL: github.Ptr("https://github.com/owner/repo/pull/42#pullrequestreview-202"),
			User: &github.User{
				Login: github.Ptr("reviewer"),
			},
			CommitID:    github.Ptr("abcdef123456"),
			SubmittedAt: &github.Timestamp{Time: time.Now().Add(-12 * time.Hour)},
		},
	}

	tests := []struct {
		name            string
		mockedClient    *http.Client
		requestArgs     map[string]interface{}
		expectError     bool
		expectedReviews []*github.PullRequestReview
		expectedErrMsg  string
	}{
		{
			name: "successful reviews fetch",
			mockedClient: mock.NewMockedHTTPClient(
				mock.WithRequestMatch(
					mock.GetReposPullsReviewsByOwnerByRepoByPullNumber,
					mockReviews,
				),
			),
			requestArgs: map[string]interface{}{
				"owner":      "owner",
				"repo":       "repo",
				"pullNumber": float64(42),
			},
			expectError:     false,
			expectedReviews: mockReviews,
		},
		{
			name: "reviews fetch fails",
			mockedClient: mock.NewMockedHTTPClient(
				mock.WithRequestMatchHandler(
					mock.GetReposPullsReviewsByOwnerByRepoByPullNumber,
					http.HandlerFunc(func(w http.ResponseWriter, _ *http.Request) {
						w.WriteHeader(http.StatusNotFound)
						_, _ = w.Write([]byte(`{"message": "Not Found"}`))
					}),
				),
			),
			requestArgs: map[string]interface{}{
				"owner":      "owner",
				"repo":       "repo",
				"pullNumber": float64(999),
			},
			expectError:    true,
			expectedErrMsg: "failed to get pull request reviews",
		},
	}

	for _, tc := range tests {
		t.Run(tc.name, func(t *testing.T) {
			// Setup client with mock
			client := github.NewClient(tc.mockedClient)
			_, handler := GetPullRequestReviews(stubGetClientFn(client), translations.NullTranslationHelper)

			// Create call request
			request := createMCPRequest(tc.requestArgs)

			// Call handler
			result, err := handler(context.Background(), request)

			// Verify results
			if tc.expectError {
				require.NoError(t, err)
				require.True(t, result.IsError)
				errorContent := getErrorResult(t, result)
				assert.Contains(t, errorContent.Text, tc.expectedErrMsg)
				return
			}

			require.NoError(t, err)
			require.False(t, result.IsError)

			// Parse the result and get the text content if no error
			textContent := getTextResult(t, result)

			// Unmarshal and verify the result
			var returnedReviews []*github.PullRequestReview
			err = json.Unmarshal([]byte(textContent.Text), &returnedReviews)
			require.NoError(t, err)
			assert.Len(t, returnedReviews, len(tc.expectedReviews))
			for i, review := range returnedReviews {
				assert.Equal(t, *tc.expectedReviews[i].ID, *review.ID)
				assert.Equal(t, *tc.expectedReviews[i].State, *review.State)
				assert.Equal(t, *tc.expectedReviews[i].Body, *review.Body)
				assert.Equal(t, *tc.expectedReviews[i].User.Login, *review.User.Login)
				assert.Equal(t, *tc.expectedReviews[i].HTMLURL, *review.HTMLURL)
			}
		})
	}
}

func Test_CreatePullRequest(t *testing.T) {
	// Verify tool definition once
	mockClient := github.NewClient(nil)
	tool, _ := CreatePullRequest(stubGetClientFn(mockClient), translations.NullTranslationHelper)
	require.NoError(t, toolsnaps.Test(tool.Name, tool))

	assert.Equal(t, "create_pull_request", tool.Name)
	assert.NotEmpty(t, tool.Description)
	assert.Contains(t, tool.InputSchema.Properties, "owner")
	assert.Contains(t, tool.InputSchema.Properties, "repo")
	assert.Contains(t, tool.InputSchema.Properties, "title")
	assert.Contains(t, tool.InputSchema.Properties, "body")
	assert.Contains(t, tool.InputSchema.Properties, "head")
	assert.Contains(t, tool.InputSchema.Properties, "base")
	assert.Contains(t, tool.InputSchema.Properties, "draft")
	assert.Contains(t, tool.InputSchema.Properties, "maintainer_can_modify")
	assert.ElementsMatch(t, tool.InputSchema.Required, []string{"owner", "repo", "title", "head", "base"})

	// Setup mock PR for success case
	mockPR := &github.PullRequest{
		Number:  github.Ptr(42),
		Title:   github.Ptr("Test PR"),
		State:   github.Ptr("open"),
		HTMLURL: github.Ptr("https://github.com/owner/repo/pull/42"),
		Head: &github.PullRequestBranch{
			SHA: github.Ptr("abcd1234"),
			Ref: github.Ptr("feature-branch"),
		},
		Base: &github.PullRequestBranch{
			SHA: github.Ptr("efgh5678"),
			Ref: github.Ptr("main"),
		},
		Body:                github.Ptr("This is a test PR"),
		Draft:               github.Ptr(false),
		MaintainerCanModify: github.Ptr(true),
		User: &github.User{
			Login: github.Ptr("testuser"),
		},
	}

	tests := []struct {
		name           string
		mockedClient   *http.Client
		requestArgs    map[string]interface{}
		expectError    bool
		expectedPR     *github.PullRequest
		expectedErrMsg string
	}{
		{
			name: "successful PR creation",
			mockedClient: mock.NewMockedHTTPClient(
				mock.WithRequestMatchHandler(
					mock.PostReposPullsByOwnerByRepo,
					expectRequestBody(t, map[string]interface{}{
						"title":                 "Test PR",
						"body":                  "This is a test PR",
						"head":                  "feature-branch",
						"base":                  "main",
						"draft":                 false,
						"maintainer_can_modify": true,
					}).andThen(
						mockResponse(t, http.StatusCreated, mockPR),
					),
				),
			),
			requestArgs: map[string]interface{}{
				"owner":                 "owner",
				"repo":                  "repo",
				"title":                 "Test PR",
				"body":                  "This is a test PR",
				"head":                  "feature-branch",
				"base":                  "main",
				"draft":                 false,
				"maintainer_can_modify": true,
			},
			expectError: false,
			expectedPR:  mockPR,
		},
		{
			name:         "missing required parameter",
			mockedClient: mock.NewMockedHTTPClient(),
			requestArgs: map[string]interface{}{
				"owner": "owner",
				"repo":  "repo",
				// missing title, head, base
			},
			expectError:    true,
			expectedErrMsg: "missing required parameter: title",
		},
		{
			name: "PR creation fails",
			mockedClient: mock.NewMockedHTTPClient(
				mock.WithRequestMatchHandler(
					mock.PostReposPullsByOwnerByRepo,
					http.HandlerFunc(func(w http.ResponseWriter, _ *http.Request) {
						w.WriteHeader(http.StatusUnprocessableEntity)
						_, _ = w.Write([]byte(`{"message":"Validation failed","errors":[{"resource":"PullRequest","code":"invalid"}]}`))
					}),
				),
			),
			requestArgs: map[string]interface{}{
				"owner": "owner",
				"repo":  "repo",
				"title": "Test PR",
				"head":  "feature-branch",
				"base":  "main",
			},
			expectError:    true,
			expectedErrMsg: "failed to create pull request",
		},
	}

	for _, tc := range tests {
		t.Run(tc.name, func(t *testing.T) {
			// Setup client with mock
			client := github.NewClient(tc.mockedClient)
			_, handler := CreatePullRequest(stubGetClientFn(client), translations.NullTranslationHelper)

			// Create call request
			request := createMCPRequest(tc.requestArgs)

			// Call handler
			result, err := handler(context.Background(), request)

			// Verify results
			if tc.expectError {
				if err != nil {
					assert.Contains(t, err.Error(), tc.expectedErrMsg)
					return
				}

				// If no error returned but in the result
				textContent := getTextResult(t, result)
				assert.Contains(t, textContent.Text, tc.expectedErrMsg)
				return
			}

			require.NoError(t, err)

			// Parse the result and get the text content if no error
			textContent := getTextResult(t, result)

			// Unmarshal and verify the result
			var returnedPR github.PullRequest
			err = json.Unmarshal([]byte(textContent.Text), &returnedPR)
			require.NoError(t, err)
			assert.Equal(t, *tc.expectedPR.Number, *returnedPR.Number)
			assert.Equal(t, *tc.expectedPR.Title, *returnedPR.Title)
			assert.Equal(t, *tc.expectedPR.State, *returnedPR.State)
			assert.Equal(t, *tc.expectedPR.HTMLURL, *returnedPR.HTMLURL)
			assert.Equal(t, *tc.expectedPR.Head.SHA, *returnedPR.Head.SHA)
			assert.Equal(t, *tc.expectedPR.Base.Ref, *returnedPR.Base.Ref)
			assert.Equal(t, *tc.expectedPR.Body, *returnedPR.Body)
			assert.Equal(t, *tc.expectedPR.User.Login, *returnedPR.User.Login)
		})
	}
}

func TestCreateAndSubmitPullRequestReview(t *testing.T) {
	t.Parallel()

	// Verify tool definition once
	mockClient := githubv4.NewClient(nil)
	tool, _ := CreateAndSubmitPullRequestReview(stubGetGQLClientFn(mockClient), translations.NullTranslationHelper)
	require.NoError(t, toolsnaps.Test(tool.Name, tool))

	assert.Equal(t, "create_and_submit_pull_request_review", tool.Name)
	assert.NotEmpty(t, tool.Description)
	assert.Contains(t, tool.InputSchema.Properties, "owner")
	assert.Contains(t, tool.InputSchema.Properties, "repo")
	assert.Contains(t, tool.InputSchema.Properties, "pullNumber")
	assert.Contains(t, tool.InputSchema.Properties, "body")
	assert.Contains(t, tool.InputSchema.Properties, "event")
	assert.Contains(t, tool.InputSchema.Properties, "commitID")
	assert.ElementsMatch(t, tool.InputSchema.Required, []string{"owner", "repo", "pullNumber", "body", "event"})

	tests := []struct {
		name               string
		mockedClient       *http.Client
		requestArgs        map[string]any
		expectToolError    bool
		expectedToolErrMsg string
	}{
		{
			name: "successful review creation",
			mockedClient: githubv4mock.NewMockedHTTPClient(
				githubv4mock.NewQueryMatcher(
					struct {
						Repository struct {
							PullRequest struct {
								ID githubv4.ID
							} `graphql:"pullRequest(number: $prNum)"`
						} `graphql:"repository(owner: $owner, name: $repo)"`
					}{},
					map[string]any{
						"owner": githubv4.String("owner"),
						"repo":  githubv4.String("repo"),
						"prNum": githubv4.Int(42),
					},
					githubv4mock.DataResponse(
						map[string]any{
							"repository": map[string]any{
								"pullRequest": map[string]any{
									"id": "PR_kwDODKw3uc6WYN1T",
								},
							},
						},
					),
				),
				githubv4mock.NewMutationMatcher(
					struct {
						AddPullRequestReview struct {
							PullRequestReview struct {
								ID githubv4.ID
							}
						} `graphql:"addPullRequestReview(input: $input)"`
					}{},
					githubv4.AddPullRequestReviewInput{
						PullRequestID: githubv4.ID("PR_kwDODKw3uc6WYN1T"),
						Body:          githubv4.NewString("This is a test review"),
						Event:         githubv4mock.Ptr(githubv4.PullRequestReviewEventComment),
						CommitOID:     githubv4.NewGitObjectID("abcd1234"),
					},
					nil,
					githubv4mock.DataResponse(map[string]any{}),
				),
			),
			requestArgs: map[string]any{
				"owner":      "owner",
				"repo":       "repo",
				"pullNumber": float64(42),
				"body":       "This is a test review",
				"event":      "COMMENT",
				"commitID":   "abcd1234",
			},
			expectToolError: false,
		},
		{
			name: "failure to get pull request",
			mockedClient: githubv4mock.NewMockedHTTPClient(
				githubv4mock.NewQueryMatcher(
					struct {
						Repository struct {
							PullRequest struct {
								ID githubv4.ID
							} `graphql:"pullRequest(number: $prNum)"`
						} `graphql:"repository(owner: $owner, name: $repo)"`
					}{},
					map[string]any{
						"owner": githubv4.String("owner"),
						"repo":  githubv4.String("repo"),
						"prNum": githubv4.Int(42),
					},
					githubv4mock.ErrorResponse("expected test failure"),
				),
			),
			requestArgs: map[string]any{
				"owner":      "owner",
				"repo":       "repo",
				"pullNumber": float64(42),
				"body":       "This is a test review",
				"event":      "COMMENT",
				"commitID":   "abcd1234",
			},
			expectToolError:    true,
			expectedToolErrMsg: "expected test failure",
		},
		{
			name: "failure to submit review",
			mockedClient: githubv4mock.NewMockedHTTPClient(
				githubv4mock.NewQueryMatcher(
					struct {
						Repository struct {
							PullRequest struct {
								ID githubv4.ID
							} `graphql:"pullRequest(number: $prNum)"`
						} `graphql:"repository(owner: $owner, name: $repo)"`
					}{},
					map[string]any{
						"owner": githubv4.String("owner"),
						"repo":  githubv4.String("repo"),
						"prNum": githubv4.Int(42),
					},
					githubv4mock.DataResponse(
						map[string]any{
							"repository": map[string]any{
								"pullRequest": map[string]any{
									"id": "PR_kwDODKw3uc6WYN1T",
								},
							},
						},
					),
				),
				githubv4mock.NewMutationMatcher(
					struct {
						AddPullRequestReview struct {
							PullRequestReview struct {
								ID githubv4.ID
							}
						} `graphql:"addPullRequestReview(input: $input)"`
					}{},
					githubv4.AddPullRequestReviewInput{
						PullRequestID: githubv4.ID("PR_kwDODKw3uc6WYN1T"),
						Body:          githubv4.NewString("This is a test review"),
						Event:         githubv4mock.Ptr(githubv4.PullRequestReviewEventComment),
						CommitOID:     githubv4.NewGitObjectID("abcd1234"),
					},
					nil,
					githubv4mock.ErrorResponse("expected test failure"),
				),
			),
			requestArgs: map[string]any{
				"owner":      "owner",
				"repo":       "repo",
				"pullNumber": float64(42),
				"body":       "This is a test review",
				"event":      "COMMENT",
				"commitID":   "abcd1234",
			},
			expectToolError:    true,
			expectedToolErrMsg: "expected test failure",
		},
	}

	for _, tc := range tests {
		t.Run(tc.name, func(t *testing.T) {
			t.Parallel()

			// Setup client with mock
			client := githubv4.NewClient(tc.mockedClient)
			_, handler := CreateAndSubmitPullRequestReview(stubGetGQLClientFn(client), translations.NullTranslationHelper)

			// Create call request
			request := createMCPRequest(tc.requestArgs)

			// Call handler
			result, err := handler(context.Background(), request)
			require.NoError(t, err)

			textContent := getTextResult(t, result)

			if tc.expectToolError {
				require.True(t, result.IsError)
				assert.Contains(t, textContent.Text, tc.expectedToolErrMsg)
				return
			}

			// Parse the result and get the text content if no error
			require.Equal(t, textContent.Text, "pull request review submitted successfully")
		})
	}
}

func Test_RequestCopilotReview(t *testing.T) {
	t.Parallel()

	mockClient := github.NewClient(nil)
	tool, _ := RequestCopilotReview(stubGetClientFn(mockClient), translations.NullTranslationHelper)
	require.NoError(t, toolsnaps.Test(tool.Name, tool))

	assert.Equal(t, "request_copilot_review", tool.Name)
	assert.NotEmpty(t, tool.Description)
	assert.Contains(t, tool.InputSchema.Properties, "owner")
	assert.Contains(t, tool.InputSchema.Properties, "repo")
	assert.Contains(t, tool.InputSchema.Properties, "pullNumber")
	assert.ElementsMatch(t, tool.InputSchema.Required, []string{"owner", "repo", "pullNumber"})

	// Setup mock PR for success case
	mockPR := &github.PullRequest{
		Number:  github.Ptr(42),
		Title:   github.Ptr("Test PR"),
		State:   github.Ptr("open"),
		HTMLURL: github.Ptr("https://github.com/owner/repo/pull/42"),
		Head: &github.PullRequestBranch{
			SHA: github.Ptr("abcd1234"),
			Ref: github.Ptr("feature-branch"),
		},
		Base: &github.PullRequestBranch{
			Ref: github.Ptr("main"),
		},
		Body: github.Ptr("This is a test PR"),
		User: &github.User{
			Login: github.Ptr("testuser"),
		},
	}

	tests := []struct {
		name           string
		mockedClient   *http.Client
		requestArgs    map[string]any
		expectError    bool
		expectedErrMsg string
	}{
		{
			name: "successful request",
			mockedClient: mock.NewMockedHTTPClient(
				mock.WithRequestMatchHandler(
					mock.PostReposPullsRequestedReviewersByOwnerByRepoByPullNumber,
					expect(t, expectations{
						path: "/repos/owner/repo/pulls/1/requested_reviewers",
						requestBody: map[string]any{
							"reviewers": []any{"copilot-pull-request-reviewer[bot]"},
						},
					}).andThen(
						mockResponse(t, http.StatusCreated, mockPR),
					),
				),
			),
			requestArgs: map[string]any{
				"owner":      "owner",
				"repo":       "repo",
				"pullNumber": float64(1),
			},
			expectError: false,
		},
		{
			name: "request fails",
			mockedClient: mock.NewMockedHTTPClient(
				mock.WithRequestMatchHandler(
					mock.PostReposPullsRequestedReviewersByOwnerByRepoByPullNumber,
					http.HandlerFunc(func(w http.ResponseWriter, _ *http.Request) {
						w.WriteHeader(http.StatusNotFound)
						_, _ = w.Write([]byte(`{"message": "Not Found"}`))
					}),
				),
			),
			requestArgs: map[string]any{
				"owner":      "owner",
				"repo":       "repo",
				"pullNumber": float64(999),
			},
			expectError:    true,
			expectedErrMsg: "failed to request copilot review",
		},
	}

	for _, tc := range tests {
		t.Run(tc.name, func(t *testing.T) {
			t.Parallel()

			client := github.NewClient(tc.mockedClient)
			_, handler := RequestCopilotReview(stubGetClientFn(client), translations.NullTranslationHelper)

			request := createMCPRequest(tc.requestArgs)

			result, err := handler(context.Background(), request)

			if tc.expectError {
				require.NoError(t, err)
				require.True(t, result.IsError)
				errorContent := getErrorResult(t, result)
				assert.Contains(t, errorContent.Text, tc.expectedErrMsg)
				return
			}

			require.NoError(t, err)
			require.False(t, result.IsError)
			assert.NotNil(t, result)
			assert.Len(t, result.Content, 1)

			textContent := getTextResult(t, result)
			require.Equal(t, "", textContent.Text)
		})
	}
}

func TestCreatePendingPullRequestReview(t *testing.T) {
	t.Parallel()

	// Verify tool definition once
	mockClient := githubv4.NewClient(nil)
	tool, _ := CreatePendingPullRequestReview(stubGetGQLClientFn(mockClient), translations.NullTranslationHelper)
	require.NoError(t, toolsnaps.Test(tool.Name, tool))

	assert.Equal(t, "create_pending_pull_request_review", tool.Name)
	assert.NotEmpty(t, tool.Description)
	assert.Contains(t, tool.InputSchema.Properties, "owner")
	assert.Contains(t, tool.InputSchema.Properties, "repo")
	assert.Contains(t, tool.InputSchema.Properties, "pullNumber")
	assert.Contains(t, tool.InputSchema.Properties, "commitID")
	assert.ElementsMatch(t, tool.InputSchema.Required, []string{"owner", "repo", "pullNumber"})

	tests := []struct {
		name               string
		mockedClient       *http.Client
		requestArgs        map[string]any
		expectToolError    bool
		expectedToolErrMsg string
	}{
		{
			name: "successful review creation",
			mockedClient: githubv4mock.NewMockedHTTPClient(
				githubv4mock.NewQueryMatcher(
					struct {
						Repository struct {
							PullRequest struct {
								ID githubv4.ID
							} `graphql:"pullRequest(number: $prNum)"`
						} `graphql:"repository(owner: $owner, name: $repo)"`
					}{},
					map[string]any{
						"owner": githubv4.String("owner"),
						"repo":  githubv4.String("repo"),
						"prNum": githubv4.Int(42),
					},
					githubv4mock.DataResponse(
						map[string]any{
							"repository": map[string]any{
								"pullRequest": map[string]any{
									"id": "PR_kwDODKw3uc6WYN1T",
								},
							},
						},
					),
				),
				githubv4mock.NewMutationMatcher(
					struct {
						AddPullRequestReview struct {
							PullRequestReview struct {
								ID githubv4.ID
							}
						} `graphql:"addPullRequestReview(input: $input)"`
					}{},
					githubv4.AddPullRequestReviewInput{
						PullRequestID: githubv4.ID("PR_kwDODKw3uc6WYN1T"),
						CommitOID:     githubv4.NewGitObjectID("abcd1234"),
					},
					nil,
					githubv4mock.DataResponse(map[string]any{}),
				),
			),
			requestArgs: map[string]any{
				"owner":      "owner",
				"repo":       "repo",
				"pullNumber": float64(42),
				"commitID":   "abcd1234",
			},
			expectToolError: false,
		},
		{
			name: "failure to get pull request",
			mockedClient: githubv4mock.NewMockedHTTPClient(
				githubv4mock.NewQueryMatcher(
					struct {
						Repository struct {
							PullRequest struct {
								ID githubv4.ID
							} `graphql:"pullRequest(number: $prNum)"`
						} `graphql:"repository(owner: $owner, name: $repo)"`
					}{},
					map[string]any{
						"owner": githubv4.String("owner"),
						"repo":  githubv4.String("repo"),
						"prNum": githubv4.Int(42),
					},
					githubv4mock.ErrorResponse("expected test failure"),
				),
			),
			requestArgs: map[string]any{
				"owner":      "owner",
				"repo":       "repo",
				"pullNumber": float64(42),
				"commitID":   "abcd1234",
			},
			expectToolError:    true,
			expectedToolErrMsg: "expected test failure",
		},
		{
			name: "failure to create pending review",
			mockedClient: githubv4mock.NewMockedHTTPClient(
				githubv4mock.NewQueryMatcher(
					struct {
						Repository struct {
							PullRequest struct {
								ID githubv4.ID
							} `graphql:"pullRequest(number: $prNum)"`
						} `graphql:"repository(owner: $owner, name: $repo)"`
					}{},
					map[string]any{
						"owner": githubv4.String("owner"),
						"repo":  githubv4.String("repo"),
						"prNum": githubv4.Int(42),
					},
					githubv4mock.DataResponse(
						map[string]any{
							"repository": map[string]any{
								"pullRequest": map[string]any{
									"id": "PR_kwDODKw3uc6WYN1T",
								},
							},
						},
					),
				),
				githubv4mock.NewMutationMatcher(
					struct {
						AddPullRequestReview struct {
							PullRequestReview struct {
								ID githubv4.ID
							}
						} `graphql:"addPullRequestReview(input: $input)"`
					}{},
					githubv4.AddPullRequestReviewInput{
						PullRequestID: githubv4.ID("PR_kwDODKw3uc6WYN1T"),
						CommitOID:     githubv4.NewGitObjectID("abcd1234"),
					},
					nil,
					githubv4mock.ErrorResponse("expected test failure"),
				),
			),
			requestArgs: map[string]any{
				"owner":      "owner",
				"repo":       "repo",
				"pullNumber": float64(42),
				"commitID":   "abcd1234",
			},
			expectToolError:    true,
			expectedToolErrMsg: "expected test failure",
		},
	}

	for _, tc := range tests {
		t.Run(tc.name, func(t *testing.T) {
			t.Parallel()

			// Setup client with mock
			client := githubv4.NewClient(tc.mockedClient)
			_, handler := CreatePendingPullRequestReview(stubGetGQLClientFn(client), translations.NullTranslationHelper)

			// Create call request
			request := createMCPRequest(tc.requestArgs)

			// Call handler
			result, err := handler(context.Background(), request)
			require.NoError(t, err)

			textContent := getTextResult(t, result)

			if tc.expectToolError {
				require.True(t, result.IsError)
				assert.Contains(t, textContent.Text, tc.expectedToolErrMsg)
				return
			}

			// Parse the result and get the text content if no error
			require.Equal(t, textContent.Text, "pending pull request created")
		})
	}
}

func TestAddPullRequestReviewCommentToPendingReview(t *testing.T) {
	t.Parallel()

	// Verify tool definition once
	mockClient := githubv4.NewClient(nil)
	tool, _ := AddCommentToPendingReview(stubGetGQLClientFn(mockClient), translations.NullTranslationHelper)
	require.NoError(t, toolsnaps.Test(tool.Name, tool))

	assert.Equal(t, "add_comment_to_pending_review", tool.Name)
	assert.NotEmpty(t, tool.Description)
	assert.Contains(t, tool.InputSchema.Properties, "owner")
	assert.Contains(t, tool.InputSchema.Properties, "repo")
	assert.Contains(t, tool.InputSchema.Properties, "pullNumber")
	assert.Contains(t, tool.InputSchema.Properties, "path")
	assert.Contains(t, tool.InputSchema.Properties, "body")
	assert.Contains(t, tool.InputSchema.Properties, "subjectType")
	assert.Contains(t, tool.InputSchema.Properties, "line")
	assert.Contains(t, tool.InputSchema.Properties, "side")
	assert.Contains(t, tool.InputSchema.Properties, "startLine")
	assert.Contains(t, tool.InputSchema.Properties, "startSide")
	assert.ElementsMatch(t, tool.InputSchema.Required, []string{"owner", "repo", "pullNumber", "path", "body", "subjectType"})

	tests := []struct {
		name               string
		mockedClient       *http.Client
		requestArgs        map[string]any
		expectToolError    bool
		expectedToolErrMsg string
	}{
		{
			name: "successful line comment addition",
			requestArgs: map[string]any{
				"owner":       "owner",
				"repo":        "repo",
				"pullNumber":  float64(42),
				"path":        "file.go",
				"body":        "This is a test comment",
				"subjectType": "LINE",
				"line":        float64(10),
				"side":        "RIGHT",
				"startLine":   float64(5),
				"startSide":   "RIGHT",
			},
			mockedClient: githubv4mock.NewMockedHTTPClient(
				viewerQuery("williammartin"),
				getLatestPendingReviewQuery(getLatestPendingReviewQueryParams{
					author: "williammartin",
					owner:  "owner",
					repo:   "repo",
					prNum:  42,

					reviews: []getLatestPendingReviewQueryReview{
						{
							id:    "PR_kwDODKw3uc6WYN1T",
							state: "PENDING",
							url:   "https://github.com/owner/repo/pull/42",
						},
					},
				}),
				githubv4mock.NewMutationMatcher(
					struct {
						AddPullRequestReviewThread struct {
							Thread struct {
								ID githubv4.String // We don't need this, but a selector is required or GQL complains.
							}
						} `graphql:"addPullRequestReviewThread(input: $input)"`
					}{},
					githubv4.AddPullRequestReviewThreadInput{
						Path:                githubv4.String("file.go"),
						Body:                githubv4.String("This is a test comment"),
						SubjectType:         githubv4mock.Ptr(githubv4.PullRequestReviewThreadSubjectTypeLine),
						Line:                githubv4.NewInt(10),
						Side:                githubv4mock.Ptr(githubv4.DiffSideRight),
						StartLine:           githubv4.NewInt(5),
						StartSide:           githubv4mock.Ptr(githubv4.DiffSideRight),
						PullRequestReviewID: githubv4.NewID("PR_kwDODKw3uc6WYN1T"),
					},
					nil,
					githubv4mock.DataResponse(map[string]any{}),
				),
			),
		},
	}

	for _, tc := range tests {
		t.Run(tc.name, func(t *testing.T) {
			t.Parallel()

			// Setup client with mock
			client := githubv4.NewClient(tc.mockedClient)
			_, handler := AddCommentToPendingReview(stubGetGQLClientFn(client), translations.NullTranslationHelper)

			// Create call request
			request := createMCPRequest(tc.requestArgs)

			// Call handler
			result, err := handler(context.Background(), request)
			require.NoError(t, err)

			textContent := getTextResult(t, result)

			if tc.expectToolError {
				require.True(t, result.IsError)
				assert.Contains(t, textContent.Text, tc.expectedToolErrMsg)
				return
			}

			// Parse the result and get the text content if no error
			require.Equal(t, textContent.Text, "pull request review comment successfully added to pending review")
		})
	}
}

func TestSubmitPendingPullRequestReview(t *testing.T) {
	t.Parallel()

	// Verify tool definition once
	mockClient := githubv4.NewClient(nil)
	tool, _ := SubmitPendingPullRequestReview(stubGetGQLClientFn(mockClient), translations.NullTranslationHelper)
	require.NoError(t, toolsnaps.Test(tool.Name, tool))

	assert.Equal(t, "submit_pending_pull_request_review", tool.Name)
	assert.NotEmpty(t, tool.Description)
	assert.Contains(t, tool.InputSchema.Properties, "owner")
	assert.Contains(t, tool.InputSchema.Properties, "repo")
	assert.Contains(t, tool.InputSchema.Properties, "pullNumber")
	assert.Contains(t, tool.InputSchema.Properties, "event")
	assert.Contains(t, tool.InputSchema.Properties, "body")
	assert.ElementsMatch(t, tool.InputSchema.Required, []string{"owner", "repo", "pullNumber", "event"})

	tests := []struct {
		name               string
		mockedClient       *http.Client
		requestArgs        map[string]any
		expectToolError    bool
		expectedToolErrMsg string
	}{
		{
			name: "successful review submission",
			requestArgs: map[string]any{
				"owner":      "owner",
				"repo":       "repo",
				"pullNumber": float64(42),
				"event":      "COMMENT",
				"body":       "This is a test review",
			},
			mockedClient: githubv4mock.NewMockedHTTPClient(
				viewerQuery("williammartin"),
				getLatestPendingReviewQuery(getLatestPendingReviewQueryParams{
					author: "williammartin",
					owner:  "owner",
					repo:   "repo",
					prNum:  42,

					reviews: []getLatestPendingReviewQueryReview{
						{
							id:    "PR_kwDODKw3uc6WYN1T",
							state: "PENDING",
							url:   "https://github.com/owner/repo/pull/42",
						},
					},
				}),
				githubv4mock.NewMutationMatcher(
					struct {
						SubmitPullRequestReview struct {
							PullRequestReview struct {
								ID githubv4.ID
							}
						} `graphql:"submitPullRequestReview(input: $input)"`
					}{},
					githubv4.SubmitPullRequestReviewInput{
						PullRequestReviewID: githubv4.NewID("PR_kwDODKw3uc6WYN1T"),
						Event:               githubv4.PullRequestReviewEventComment,
						Body:                githubv4.NewString("This is a test review"),
					},
					nil,
					githubv4mock.DataResponse(map[string]any{}),
				),
			),
		},
	}

	for _, tc := range tests {
		t.Run(tc.name, func(t *testing.T) {
			t.Parallel()

			// Setup client with mock
			client := githubv4.NewClient(tc.mockedClient)
			_, handler := SubmitPendingPullRequestReview(stubGetGQLClientFn(client), translations.NullTranslationHelper)

			// Create call request
			request := createMCPRequest(tc.requestArgs)

			// Call handler
			result, err := handler(context.Background(), request)
			require.NoError(t, err)

			textContent := getTextResult(t, result)

			if tc.expectToolError {
				require.True(t, result.IsError)
				assert.Contains(t, textContent.Text, tc.expectedToolErrMsg)
				return
			}

			// Parse the result and get the text content if no error
			require.Equal(t, "pending pull request review successfully submitted", textContent.Text)
		})
	}
}

func TestDeletePendingPullRequestReview(t *testing.T) {
	t.Parallel()

	// Verify tool definition once
	mockClient := githubv4.NewClient(nil)
	tool, _ := DeletePendingPullRequestReview(stubGetGQLClientFn(mockClient), translations.NullTranslationHelper)
	require.NoError(t, toolsnaps.Test(tool.Name, tool))

	assert.Equal(t, "delete_pending_pull_request_review", tool.Name)
	assert.NotEmpty(t, tool.Description)
	assert.Contains(t, tool.InputSchema.Properties, "owner")
	assert.Contains(t, tool.InputSchema.Properties, "repo")
	assert.Contains(t, tool.InputSchema.Properties, "pullNumber")
	assert.ElementsMatch(t, tool.InputSchema.Required, []string{"owner", "repo", "pullNumber"})

	tests := []struct {
		name               string
		requestArgs        map[string]any
		mockedClient       *http.Client
		expectToolError    bool
		expectedToolErrMsg string
	}{
		{
			name: "successful review deletion",
			requestArgs: map[string]any{
				"owner":      "owner",
				"repo":       "repo",
				"pullNumber": float64(42),
			},
			mockedClient: githubv4mock.NewMockedHTTPClient(
				viewerQuery("williammartin"),
				getLatestPendingReviewQuery(getLatestPendingReviewQueryParams{
					author: "williammartin",
					owner:  "owner",
					repo:   "repo",
					prNum:  42,

					reviews: []getLatestPendingReviewQueryReview{
						{
							id:    "PR_kwDODKw3uc6WYN1T",
							state: "PENDING",
							url:   "https://github.com/owner/repo/pull/42",
						},
					},
				}),
				githubv4mock.NewMutationMatcher(
					struct {
						DeletePullRequestReview struct {
							PullRequestReview struct {
								ID githubv4.ID
							}
						} `graphql:"deletePullRequestReview(input: $input)"`
					}{},
					githubv4.DeletePullRequestReviewInput{
						PullRequestReviewID: githubv4.NewID("PR_kwDODKw3uc6WYN1T"),
					},
					nil,
					githubv4mock.DataResponse(map[string]any{}),
				),
			),
		},
	}

	for _, tc := range tests {
		t.Run(tc.name, func(t *testing.T) {
			t.Parallel()

			// Setup client with mock
			client := githubv4.NewClient(tc.mockedClient)
			_, handler := DeletePendingPullRequestReview(stubGetGQLClientFn(client), translations.NullTranslationHelper)

			// Create call request
			request := createMCPRequest(tc.requestArgs)

			// Call handler
			result, err := handler(context.Background(), request)
			require.NoError(t, err)

			textContent := getTextResult(t, result)

			if tc.expectToolError {
				require.True(t, result.IsError)
				assert.Contains(t, textContent.Text, tc.expectedToolErrMsg)
				return
			}

			// Parse the result and get the text content if no error
			require.Equal(t, "pending pull request review successfully deleted", textContent.Text)
		})
	}
}

func TestGetPullRequestDiff(t *testing.T) {
	t.Parallel()

	// Verify tool definition once
	mockClient := github.NewClient(nil)
	tool, _ := GetPullRequestDiff(stubGetClientFn(mockClient), translations.NullTranslationHelper)
	require.NoError(t, toolsnaps.Test(tool.Name, tool))

	assert.Equal(t, "get_pull_request_diff", tool.Name)
	assert.NotEmpty(t, tool.Description)
	assert.Contains(t, tool.InputSchema.Properties, "owner")
	assert.Contains(t, tool.InputSchema.Properties, "repo")
	assert.Contains(t, tool.InputSchema.Properties, "pullNumber")
	assert.ElementsMatch(t, tool.InputSchema.Required, []string{"owner", "repo", "pullNumber"})

	stubbedDiff := `diff --git a/README.md b/README.md
index 5d6e7b2..8a4f5c3 100644
--- a/README.md
+++ b/README.md
@@ -1,4 +1,6 @@
 # Hello-World

 Hello World project for GitHub

+## New Section
+
+This is a new section added in the pull request.`

	tests := []struct {
		name               string
		requestArgs        map[string]any
		mockedClient       *http.Client
		expectToolError    bool
		expectedToolErrMsg string
	}{
		{
			name: "successful diff retrieval",
			requestArgs: map[string]any{
				"owner":      "owner",
				"repo":       "repo",
				"pullNumber": float64(42),
			},
			mockedClient: mock.NewMockedHTTPClient(
				mock.WithRequestMatchHandler(
					mock.GetReposPullsByOwnerByRepoByPullNumber,
					// Should also expect Accept header to be application/vnd.github.v3.diff
					expectPath(t, "/repos/owner/repo/pulls/42").andThen(
						mockResponse(t, http.StatusOK, stubbedDiff),
					),
				),
			),
			expectToolError: false,
		},
	}

	for _, tc := range tests {
		t.Run(tc.name, func(t *testing.T) {
			t.Parallel()

			// Setup client with mock
			client := github.NewClient(tc.mockedClient)
			_, handler := GetPullRequestDiff(stubGetClientFn(client), translations.NullTranslationHelper)

			// Create call request
			request := createMCPRequest(tc.requestArgs)

			// Call handler
			result, err := handler(context.Background(), request)
			require.NoError(t, err)

			textContent := getTextResult(t, result)

			if tc.expectToolError {
				require.True(t, result.IsError)
				assert.Contains(t, textContent.Text, tc.expectedToolErrMsg)
				return
			}

			// Parse the result and get the text content if no error
			require.Equal(t, stubbedDiff, textContent.Text)
		})
	}
}

func viewerQuery(login string) githubv4mock.Matcher {
	return githubv4mock.NewQueryMatcher(
		struct {
			Viewer struct {
				Login githubv4.String
			} `graphql:"viewer"`
		}{},
		map[string]any{},
		githubv4mock.DataResponse(map[string]any{
			"viewer": map[string]any{
				"login": login,
			},
		}),
	)
}

type getLatestPendingReviewQueryReview struct {
	id    string
	state string
	url   string
}

type getLatestPendingReviewQueryParams struct {
	author string
	owner  string
	repo   string
	prNum  int32

	reviews []getLatestPendingReviewQueryReview
}

func getLatestPendingReviewQuery(p getLatestPendingReviewQueryParams) githubv4mock.Matcher {
	return githubv4mock.NewQueryMatcher(
		struct {
			Repository struct {
				PullRequest struct {
					Reviews struct {
						Nodes []struct {
							ID    githubv4.ID
							State githubv4.PullRequestReviewState
							URL   githubv4.URI
						}
					} `graphql:"reviews(first: 1, author: $author)"`
				} `graphql:"pullRequest(number: $prNum)"`
			} `graphql:"repository(owner: $owner, name: $name)"`
		}{},
		map[string]any{
			"author": githubv4.String(p.author),
			"owner":  githubv4.String(p.owner),
			"name":   githubv4.String(p.repo),
			"prNum":  githubv4.Int(p.prNum),
		},
		githubv4mock.DataResponse(
			map[string]any{
				"repository": map[string]any{
					"pullRequest": map[string]any{
						"reviews": map[string]any{
							"nodes": []any{
								map[string]any{
									"id":    p.reviews[0].id,
									"state": p.reviews[0].state,
									"url":   p.reviews[0].url,
								},
							},
						},
					},
				},
			},
		),
	)
}<|MERGE_RESOLUTION|>--- conflicted
+++ resolved
@@ -257,7 +257,6 @@
 			expectedPR:  mockClosedPR,
 		},
 		{
-<<<<<<< HEAD
 			name: "successful PR update with reviewers",
 			mockedClient: mock.NewMockedHTTPClient(
 				// Mock for RequestReviewers call, returning the PR with reviewers
@@ -280,8 +279,6 @@
 			expectedPR:  mockPRWithReviewers,
 		},
 		{
-=======
->>>>>>> 89e3afdb
 			name: "successful PR update (title only)",
 			mockedClient: mock.NewMockedHTTPClient(
 				mock.WithRequestMatchHandler(
