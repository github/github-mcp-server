# AWS & Cloud Secrets
config/aws.env
config/azure.env
.deployer.key
.env
*.pem
*.key
*.secret
*.json
Deployer-Gene/.cache/*
# Moralis API Keys
.env.moralis
moralis-api-key.txt
**/moralis-config.json
MORALIS_API_KEY
.moralis



# Node modules
node_modules/
npm-debug.log*
yarn-debug.log*
yarn-error.log*

# Build outputs
dist/
build/
*.so
*.o

# IDE
.vscode/
.idea/
*.swp
*.swo

# OS
.DS_Store
Thumbs.db

# Logs
*.log
logs/

# Secrets
secrets/
*.pem
*.key
id_rsa*
**/privateKey*
**/*-key.json
authority-*.json
controller-*.json
*.keypair
wallet.json

# API Keys & Credentials
.env
.env.local
.env.*.local
**/.env
**/config.json
api-keys.json
credentials.json

<<<<<<< HEAD
# RPC & Node Keys
helius-key.txt
quicknode-key.txt
moralis-key.txt
rpc-credentials.json
=======
# macOS
.DS_Store

# binary
github-mcp-server

.history
>>>>>>> 90a1255e
<|MERGE_RESOLUTION|>--- conflicted
+++ resolved
@@ -64,18 +64,15 @@
 api-keys.json
 credentials.json
 
-<<<<<<< HEAD
 # RPC & Node Keys
 helius-key.txt
 quicknode-key.txt
 moralis-key.txt
 rpc-credentials.json
-=======
 # macOS
 .DS_Store
 
 # binary
 github-mcp-server
 
-.history
->>>>>>> 90a1255e
+.history