name: Publish to MCP Registry

on:
  repository_dispatch:
    types: [docker-published]  # Triggered after Docker image is published
  workflow_dispatch:  # Allow manual triggering

jobs:
  publish:
    runs-on: ubuntu-latest
    permissions:
      id-token: write  # Required for OIDC authentication
      contents: read

    steps:
      - name: Checkout code
        uses: actions/checkout@v5

      - name: Setup Go
        uses: actions/setup-go@v6
        with:
          go-version: "stable"
        
      - name: Fetch tags
        run: |
          if [[ "${{ github.event_name }}" == "repository_dispatch" ]]; then
            echo "Triggered by docker-published event for tag: ${{ github.event.client_payload.tag }}"
          elif [[ "${{ github.ref_type }}" != "tag" ]]; then
            git fetch --tags
          else
            echo "Skipping tag fetch - already on tag ${{ github.ref_name }}"
          fi

      - name: Wait for Docker image
        run: |
<<<<<<< HEAD
          if [[ "${{ github.ref_type }}" == "tag" ]]; then
=======
          if [[ "${{ github.event_name }}" == "repository_dispatch" ]]; then
            TAG="${{ github.event.client_payload.tag }}"
          elif [[ "${{ github.ref_type }}" == "tag" ]]; then
>>>>>>> f9343e62
            TAG="${{ github.ref_name }}"
          else
            TAG=$(git tag --sort=-version:refname | grep -E '^v[0-9]+\.[0-9]+\.[0-9]+' | head -n1)
          fi
          IMAGE="ghcr.io/github/github-mcp-server:$TAG"
          
<<<<<<< HEAD
          for i in {1..10}; do
=======
          for i in {1..6}; do
>>>>>>> f9343e62
            if docker manifest inspect "$IMAGE" &>/dev/null; then
              echo "✅ Docker image ready: $TAG"
              break
            fi
<<<<<<< HEAD
            [ $i -eq 10 ] && { echo "❌ Timeout waiting for $TAG after 5 minutes"; exit 1; }
            echo "⏳ Waiting for Docker image ($i/10)..."
=======
            [ $i -eq 6 ] && { echo "❌ Timeout waiting for $TAG after 3 minutes"; exit 1; }
            echo "⏳ Waiting for Docker image ($i/6)..."
>>>>>>> f9343e62
            sleep 30
          done

      - name: Install MCP Publisher
        run: |
          git clone --quiet https://github.com/modelcontextprotocol/registry publisher-repo
          cd publisher-repo && make publisher > /dev/null && cd ..
          cp publisher-repo/bin/mcp-publisher . && chmod +x mcp-publisher

      - name: Update server.json version
        run: |
          if [[ "${{ github.event_name }}" == "repository_dispatch" ]]; then
            TAG_VERSION=$(echo "${{ github.event.client_payload.tag }}" | sed 's/^v//')
            echo "Using tag from dispatch: ${{ github.event.client_payload.tag }}"
          elif [[ "${{ github.ref_type }}" == "tag" ]]; then
            TAG_VERSION=$(echo "${{ github.ref_name }}" | sed 's/^v//')
          else
            LATEST_TAG=$(git tag --sort=-version:refname | grep -E '^v[0-9]+\.[0-9]+\.[0-9]+(-.*)?$' | head -n 1)
            [ -z "$LATEST_TAG" ] && { echo "No release tag found"; exit 1; }
            TAG_VERSION=$(echo "$LATEST_TAG" | sed 's/^v//')
            echo "Using latest tag: $LATEST_TAG"
          fi
          sed -i "s/\${VERSION}/$TAG_VERSION/g" server.json
          echo "Version: $TAG_VERSION"

      - name: Validate configuration
        run: |
          python3 -m json.tool server.json > /dev/null && echo "Configuration valid" || exit 1

      - name: Display final server.json
        run: |
          echo "Final server.json contents:"
          cat server.json

      - name: Login to MCP Registry (OIDC)
        run: ./mcp-publisher login github-oidc

      - name: Publish to MCP Registry
        run: ./mcp-publisher publish<|MERGE_RESOLUTION|>--- conflicted
+++ resolved
@@ -33,35 +33,20 @@
 
       - name: Wait for Docker image
         run: |
-<<<<<<< HEAD
           if [[ "${{ github.ref_type }}" == "tag" ]]; then
-=======
-          if [[ "${{ github.event_name }}" == "repository_dispatch" ]]; then
-            TAG="${{ github.event.client_payload.tag }}"
-          elif [[ "${{ github.ref_type }}" == "tag" ]]; then
->>>>>>> f9343e62
             TAG="${{ github.ref_name }}"
           else
             TAG=$(git tag --sort=-version:refname | grep -E '^v[0-9]+\.[0-9]+\.[0-9]+' | head -n1)
           fi
           IMAGE="ghcr.io/github/github-mcp-server:$TAG"
           
-<<<<<<< HEAD
           for i in {1..10}; do
-=======
-          for i in {1..6}; do
->>>>>>> f9343e62
             if docker manifest inspect "$IMAGE" &>/dev/null; then
               echo "✅ Docker image ready: $TAG"
               break
             fi
-<<<<<<< HEAD
             [ $i -eq 10 ] && { echo "❌ Timeout waiting for $TAG after 5 minutes"; exit 1; }
             echo "⏳ Waiting for Docker image ($i/10)..."
-=======
-            [ $i -eq 6 ] && { echo "❌ Timeout waiting for $TAG after 3 minutes"; exit 1; }
-            echo "⏳ Waiting for Docker image ($i/6)..."
->>>>>>> f9343e62
             sleep 30
           done
 
