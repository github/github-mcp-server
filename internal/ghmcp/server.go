package ghmcp

import (
	"context"
	"fmt"
	"io"
	"log/slog"
	"net/http"
	"net/url"
	"os"
	"os/signal"
	"strings"
	"syscall"
	"time"

	"github.com/github/github-mcp-server/pkg/errors"
	"github.com/github/github-mcp-server/pkg/github"
	"github.com/github/github-mcp-server/pkg/lockdown"
	mcplog "github.com/github/github-mcp-server/pkg/log"
	"github.com/github/github-mcp-server/pkg/raw"
	"github.com/github/github-mcp-server/pkg/translations"
	gogithub "github.com/google/go-github/v79/github"
	"github.com/modelcontextprotocol/go-sdk/mcp"
	"github.com/shurcooL/githubv4"
)

type MCPServerConfig struct {
	// Version of the server
	Version string

	// GitHub Host to target for API requests (e.g. github.com or github.enterprise.com)
	Host string

	// GitHub Token to authenticate with the GitHub API
	Token string

	// EnabledToolsets is a list of toolsets to enable
	// See: https://github.com/github/github-mcp-server?tab=readme-ov-file#tool-configuration
	EnabledToolsets []string

	// Whether to enable dynamic toolsets
	// See: https://github.com/github/github-mcp-server?tab=readme-ov-file#dynamic-tool-discovery
	DynamicToolsets bool

	// ReadOnly indicates if we should only offer read-only tools
	ReadOnly bool

	// Translator provides translated text for the server tooling
	Translator translations.TranslationHelperFunc

	// Content window size
	ContentWindowSize int

	// LockdownMode indicates if we should enable lockdown mode
	LockdownMode bool
<<<<<<< HEAD
=======

	// RepoAccessTTL overrides the default TTL for repository access cache entries.
	RepoAccessTTL *time.Duration
}
>>>>>>> 6a57e75d

	// Logger is used for logging within the server
	Logger *slog.Logger
}

func NewMCPServer(cfg MCPServerConfig) (*mcp.Server, error) {
	apiHost, err := parseAPIHost(cfg.Host)
	if err != nil {
		return nil, fmt.Errorf("failed to parse API host: %w", err)
	}

	// Construct our REST client
	restClient := gogithub.NewClient(nil).WithAuthToken(cfg.Token)
	restClient.UserAgent = fmt.Sprintf("github-mcp-server/%s", cfg.Version)
	restClient.BaseURL = apiHost.baseRESTURL
	restClient.UploadURL = apiHost.uploadURL

	// Construct our GraphQL client
	// We're using NewEnterpriseClient here unconditionally as opposed to NewClient because we already
	// did the necessary API host parsing so that github.com will return the correct URL anyway.
	gqlHTTPClient := &http.Client{
		Transport: &bearerAuthTransport{
			transport: http.DefaultTransport,
			token:     cfg.Token,
		},
	} // We're going to wrap the Transport later in beforeInit
	gqlClient := githubv4.NewEnterpriseClient(apiHost.graphqlURL.String(), gqlHTTPClient)
	repoAccessOpts := []lockdown.RepoAccessOption{}
	if cfg.RepoAccessTTL != nil {
		repoAccessOpts = append(repoAccessOpts, lockdown.WithTTL(*cfg.RepoAccessTTL))
	}
	var repoAccessCache *lockdown.RepoAccessCache
	if cfg.LockdownMode {
		repoAccessCache = lockdown.GetInstance(gqlClient, repoAccessOpts...)
	}

	enabledToolsets := cfg.EnabledToolsets

	// If dynamic toolsets are enabled, remove "all" from the enabled toolsets
	if cfg.DynamicToolsets {
		enabledToolsets = github.RemoveToolset(enabledToolsets, github.ToolsetMetadataAll.ID)
	}

	// Clean up the passed toolsets
	enabledToolsets, invalidToolsets := github.CleanToolsets(enabledToolsets)

	// If "all" is present, override all other toolsets
	if github.ContainsToolset(enabledToolsets, github.ToolsetMetadataAll.ID) {
		enabledToolsets = []string{github.ToolsetMetadataAll.ID}
	}
	// If "default" is present, expand to real toolset IDs
	if github.ContainsToolset(enabledToolsets, github.ToolsetMetadataDefault.ID) {
		enabledToolsets = github.AddDefaultToolset(enabledToolsets)
	}

	if len(invalidToolsets) > 0 {
		fmt.Fprintf(os.Stderr, "Invalid toolsets ignored: %s\n", strings.Join(invalidToolsets, ", "))
	}

	// Generate instructions based on enabled toolsets
	instructions := github.GenerateInstructions(enabledToolsets)

	ghServer := github.NewServer(cfg.Version, &mcp.ServerOptions{
		Instructions: instructions,
		Logger:       cfg.Logger,
	})

	// Add middlewares
	ghServer.AddReceivingMiddleware(addGitHubAPIErrorToContext)
	ghServer.AddReceivingMiddleware(addUserAgentsMiddleware(cfg, restClient, gqlHTTPClient))

	getClient := func(_ context.Context) (*gogithub.Client, error) {
		return restClient, nil // closing over client
	}

	getGQLClient := func(_ context.Context) (*githubv4.Client, error) {
		return gqlClient, nil // closing over client
	}

	getRawClient := func(ctx context.Context) (*raw.Client, error) {
		client, err := getClient(ctx)
		if err != nil {
			return nil, fmt.Errorf("failed to get GitHub client: %w", err)
		}
		return raw.NewClient(client, apiHost.rawURL), nil // closing over client
	}

	// Create default toolsets
	tsg := github.DefaultToolsetGroup(
		cfg.ReadOnly,
		getClient,
		getGQLClient,
		getRawClient,
		cfg.Translator,
		cfg.ContentWindowSize,
		github.FeatureFlags{LockdownMode: cfg.LockdownMode},
		repoAccessCache,
	)
	err = tsg.EnableToolsets(enabledToolsets, nil)

	if err != nil {
		return nil, fmt.Errorf("failed to enable toolsets: %w", err)
	}

	// Register all mcp functionality with the server
	tsg.RegisterAll(ghServer)

	if cfg.DynamicToolsets {
		dynamic := github.InitDynamicToolset(ghServer, tsg, cfg.Translator)
		dynamic.RegisterTools(ghServer)
	}

	return ghServer, nil
}

type StdioServerConfig struct {
	// Version of the server
	Version string

	// GitHub Host to target for API requests (e.g. github.com or github.enterprise.com)
	Host string

	// GitHub Token to authenticate with the GitHub API
	Token string

	// EnabledToolsets is a list of toolsets to enable
	// See: https://github.com/github/github-mcp-server?tab=readme-ov-file#tool-configuration
	EnabledToolsets []string

	// Whether to enable dynamic toolsets
	// See: https://github.com/github/github-mcp-server?tab=readme-ov-file#dynamic-tool-discovery
	DynamicToolsets bool

	// ReadOnly indicates if we should only register read-only tools
	ReadOnly bool

	// ExportTranslations indicates if we should export translations
	// See: https://github.com/github/github-mcp-server?tab=readme-ov-file#i18n--overriding-descriptions
	ExportTranslations bool

	// EnableCommandLogging indicates if we should log commands
	EnableCommandLogging bool

	// Path to the log file if not stderr
	LogFilePath string

	// Content window size
	ContentWindowSize int

	// LockdownMode indicates if we should enable lockdown mode
	LockdownMode bool

	// RepoAccessCacheTTL overrides the default TTL for repository access cache entries.
	RepoAccessCacheTTL *time.Duration
}

// RunStdioServer is not concurrent safe.
func RunStdioServer(cfg StdioServerConfig) error {
	// Create app context
	ctx, stop := signal.NotifyContext(context.Background(), os.Interrupt, syscall.SIGTERM)
	defer stop()

	t, dumpTranslations := translations.TranslationHelper()

	var slogHandler slog.Handler
	var logOutput io.Writer
	if cfg.LogFilePath != "" {
		file, err := os.OpenFile(cfg.LogFilePath, os.O_CREATE|os.O_WRONLY|os.O_APPEND, 0600)
		if err != nil {
			return fmt.Errorf("failed to open log file: %w", err)
		}
		logOutput = file
		slogHandler = slog.NewTextHandler(logOutput, &slog.HandlerOptions{Level: slog.LevelDebug})
	} else {
		logOutput = os.Stderr
		slogHandler = slog.NewTextHandler(logOutput, &slog.HandlerOptions{Level: slog.LevelInfo})
	}
	logger := slog.New(slogHandler)
	logger.Info("starting server", "version", cfg.Version, "host", cfg.Host, "dynamicToolsets", cfg.DynamicToolsets, "readOnly", cfg.ReadOnly, "lockdownEnabled", cfg.LockdownMode)
<<<<<<< HEAD
=======
	stdLogger := log.New(logOutput, stdioServerLogPrefix, 0)
>>>>>>> 6a57e75d

	ghServer, err := NewMCPServer(MCPServerConfig{
		Version:           cfg.Version,
		Host:              cfg.Host,
		Token:             cfg.Token,
		EnabledToolsets:   cfg.EnabledToolsets,
		DynamicToolsets:   cfg.DynamicToolsets,
		ReadOnly:          cfg.ReadOnly,
		Translator:        t,
		ContentWindowSize: cfg.ContentWindowSize,
		LockdownMode:      cfg.LockdownMode,
<<<<<<< HEAD
		Logger:            logger,
=======
		RepoAccessTTL:     cfg.RepoAccessCacheTTL,
>>>>>>> 6a57e75d
	})
	if err != nil {
		return fmt.Errorf("failed to create MCP server: %w", err)
	}
<<<<<<< HEAD
=======

	stdioServer := server.NewStdioServer(ghServer)
	stdioServer.SetErrorLogger(stdLogger)
>>>>>>> 6a57e75d

	if cfg.ExportTranslations {
		// Once server is initialized, all translations are loaded
		dumpTranslations()
	}

	// Start listening for messages
	errC := make(chan error, 1)
	go func() {
		var in io.ReadCloser
		var out io.WriteCloser

		in = os.Stdin
		out = os.Stdout

		if cfg.EnableCommandLogging {
			loggedIO := mcplog.NewIOLogger(in, out, logger)
			in, out = loggedIO, loggedIO
		}

		// enable GitHub errors in the context
		ctx := errors.ContextWithGitHubErrors(ctx)
		errC <- ghServer.Run(ctx, &mcp.IOTransport{Reader: in, Writer: out})
	}()

	// Output github-mcp-server string
	_, _ = fmt.Fprintf(os.Stderr, "GitHub MCP Server running on stdio\n")

	// Wait for shutdown signal
	select {
	case <-ctx.Done():
		logger.Info("shutting down server", "signal", "context done")
	case err := <-errC:
		if err != nil {
			logger.Error("error running server", "error", err)
			return fmt.Errorf("error running server: %w", err)
		}
	}

	return nil
}

type apiHost struct {
	baseRESTURL *url.URL
	graphqlURL  *url.URL
	uploadURL   *url.URL
	rawURL      *url.URL
}

func newDotcomHost() (apiHost, error) {
	baseRestURL, err := url.Parse("https://api.github.com/")
	if err != nil {
		return apiHost{}, fmt.Errorf("failed to parse dotcom REST URL: %w", err)
	}

	gqlURL, err := url.Parse("https://api.github.com/graphql")
	if err != nil {
		return apiHost{}, fmt.Errorf("failed to parse dotcom GraphQL URL: %w", err)
	}

	uploadURL, err := url.Parse("https://uploads.github.com")
	if err != nil {
		return apiHost{}, fmt.Errorf("failed to parse dotcom Upload URL: %w", err)
	}

	rawURL, err := url.Parse("https://raw.githubusercontent.com/")
	if err != nil {
		return apiHost{}, fmt.Errorf("failed to parse dotcom Raw URL: %w", err)
	}

	return apiHost{
		baseRESTURL: baseRestURL,
		graphqlURL:  gqlURL,
		uploadURL:   uploadURL,
		rawURL:      rawURL,
	}, nil
}

func newGHECHost(hostname string) (apiHost, error) {
	u, err := url.Parse(hostname)
	if err != nil {
		return apiHost{}, fmt.Errorf("failed to parse GHEC URL: %w", err)
	}

	// Unsecured GHEC would be an error
	if u.Scheme == "http" {
		return apiHost{}, fmt.Errorf("GHEC URL must be HTTPS")
	}

	restURL, err := url.Parse(fmt.Sprintf("https://api.%s/", u.Hostname()))
	if err != nil {
		return apiHost{}, fmt.Errorf("failed to parse GHEC REST URL: %w", err)
	}

	gqlURL, err := url.Parse(fmt.Sprintf("https://api.%s/graphql", u.Hostname()))
	if err != nil {
		return apiHost{}, fmt.Errorf("failed to parse GHEC GraphQL URL: %w", err)
	}

	uploadURL, err := url.Parse(fmt.Sprintf("https://uploads.%s", u.Hostname()))
	if err != nil {
		return apiHost{}, fmt.Errorf("failed to parse GHEC Upload URL: %w", err)
	}

	rawURL, err := url.Parse(fmt.Sprintf("https://raw.%s/", u.Hostname()))
	if err != nil {
		return apiHost{}, fmt.Errorf("failed to parse GHEC Raw URL: %w", err)
	}

	return apiHost{
		baseRESTURL: restURL,
		graphqlURL:  gqlURL,
		uploadURL:   uploadURL,
		rawURL:      rawURL,
	}, nil
}

func newGHESHost(hostname string) (apiHost, error) {
	u, err := url.Parse(hostname)
	if err != nil {
		return apiHost{}, fmt.Errorf("failed to parse GHES URL: %w", err)
	}

	restURL, err := url.Parse(fmt.Sprintf("%s://%s/api/v3/", u.Scheme, u.Hostname()))
	if err != nil {
		return apiHost{}, fmt.Errorf("failed to parse GHES REST URL: %w", err)
	}

	gqlURL, err := url.Parse(fmt.Sprintf("%s://%s/api/graphql", u.Scheme, u.Hostname()))
	if err != nil {
		return apiHost{}, fmt.Errorf("failed to parse GHES GraphQL URL: %w", err)
	}

	// Check if subdomain isolation is enabled
	// See https://docs.github.com/en/enterprise-server@3.17/admin/configuring-settings/hardening-security-for-your-enterprise/enabling-subdomain-isolation#about-subdomain-isolation
	hasSubdomainIsolation := checkSubdomainIsolation(u.Scheme, u.Hostname())

	var uploadURL *url.URL
	if hasSubdomainIsolation {
		// With subdomain isolation: https://uploads.hostname/
		uploadURL, err = url.Parse(fmt.Sprintf("%s://uploads.%s/", u.Scheme, u.Hostname()))
	} else {
		// Without subdomain isolation: https://hostname/api/uploads/
		uploadURL, err = url.Parse(fmt.Sprintf("%s://%s/api/uploads/", u.Scheme, u.Hostname()))
	}
	if err != nil {
		return apiHost{}, fmt.Errorf("failed to parse GHES Upload URL: %w", err)
	}

	var rawURL *url.URL
	if hasSubdomainIsolation {
		// With subdomain isolation: https://raw.hostname/
		rawURL, err = url.Parse(fmt.Sprintf("%s://raw.%s/", u.Scheme, u.Hostname()))
	} else {
		// Without subdomain isolation: https://hostname/raw/
		rawURL, err = url.Parse(fmt.Sprintf("%s://%s/raw/", u.Scheme, u.Hostname()))
	}
	if err != nil {
		return apiHost{}, fmt.Errorf("failed to parse GHES Raw URL: %w", err)
	}

	return apiHost{
		baseRESTURL: restURL,
		graphqlURL:  gqlURL,
		uploadURL:   uploadURL,
		rawURL:      rawURL,
	}, nil
}

// checkSubdomainIsolation detects if GitHub Enterprise Server has subdomain isolation enabled
// by attempting to ping the raw.<host>/_ping endpoint on the subdomain. The raw subdomain must always exist for subdomain isolation.
func checkSubdomainIsolation(scheme, hostname string) bool {
	subdomainURL := fmt.Sprintf("%s://raw.%s/_ping", scheme, hostname)

	client := &http.Client{
		Timeout: 5 * time.Second,
		// Don't follow redirects - we just want to check if the endpoint exists
		//nolint:revive // parameters are required by http.Client.CheckRedirect signature
		CheckRedirect: func(req *http.Request, via []*http.Request) error {
			return http.ErrUseLastResponse
		},
	}

	resp, err := client.Get(subdomainURL)
	if err != nil {
		return false
	}
	defer resp.Body.Close()

	return resp.StatusCode == http.StatusOK
}

// Note that this does not handle ports yet, so development environments are out.
func parseAPIHost(s string) (apiHost, error) {
	if s == "" {
		return newDotcomHost()
	}

	u, err := url.Parse(s)
	if err != nil {
		return apiHost{}, fmt.Errorf("could not parse host as URL: %s", s)
	}

	if u.Scheme == "" {
		return apiHost{}, fmt.Errorf("host must have a scheme (http or https): %s", s)
	}

	if strings.HasSuffix(u.Hostname(), "github.com") {
		return newDotcomHost()
	}

	if strings.HasSuffix(u.Hostname(), "ghe.com") {
		return newGHECHost(s)
	}

	return newGHESHost(s)
}

type userAgentTransport struct {
	transport http.RoundTripper
	agent     string
}

func (t *userAgentTransport) RoundTrip(req *http.Request) (*http.Response, error) {
	req = req.Clone(req.Context())
	req.Header.Set("User-Agent", t.agent)
	return t.transport.RoundTrip(req)
}

type bearerAuthTransport struct {
	transport http.RoundTripper
	token     string
}

func (t *bearerAuthTransport) RoundTrip(req *http.Request) (*http.Response, error) {
	req = req.Clone(req.Context())
	req.Header.Set("Authorization", "Bearer "+t.token)
	return t.transport.RoundTrip(req)
}

func addGitHubAPIErrorToContext(next mcp.MethodHandler) mcp.MethodHandler {
	return func(ctx context.Context, method string, req mcp.Request) (result mcp.Result, err error) {
		// Ensure the context is cleared of any previous errors
		// as context isn't propagated through middleware
		ctx = errors.ContextWithGitHubErrors(ctx)
		return next(ctx, method, req)
	}
}

func addUserAgentsMiddleware(cfg MCPServerConfig, restClient *gogithub.Client, gqlHTTPClient *http.Client) func(next mcp.MethodHandler) mcp.MethodHandler {
	return func(next mcp.MethodHandler) mcp.MethodHandler {
		return func(ctx context.Context, method string, request mcp.Request) (result mcp.Result, err error) {
			if method != "initialize" {
				return next(ctx, method, request)
			}

			initializeRequest, ok := request.(*mcp.InitializeRequest)
			if !ok {
				return next(ctx, method, request)
			}

			message := initializeRequest
			userAgent := fmt.Sprintf(
				"github-mcp-server/%s (%s/%s)",
				cfg.Version,
				message.Params.ClientInfo.Name,
				message.Params.ClientInfo.Version,
			)

			restClient.UserAgent = userAgent

			gqlHTTPClient.Transport = &userAgentTransport{
				transport: gqlHTTPClient.Transport,
				agent:     userAgent,
			}

			return next(ctx, method, request)
		}
	}
}<|MERGE_RESOLUTION|>--- conflicted
+++ resolved
@@ -53,16 +53,11 @@
 
 	// LockdownMode indicates if we should enable lockdown mode
 	LockdownMode bool
-<<<<<<< HEAD
-=======
-
+
+	// Logger is used for logging within the server
+	Logger *slog.Logger
 	// RepoAccessTTL overrides the default TTL for repository access cache entries.
 	RepoAccessTTL *time.Duration
-}
->>>>>>> 6a57e75d
-
-	// Logger is used for logging within the server
-	Logger *slog.Logger
 }
 
 func NewMCPServer(cfg MCPServerConfig) (*mcp.Server, error) {
@@ -239,10 +234,6 @@
 	}
 	logger := slog.New(slogHandler)
 	logger.Info("starting server", "version", cfg.Version, "host", cfg.Host, "dynamicToolsets", cfg.DynamicToolsets, "readOnly", cfg.ReadOnly, "lockdownEnabled", cfg.LockdownMode)
-<<<<<<< HEAD
-=======
-	stdLogger := log.New(logOutput, stdioServerLogPrefix, 0)
->>>>>>> 6a57e75d
 
 	ghServer, err := NewMCPServer(MCPServerConfig{
 		Version:           cfg.Version,
@@ -254,21 +245,12 @@
 		Translator:        t,
 		ContentWindowSize: cfg.ContentWindowSize,
 		LockdownMode:      cfg.LockdownMode,
-<<<<<<< HEAD
 		Logger:            logger,
-=======
 		RepoAccessTTL:     cfg.RepoAccessCacheTTL,
->>>>>>> 6a57e75d
 	})
 	if err != nil {
 		return fmt.Errorf("failed to create MCP server: %w", err)
 	}
-<<<<<<< HEAD
-=======
-
-	stdioServer := server.NewStdioServer(ghServer)
-	stdioServer.SetErrorLogger(stdLogger)
->>>>>>> 6a57e75d
 
 	if cfg.ExportTranslations {
 		// Once server is initialized, all translations are loaded
