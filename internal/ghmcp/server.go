--- conflicted
+++ resolved
@@ -64,13 +64,7 @@
 	RepoAccessTTL *time.Duration
 }
 
-<<<<<<< HEAD
 func NewMCPServer(cfg MCPServerConfig) (*mcp.Server, error) {
-=======
-const stdioServerLogPrefix = "stdioserver"
-
-func NewMCPServer(cfg MCPServerConfig, logger *slog.Logger) (*server.MCPServer, error) {
->>>>>>> 3e1fca0c
 	apiHost, err := parseAPIHost(cfg.Host)
 	if err != nil {
 		return nil, fmt.Errorf("failed to parse API host: %w", err)
@@ -97,7 +91,7 @@
 		repoAccessOpts = append(repoAccessOpts, lockdown.WithTTL(*cfg.RepoAccessTTL))
 	}
 
-	repoAccessLogger := logger.With("component", "lockdown")
+	repoAccessLogger := cfg.Logger.With("component", "lockdown")
 	repoAccessOpts = append(repoAccessOpts, lockdown.WithLogger(repoAccessLogger))
 	var repoAccessCache *lockdown.RepoAccessCache
 	if cfg.LockdownMode {
@@ -285,7 +279,7 @@
 		LockdownMode:      cfg.LockdownMode,
 		Logger:            logger,
 		RepoAccessTTL:     cfg.RepoAccessCacheTTL,
-	}, logger)
+	})
 	if err != nil {
 		return fmt.Errorf("failed to create MCP server: %w", err)
 	}
