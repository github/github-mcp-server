--- conflicted
+++ resolved
@@ -56,16 +56,14 @@
 	// LockdownMode indicates if we should enable lockdown mode
 	LockdownMode bool
 
-<<<<<<< HEAD
+	// RepoAccessTTL overrides the default TTL for repository access cache entries.
+	RepoAccessTTL *time.Duration
+
 	// CSVFormat controls whether tools return a CSV response
 	CSVFormat bool
 
 	// TOONFormat controls whether tools return a TOON response
 	TOONFormat bool
-=======
-	// RepoAccessTTL overrides the default TTL for repository access cache entries.
-	RepoAccessTTL *time.Duration
->>>>>>> 7cfb3547
 }
 
 const stdioServerLogPrefix = "stdioserver"
@@ -187,12 +185,8 @@
 		getRawClient,
 		cfg.Translator,
 		cfg.ContentWindowSize,
-<<<<<<< HEAD
 		github.FeatureFlags{LockdownMode: cfg.LockdownMode, CSVFormat: cfg.CSVFormat, TOONFormat: cfg.TOONFormat},
-=======
-		github.FeatureFlags{LockdownMode: cfg.LockdownMode},
 		repoAccessCache,
->>>>>>> 7cfb3547
 	)
 	err = tsg.EnableToolsets(enabledToolsets, nil)
 
@@ -248,16 +242,14 @@
 	// LockdownMode indicates if we should enable lockdown mode
 	LockdownMode bool
 
-<<<<<<< HEAD
+	// RepoAccessCacheTTL overrides the default TTL for repository access cache entries.
+	RepoAccessCacheTTL *time.Duration
+
 	// CSVFormat controls whether tools return a CSV response
 	CSVFormat bool
 
 	// TOONFormat controls whether tools return a TOON response
 	TOONFormat bool
-=======
-	// RepoAccessCacheTTL overrides the default TTL for repository access cache entries.
-	RepoAccessCacheTTL *time.Duration
->>>>>>> 7cfb3547
 }
 
 // RunStdioServer is not concurrent safe.
@@ -268,28 +260,6 @@
 
 	t, dumpTranslations := translations.TranslationHelper()
 
-<<<<<<< HEAD
-	ghServer, err := NewMCPServer(MCPServerConfig{
-		Version:           cfg.Version,
-		Host:              cfg.Host,
-		Token:             cfg.Token,
-		EnabledToolsets:   cfg.EnabledToolsets,
-		DynamicToolsets:   cfg.DynamicToolsets,
-		ReadOnly:          cfg.ReadOnly,
-		Translator:        t,
-		ContentWindowSize: cfg.ContentWindowSize,
-		LockdownMode:      cfg.LockdownMode,
-		CSVFormat:         cfg.CSVFormat,
-		TOONFormat:        cfg.TOONFormat,
-	})
-	if err != nil {
-		return fmt.Errorf("failed to create MCP server: %w", err)
-	}
-
-	stdioServer := server.NewStdioServer(ghServer)
-
-=======
->>>>>>> 7cfb3547
 	var slogHandler slog.Handler
 	var logOutput io.Writer
 	if cfg.LogFilePath != "" {
@@ -318,6 +288,8 @@
 		ContentWindowSize: cfg.ContentWindowSize,
 		LockdownMode:      cfg.LockdownMode,
 		RepoAccessTTL:     cfg.RepoAccessCacheTTL,
+		CSVFormat:         cfg.CSVFormat,
+		TOONFormat:        cfg.TOONFormat,
 	}, logger)
 	if err != nil {
 		return fmt.Errorf("failed to create MCP server: %w", err)
