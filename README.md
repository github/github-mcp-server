# GitHub MCP Server

The GitHub MCP Server is a [Model Context Protocol (MCP)](https://modelcontextprotocol.io/introduction)
server that provides seamless integration with GitHub APIs, enabling advanced
automation and interaction capabilities for developers and tools.

### Use Cases

- Automating GitHub workflows and processes.
- Extracting and analyzing data from GitHub repositories.
- Building AI powered tools and applications that interact with GitHub's ecosystem.

---

## Remote GitHub MCP Server

[![Install in VS Code](https://img.shields.io/badge/VS_Code-Install_Server-0098FF?style=flat-square&logo=visualstudiocode&logoColor=white)](https://insiders.vscode.dev/redirect/mcp/install?name=github&config=%7B%22type%22%3A%20%22http%22%2C%22url%22%3A%20%22https%3A%2F%2Fapi.githubcopilot.com%2Fmcp%2F%22%7D) [![Install in VS Code Insiders](https://img.shields.io/badge/VS_Code_Insiders-Install_Server-24bfa5?style=flat-square&logo=visualstudiocode&logoColor=white)](https://insiders.vscode.dev/redirect/mcp/install?name=github&config=%7B%22type%22%3A%20%22http%22%2C%22url%22%3A%20%22https%3A%2F%2Fapi.githubcopilot.com%2Fmcp%2F%22%7D&quality=insiders)

The remote GitHub MCP Server is hosted by GitHub and provides the easiest method for getting up and running. If your MCP host does not support remote MCP servers, don't worry! You can use the [local version of the GitHub MCP Server](https://github.com/github/github-mcp-server?tab=readme-ov-file#local-github-mcp-server) instead.

## Prerequisites

1. An MCP host that supports the latest MCP specification and remote servers, such as [VS Code](https://code.visualstudio.com/).

## Installation

### Usage with VS Code

For quick installation, use one of the one-click install buttons above. Once you complete that flow, toggle Agent mode (located by the Copilot Chat text input) and the server will start. Make sure you're using [VS Code 1.101](https://code.visualstudio.com/updates/v1_101) or [later](https://code.visualstudio.com/updates) for remote MCP and OAuth support.


Alternatively, to manually configure VS Code, choose the appropriate JSON block from the examples below and add it to your host configuration:

<table>
<tr><th>Using OAuth</th><th>Using a GitHub PAT</th></tr>
<tr><th align=left colspan=2>VS Code (version 1.101 or greater)</th></tr>
<tr valign=top>
<td>
  
```json
{
  "servers": {
    "github": {
      "type": "http",
      "url": "https://api.githubcopilot.com/mcp/"
    }
  }
}
```

</td>
<td>

```json
{
  "servers": {
    "github": {
      "type": "http",
      "url": "https://api.githubcopilot.com/mcp/",
      "headers": {
        "Authorization": "Bearer ${input:github_mcp_pat}"
      }
    }
  },
  "inputs": [
    {
      "type": "promptString",
      "id": "github_mcp_pat",
      "description": "GitHub Personal Access Token",
      "password": true
    }
  ]
}
```

</td>
</tr>
</table>

### Usage in other MCP Hosts

For MCP Hosts that are [Remote MCP-compatible](docs/host-integration.md), choose the appropriate JSON block from the examples below and add it to your host configuration:

<table>
<tr><th>Using OAuth</th><th>Using a GitHub PAT</th></tr>
<tr valign=top>
<td>
  
```json
{
  "mcpServers": {
    "github": {
      "url": "https://api.githubcopilot.com/mcp/"
    }
  }
}
```

</td>
<td>

```json
{
  "mcpServers": {
    "github": {
      "url": "https://api.githubcopilot.com/mcp/",
      "authorization_token": "Bearer <your GitHub PAT>"
    }
  }
}
```

</td>
</tr>
</table>

> **Note:** The exact configuration format may vary by host. Refer to your host's documentation for the correct syntax and location for remote MCP server setup.

### Configuration

See [Remote Server Documentation](docs/remote-server.md) on how to pass additional configuration settings to the remote GitHub MCP Server.

---

## Local GitHub MCP Server

[![Install with Docker in VS Code](https://img.shields.io/badge/VS_Code-Install_Server-0098FF?style=flat-square&logo=visualstudiocode&logoColor=white)](https://insiders.vscode.dev/redirect/mcp/install?name=github&inputs=%5B%7B%22id%22%3A%22github_token%22%2C%22type%22%3A%22promptString%22%2C%22description%22%3A%22GitHub%20Personal%20Access%20Token%22%2C%22password%22%3Atrue%7D%5D&config=%7B%22command%22%3A%22docker%22%2C%22args%22%3A%5B%22run%22%2C%22-i%22%2C%22--rm%22%2C%22-e%22%2C%22GITHUB_PERSONAL_ACCESS_TOKEN%22%2C%22ghcr.io%2Fgithub%2Fgithub-mcp-server%22%5D%2C%22env%22%3A%7B%22GITHUB_PERSONAL_ACCESS_TOKEN%22%3A%22%24%7Binput%3Agithub_token%7D%22%7D%7D) [![Install with Docker in VS Code Insiders](https://img.shields.io/badge/VS_Code_Insiders-Install_Server-24bfa5?style=flat-square&logo=visualstudiocode&logoColor=white)](https://insiders.vscode.dev/redirect/mcp/install?name=github&inputs=%5B%7B%22id%22%3A%22github_token%22%2C%22type%22%3A%22promptString%22%2C%22description%22%3A%22GitHub%20Personal%20Access%20Token%22%2C%22password%22%3Atrue%7D%5D&config=%7B%22command%22%3A%22docker%22%2C%22args%22%3A%5B%22run%22%2C%22-i%22%2C%22--rm%22%2C%22-e%22%2C%22GITHUB_PERSONAL_ACCESS_TOKEN%22%2C%22ghcr.io%2Fgithub%2Fgithub-mcp-server%22%5D%2C%22env%22%3A%7B%22GITHUB_PERSONAL_ACCESS_TOKEN%22%3A%22%24%7Binput%3Agithub_token%7D%22%7D%7D&quality=insiders)

## Prerequisites

1. To run the server in a container, you will need to have [Docker](https://www.docker.com/) installed.
2. Once Docker is installed, you will also need to ensure Docker is running. The image is public; if you get errors on pull, you may have an expired token and need to `docker logout ghcr.io`.
3. Lastly you will need to [Create a GitHub Personal Access Token](https://github.com/settings/personal-access-tokens/new).
The MCP server can use many of the GitHub APIs, so enable the permissions that you feel comfortable granting your AI tools (to learn more about access tokens, please check out the [documentation](https://docs.github.com/en/authentication/keeping-your-account-and-data-secure/managing-your-personal-access-tokens)).

## Installation

### Usage with VS Code

For quick installation, use one of the one-click install buttons. Once you complete that flow, toggle Agent mode (located by the Copilot Chat text input) and the server will start.

### Usage in other MCP Hosts

Add the following JSON block to your IDE MCP settings.

```json
{
  "mcp": {
    "inputs": [
      {
        "type": "promptString",
        "id": "github_token",
        "description": "GitHub Personal Access Token",
        "password": true
      }
    ],
    "servers": {
      "github": {
        "command": "docker",
        "args": [
          "run",
          "-i",
          "--rm",
          "-e",
          "GITHUB_PERSONAL_ACCESS_TOKEN",
          "ghcr.io/github/github-mcp-server"
        ],
        "env": {
          "GITHUB_PERSONAL_ACCESS_TOKEN": "${input:github_token}"
        }
      }
    }
  }
}
```

Optionally, you can add a similar example (i.e. without the mcp key) to a file called `.vscode/mcp.json` in your workspace. This will allow you to share the configuration with others.


```json
{
  "inputs": [
    {
      "type": "promptString",
      "id": "github_token",
      "description": "GitHub Personal Access Token",
      "password": true
    }
  ],
  "servers": {
    "github": {
      "command": "docker",
      "args": [
        "run",
        "-i",
        "--rm",
        "-e",
        "GITHUB_PERSONAL_ACCESS_TOKEN",
        "ghcr.io/github/github-mcp-server"
      ],
      "env": {
        "GITHUB_PERSONAL_ACCESS_TOKEN": "${input:github_token}"
      }
    }
  }
}

```

More about using MCP server tools in VS Code's [agent mode documentation](https://code.visualstudio.com/docs/copilot/chat/mcp-servers).

### Usage with Claude Desktop

```json
{
  "mcpServers": {
    "github": {
      "command": "docker",
      "args": [
        "run",
        "-i",
        "--rm",
        "-e",
        "GITHUB_PERSONAL_ACCESS_TOKEN",
        "ghcr.io/github/github-mcp-server"
      ],
      "env": {
        "GITHUB_PERSONAL_ACCESS_TOKEN": "<YOUR_TOKEN>"
      }
    }
  }
}
```

### Build from source

If you don't have Docker, you can use `go build` to build the binary in the
`cmd/github-mcp-server` directory, and use the `github-mcp-server stdio` command with the `GITHUB_PERSONAL_ACCESS_TOKEN` environment variable set to your token. To specify the output location of the build, use the `-o` flag. You should configure your server to use the built executable as its `command`. For example:

```JSON
{
  "mcp": {
    "servers": {
      "github": {
        "command": "/path/to/github-mcp-server",
        "args": ["stdio"],
        "env": {
          "GITHUB_PERSONAL_ACCESS_TOKEN": "<YOUR_TOKEN>"
        }
      }
    }
  }
}
```

## Tool Configuration

The GitHub MCP Server supports enabling or disabling specific groups of functionalities via the `--toolsets` flag. This allows you to control which GitHub API capabilities are available to your AI tools. Enabling only the toolsets that you need can help the LLM with tool choice and reduce the context size.

_Toolsets are not limited to Tools. Relevant MCP Resources and Prompts are also included where applicable._

### Available Toolsets

The following sets of tools are available (all are on by default):

<!-- START AUTOMATED TOOLSETS -->
| Toolset                 | Description                                                   |
| ----------------------- | ------------------------------------------------------------- |
| `context`               | **Strongly recommended**: Tools that provide context about the current user and GitHub context you are operating in |
| `actions` | GitHub Actions workflows and CI/CD operations |
| `code_security` | Code security related tools, such as GitHub Code Scanning |
| `experiments` | Experimental features that are not considered stable yet |
| `issues` | GitHub Issues related tools |
| `notifications` | GitHub Notifications related tools |
| `orgs` | GitHub Organization related tools |
| `pull_requests` | GitHub Pull Request related tools |
| `repos` | GitHub Repository related tools |
| `secret_protection` | Secret protection related tools, such as GitHub Secret Scanning |
| `users` | GitHub User related tools |
<!-- END AUTOMATED TOOLSETS -->

#### Specifying Toolsets

To specify toolsets you want available to the LLM, you can pass an allow-list in two ways:

1. **Using Command Line Argument**:

   ```bash
   github-mcp-server --toolsets repos,issues,pull_requests,actions,code_security
   ```

2. **Using Environment Variable**:
   ```bash
   GITHUB_TOOLSETS="repos,issues,pull_requests,actions,code_security" ./github-mcp-server
   ```

The environment variable `GITHUB_TOOLSETS` takes precedence over the command line argument if both are provided.

### Using Toolsets With Docker

When using Docker, you can pass the toolsets as environment variables:

```bash
docker run -i --rm \
  -e GITHUB_PERSONAL_ACCESS_TOKEN=<your-token> \
  -e GITHUB_TOOLSETS="repos,issues,pull_requests,actions,code_security,experiments" \
  ghcr.io/github/github-mcp-server
```

### The "all" Toolset

The special toolset `all` can be provided to enable all available toolsets regardless of any other configuration:

```bash
./github-mcp-server --toolsets all
```

Or using the environment variable:

```bash
GITHUB_TOOLSETS="all" ./github-mcp-server
```

## Dynamic Tool Discovery

**Note**: This feature is currently in beta and may not be available in all environments. Please test it out and let us know if you encounter any issues.

Instead of starting with all tools enabled, you can turn on dynamic toolset discovery. Dynamic toolsets allow the MCP host to list and enable toolsets in response to a user prompt. This should help to avoid situations where the model gets confused by the sheer number of tools available.

### Using Dynamic Tool Discovery

When using the binary, you can pass the `--dynamic-toolsets` flag.

```bash
./github-mcp-server --dynamic-toolsets
```

When using Docker, you can pass the toolsets as environment variables:

```bash
docker run -i --rm \
  -e GITHUB_PERSONAL_ACCESS_TOKEN=<your-token> \
  -e GITHUB_DYNAMIC_TOOLSETS=1 \
  ghcr.io/github/github-mcp-server
```

## Read-Only Mode

To run the server in read-only mode, you can use the `--read-only` flag. This will only offer read-only tools, preventing any modifications to repositories, issues, pull requests, etc.

```bash
./github-mcp-server --read-only
```

When using Docker, you can pass the read-only mode as an environment variable:

```bash
docker run -i --rm \
  -e GITHUB_PERSONAL_ACCESS_TOKEN=<your-token> \
  -e GITHUB_READ_ONLY=1 \
  ghcr.io/github/github-mcp-server
```

## GitHub Enterprise Server and Enterprise Cloud with data residency (ghe.com)

The flag `--gh-host` and the environment variable `GITHUB_HOST` can be used to set
the hostname for GitHub Enterprise Server or GitHub Enterprise Cloud with data residency.

- For GitHub Enterprise Server, prefix the hostname with the `https://` URI scheme, as it otherwise defaults to `http://`, which GitHub Enterprise Server does not support.
- For GitHub Enterprise Cloud with data residency, use `https://YOURSUBDOMAIN.ghe.com` as the hostname.
``` json
"github": {
    "command": "docker",
    "args": [
    "run",
    "-i",
    "--rm",
    "-e",
    "GITHUB_PERSONAL_ACCESS_TOKEN",
    "-e",
    "GITHUB_HOST",
    "ghcr.io/github/github-mcp-server"
    ],
    "env": {
        "GITHUB_PERSONAL_ACCESS_TOKEN": "${input:github_token}",
        "GITHUB_HOST": "https://<your GHES or ghe.com domain name>"
    }
}
```

## i18n / Overriding Descriptions

The descriptions of the tools can be overridden by creating a
`github-mcp-server-config.json` file in the same directory as the binary.

The file should contain a JSON object with the tool names as keys and the new
descriptions as values. For example:

```json
{
  "TOOL_ADD_ISSUE_COMMENT_DESCRIPTION": "an alternative description",
  "TOOL_CREATE_BRANCH_DESCRIPTION": "Create a new branch in a GitHub repository"
}
```

You can create an export of the current translations by running the binary with
the `--export-translations` flag.

This flag will preserve any translations/overrides you have made, while adding
any new translations that have been added to the binary since the last time you
exported.

```sh
./github-mcp-server --export-translations
cat github-mcp-server-config.json
```

You can also use ENV vars to override the descriptions. The environment
variable names are the same as the keys in the JSON file, prefixed with
`GITHUB_MCP_` and all uppercase.

For example, to override the `TOOL_ADD_ISSUE_COMMENT_DESCRIPTION` tool, you can
set the following environment variable:

```sh
export GITHUB_MCP_TOOL_ADD_ISSUE_COMMENT_DESCRIPTION="an alternative description"
```

## Tools


<!-- START AUTOMATED TOOLS -->
<details>

<summary>Actions</summary>

- **cancel_workflow_run** - Cancel workflow run
  - `owner`: Repository owner (string, required)
  - `repo`: Repository name (string, required)
  - `run_id`: The unique identifier of the workflow run (number, required)

- **delete_workflow_run_logs** - Delete workflow logs
  - `owner`: Repository owner (string, required)
  - `repo`: Repository name (string, required)
  - `run_id`: The unique identifier of the workflow run (number, required)

- **download_workflow_run_artifact** - Download workflow artifact
  - `artifact_id`: The unique identifier of the artifact (number, required)
  - `owner`: Repository owner (string, required)
  - `repo`: Repository name (string, required)

- **get_job_logs** - Get job logs
  - `failed_only`: When true, gets logs for all failed jobs in run_id (boolean, optional)
  - `job_id`: The unique identifier of the workflow job (required for single job logs) (number, optional)
  - `owner`: Repository owner (string, required)
  - `repo`: Repository name (string, required)
  - `return_content`: Returns actual log content instead of URLs (boolean, optional)
  - `run_id`: Workflow run ID (required when using failed_only) (number, optional)

- **get_workflow_run** - Get workflow run
  - `owner`: Repository owner (string, required)
  - `repo`: Repository name (string, required)
  - `run_id`: The unique identifier of the workflow run (number, required)

- **get_workflow_run_logs** - Get workflow run logs
  - `owner`: Repository owner (string, required)
  - `repo`: Repository name (string, required)
  - `run_id`: The unique identifier of the workflow run (number, required)

- **get_workflow_run_usage** - Get workflow usage
  - `owner`: Repository owner (string, required)
  - `repo`: Repository name (string, required)
  - `run_id`: The unique identifier of the workflow run (number, required)

- **list_workflow_jobs** - List workflow jobs
  - `filter`: Filters jobs by their completed_at timestamp (string, optional)
  - `owner`: Repository owner (string, required)
  - `page`: The page number of the results to fetch (number, optional)
  - `per_page`: The number of results per page (max 100) (number, optional)
  - `repo`: Repository name (string, required)
  - `run_id`: The unique identifier of the workflow run (number, required)

- **list_workflow_run_artifacts** - List workflow artifacts
  - `owner`: Repository owner (string, required)
  - `page`: The page number of the results to fetch (number, optional)
  - `per_page`: The number of results per page (max 100) (number, optional)
  - `repo`: Repository name (string, required)
  - `run_id`: The unique identifier of the workflow run (number, required)

- **list_workflow_runs** - List workflow runs
  - `actor`: Returns someone's workflow runs. Use the login for the user who created the workflow run. (string, optional)
  - `branch`: Returns workflow runs associated with a branch. Use the name of the branch. (string, optional)
  - `event`: Returns workflow runs for a specific event type (string, optional)
  - `owner`: Repository owner (string, required)
  - `page`: The page number of the results to fetch (number, optional)
  - `per_page`: The number of results per page (max 100) (number, optional)
  - `repo`: Repository name (string, required)
  - `status`: Returns workflow runs with the check run status (string, optional)
  - `workflow_id`: The workflow ID or workflow file name (string, required)

- **list_workflows** - List workflows
  - `owner`: Repository owner (string, required)
  - `page`: The page number of the results to fetch (number, optional)
  - `per_page`: The number of results per page (max 100) (number, optional)
  - `repo`: Repository name (string, required)

- **rerun_failed_jobs** - Rerun failed jobs
  - `owner`: Repository owner (string, required)
  - `repo`: Repository name (string, required)
  - `run_id`: The unique identifier of the workflow run (number, required)

- **rerun_workflow_run** - Rerun workflow run
  - `owner`: Repository owner (string, required)
  - `repo`: Repository name (string, required)
  - `run_id`: The unique identifier of the workflow run (number, required)

- **run_workflow** - Run workflow
  - `inputs`: Inputs the workflow accepts (object, optional)
  - `owner`: Repository owner (string, required)
  - `ref`: The git reference for the workflow. The reference can be a branch or tag name. (string, required)
  - `repo`: Repository name (string, required)
  - `workflow_id`: The workflow ID (numeric) or workflow file name (e.g., main.yml, ci.yaml) (string, required)

</details>

<details>

<summary>Code Security</summary>

- **get_code_scanning_alert** - Get code scanning alert
  - `alertNumber`: The number of the alert. (number, required)
  - `owner`: The owner of the repository. (string, required)
  - `repo`: The name of the repository. (string, required)

- **list_code_scanning_alerts** - List code scanning alerts
  - `owner`: The owner of the repository. (string, required)
  - `ref`: The Git reference for the results you want to list. (string, optional)
  - `repo`: The name of the repository. (string, required)
  - `severity`: Filter code scanning alerts by severity (string, optional)
  - `state`: Filter code scanning alerts by state. Defaults to open (string, optional)
  - `tool_name`: The name of the tool used for code scanning. (string, optional)

</details>

<details>

<summary>Context</summary>

- **get_me** - Get my user profile
  - `reason`: Optional: the reason for requesting the user information (string, optional)

</details>

<details>

<summary>Issues</summary>

- **add_issue_comment** - Add comment to issue
  - `body`: Comment content (string, required)
  - `issue_number`: Issue number to comment on (number, required)
  - `owner`: Repository owner (string, required)
  - `repo`: Repository name (string, required)

- **assign_copilot_to_issue** - Assign Copilot to issue
  - `issueNumber`: Issue number (number, required)
  - `owner`: Repository owner (string, required)
  - `repo`: Repository name (string, required)

- **create_issue** - Open new issue
  - `assignees`: Usernames to assign to this issue (string[], optional)
  - `body`: Issue body content (string, optional)
  - `labels`: Labels to apply to this issue (string[], optional)
  - `milestone`: Milestone number (number, optional)
  - `owner`: Repository owner (string, required)
  - `repo`: Repository name (string, required)
  - `title`: Issue title (string, required)

- **get_issue** - Get issue details
  - `issue_number`: The number of the issue (number, required)
  - `owner`: The owner of the repository (string, required)
  - `repo`: The name of the repository (string, required)

- **get_issue_comments** - Get issue comments
  - `issue_number`: Issue number (number, required)
  - `owner`: Repository owner (string, required)
  - `page`: Page number (number, optional)
  - `per_page`: Number of records per page (number, optional)
  - `repo`: Repository name (string, required)

- **list_issues** - List issues
  - `direction`: Sort direction (string, optional)
  - `labels`: Filter by labels (string[], optional)
  - `owner`: Repository owner (string, required)
  - `page`: Page number for pagination (min 1) (number, optional)
  - `perPage`: Results per page for pagination (min 1, max 100) (number, optional)
  - `repo`: Repository name (string, required)
  - `since`: Filter by date (ISO 8601 timestamp) (string, optional)
  - `sort`: Sort order (string, optional)
  - `state`: Filter by state (string, optional)

- **search_issues** - Search issues
  - `order`: Sort order (string, optional)
  - `owner`: Optional repository owner. If provided with repo, only notifications for this repository are listed. (string, optional)
  - `page`: Page number for pagination (min 1) (number, optional)
  - `perPage`: Results per page for pagination (min 1, max 100) (number, optional)
  - `query`: Search query using GitHub issues search syntax (string, required)
  - `repo`: Optional repository name. If provided with owner, only notifications for this repository are listed. (string, optional)
  - `sort`: Sort field by number of matches of categories, defaults to best match (string, optional)

- **update_issue** - Edit issue
  - `assignees`: New assignees (string[], optional)
  - `body`: New description (string, optional)
  - `issue_number`: Issue number to update (number, required)
  - `labels`: New labels (string[], optional)
  - `milestone`: New milestone number (number, optional)
  - `owner`: Repository owner (string, required)
  - `repo`: Repository name (string, required)
  - `state`: New state (string, optional)
  - `title`: New title (string, optional)

</details>

<details>

<summary>Notifications</summary>

- **dismiss_notification** - Dismiss notification
  - `state`: The new state of the notification (read/done) (string, optional)
  - `threadID`: The ID of the notification thread (string, required)

- **get_notification_details** - Get notification details
  - `notificationID`: The ID of the notification (string, required)

- **list_notifications** - List notifications
  - `before`: Only show notifications updated before the given time (ISO 8601 format) (string, optional)
  - `filter`: Filter notifications to, use default unless specified. Read notifications are ones that have already been acknowledged by the user. Participating notifications are those that the user is directly involved in, such as issues or pull requests they have commented on or created. (string, optional)
  - `owner`: Optional repository owner. If provided with repo, only notifications for this repository are listed. (string, optional)
  - `page`: Page number for pagination (min 1) (number, optional)
  - `perPage`: Results per page for pagination (min 1, max 100) (number, optional)
  - `repo`: Optional repository name. If provided with owner, only notifications for this repository are listed. (string, optional)
  - `since`: Only show notifications updated after the given time (ISO 8601 format) (string, optional)

- **manage_notification_subscription** - Manage notification subscription
  - `action`: Action to perform: ignore, watch, or delete the notification subscription. (string, required)
  - `notificationID`: The ID of the notification thread. (string, required)

- **manage_repository_notification_subscription** - Manage repository notification subscription
  - `action`: Action to perform: ignore, watch, or delete the repository notification subscription. (string, required)
  - `owner`: The account owner of the repository. (string, required)
  - `repo`: The name of the repository. (string, required)

- **mark_all_notifications_read** - Mark all notifications as read
  - `lastReadAt`: Describes the last point that notifications were checked (optional). Default: Now (string, optional)
  - `owner`: Optional repository owner. If provided with repo, only notifications for this repository are marked as read. (string, optional)
  - `repo`: Optional repository name. If provided with owner, only notifications for this repository are marked as read. (string, optional)

</details>

<details>

<<<<<<< HEAD
  - `owner`: Repository owner (string, required)
  - `repo`: Repository name (string, required)
  - `pullNumber`: Pull request number to update (number, required)
  - `title`: New title (string, optional)
  - `body`: New description (string, optional)
  - `state`: New state ('open' or 'closed') (string, optional)
  - `base`: New base branch name (string, optional)
  - `maintainer_can_modify`: Allow maintainer edits (boolean, optional)
  - `reviewers`: GitHub usernames to request reviews from (string[], optional)
=======
<summary>Organizations</summary>
>>>>>>> 05456fba

- **search_orgs** - Search organizations
  - `order`: Sort order (string, optional)
  - `page`: Page number for pagination (min 1) (number, optional)
  - `perPage`: Results per page for pagination (min 1, max 100) (number, optional)
  - `query`: Search query using GitHub organizations search syntax scoped to type:org (string, required)
  - `sort`: Sort field by category (string, optional)

</details>

<details>

<summary>Pull Requests</summary>

- **add_pull_request_review_comment_to_pending_review** - Add comment to the requester's latest pending pull request review
  - `body`: The text of the review comment (string, required)
  - `line`: The line of the blob in the pull request diff that the comment applies to. For multi-line comments, the last line of the range (number, optional)
  - `owner`: Repository owner (string, required)
  - `path`: The relative path to the file that necessitates a comment (string, required)
  - `pullNumber`: Pull request number (number, required)
  - `repo`: Repository name (string, required)
  - `side`: The side of the diff to comment on. LEFT indicates the previous state, RIGHT indicates the new state (string, optional)
  - `startLine`: For multi-line comments, the first line of the range that the comment applies to (number, optional)
  - `startSide`: For multi-line comments, the starting side of the diff that the comment applies to. LEFT indicates the previous state, RIGHT indicates the new state (string, optional)
  - `subjectType`: The level at which the comment is targeted (string, required)

- **create_and_submit_pull_request_review** - Create and submit a pull request review without comments
  - `body`: Review comment text (string, required)
  - `commitID`: SHA of commit to review (string, optional)
  - `event`: Review action to perform (string, required)
  - `owner`: Repository owner (string, required)
  - `pullNumber`: Pull request number (number, required)
  - `repo`: Repository name (string, required)

- **create_pending_pull_request_review** - Create pending pull request review
  - `commitID`: SHA of commit to review (string, optional)
  - `owner`: Repository owner (string, required)
  - `pullNumber`: Pull request number (number, required)
  - `repo`: Repository name (string, required)

- **create_pull_request** - Open new pull request
  - `base`: Branch to merge into (string, required)
  - `body`: PR description (string, optional)
  - `draft`: Create as draft PR (boolean, optional)
  - `head`: Branch containing changes (string, required)
  - `maintainer_can_modify`: Allow maintainer edits (boolean, optional)
  - `owner`: Repository owner (string, required)
  - `repo`: Repository name (string, required)
  - `title`: PR title (string, required)

- **delete_pending_pull_request_review** - Delete the requester's latest pending pull request review
  - `owner`: Repository owner (string, required)
  - `pullNumber`: Pull request number (number, required)
  - `repo`: Repository name (string, required)

- **get_pull_request** - Get pull request details
  - `owner`: Repository owner (string, required)
  - `pullNumber`: Pull request number (number, required)
  - `repo`: Repository name (string, required)

- **get_pull_request_comments** - Get pull request comments
  - `owner`: Repository owner (string, required)
  - `pullNumber`: Pull request number (number, required)
  - `repo`: Repository name (string, required)

- **get_pull_request_diff** - Get pull request diff
  - `owner`: Repository owner (string, required)
  - `pullNumber`: Pull request number (number, required)
  - `repo`: Repository name (string, required)

- **get_pull_request_files** - Get pull request files
  - `owner`: Repository owner (string, required)
  - `page`: Page number for pagination (min 1) (number, optional)
  - `perPage`: Results per page for pagination (min 1, max 100) (number, optional)
  - `pullNumber`: Pull request number (number, required)
  - `repo`: Repository name (string, required)

- **get_pull_request_reviews** - Get pull request reviews
  - `owner`: Repository owner (string, required)
  - `pullNumber`: Pull request number (number, required)
  - `repo`: Repository name (string, required)

- **get_pull_request_status** - Get pull request status checks
  - `owner`: Repository owner (string, required)
  - `pullNumber`: Pull request number (number, required)
  - `repo`: Repository name (string, required)

- **list_pull_requests** - List pull requests
  - `base`: Filter by base branch (string, optional)
  - `direction`: Sort direction (string, optional)
  - `head`: Filter by head user/org and branch (string, optional)
  - `owner`: Repository owner (string, required)
  - `page`: Page number for pagination (min 1) (number, optional)
  - `perPage`: Results per page for pagination (min 1, max 100) (number, optional)
  - `repo`: Repository name (string, required)
  - `sort`: Sort by (string, optional)
  - `state`: Filter by state (string, optional)

- **merge_pull_request** - Merge pull request
  - `commit_message`: Extra detail for merge commit (string, optional)
  - `commit_title`: Title for merge commit (string, optional)
  - `merge_method`: Merge method (string, optional)
  - `owner`: Repository owner (string, required)
  - `pullNumber`: Pull request number (number, required)
  - `repo`: Repository name (string, required)

- **request_copilot_review** - Request Copilot review
  - `owner`: Repository owner (string, required)
  - `pullNumber`: Pull request number (number, required)
  - `repo`: Repository name (string, required)

- **search_pull_requests** - Search pull requests
  - `order`: Sort order (string, optional)
  - `owner`: Optional repository owner. If provided with repo, only notifications for this repository are listed. (string, optional)
  - `page`: Page number for pagination (min 1) (number, optional)
  - `perPage`: Results per page for pagination (min 1, max 100) (number, optional)
  - `query`: Search query using GitHub pull request search syntax (string, required)
  - `repo`: Optional repository name. If provided with owner, only notifications for this repository are listed. (string, optional)
  - `sort`: Sort field by number of matches of categories, defaults to best match (string, optional)

- **submit_pending_pull_request_review** - Submit the requester's latest pending pull request review
  - `body`: The text of the review comment (string, optional)
  - `event`: The event to perform (string, required)
  - `owner`: Repository owner (string, required)
  - `pullNumber`: Pull request number (number, required)
  - `repo`: Repository name (string, required)

- **update_pull_request** - Edit pull request
  - `base`: New base branch name (string, optional)
  - `body`: New description (string, optional)
  - `maintainer_can_modify`: Allow maintainer edits (boolean, optional)
  - `owner`: Repository owner (string, required)
  - `pullNumber`: Pull request number to update (number, required)
  - `repo`: Repository name (string, required)
  - `state`: New state (string, optional)
  - `title`: New title (string, optional)

- **update_pull_request_branch** - Update pull request branch
  - `expectedHeadSha`: The expected SHA of the pull request's HEAD ref (string, optional)
  - `owner`: Repository owner (string, required)
  - `pullNumber`: Pull request number (number, required)
  - `repo`: Repository name (string, required)

</details>

<details>

<summary>Repositories</summary>

- **create_branch** - Create branch
  - `branch`: Name for new branch (string, required)
  - `from_branch`: Source branch (defaults to repo default) (string, optional)
  - `owner`: Repository owner (string, required)
  - `repo`: Repository name (string, required)

- **create_or_update_file** - Create or update file
  - `branch`: Branch to create/update the file in (string, required)
  - `content`: Content of the file (string, required)
  - `message`: Commit message (string, required)
  - `owner`: Repository owner (username or organization) (string, required)
  - `path`: Path where to create/update the file (string, required)
  - `repo`: Repository name (string, required)
  - `sha`: SHA of file being replaced (for updates) (string, optional)

- **create_repository** - Create repository
  - `autoInit`: Initialize with README (boolean, optional)
  - `description`: Repository description (string, optional)
  - `name`: Repository name (string, required)
  - `private`: Whether repo should be private (boolean, optional)

- **delete_file** - Delete file
  - `branch`: Branch to delete the file from (string, required)
  - `message`: Commit message (string, required)
  - `owner`: Repository owner (username or organization) (string, required)
  - `path`: Path to the file to delete (string, required)
  - `repo`: Repository name (string, required)

- **fork_repository** - Fork repository
  - `organization`: Organization to fork to (string, optional)
  - `owner`: Repository owner (string, required)
  - `repo`: Repository name (string, required)

- **get_commit** - Get commit details
  - `owner`: Repository owner (string, required)
  - `page`: Page number for pagination (min 1) (number, optional)
  - `perPage`: Results per page for pagination (min 1, max 100) (number, optional)
  - `repo`: Repository name (string, required)
  - `sha`: Commit SHA, branch name, or tag name (string, required)

- **get_file_contents** - Get file or directory contents
  - `owner`: Repository owner (username or organization) (string, required)
  - `path`: Path to file/directory (directories must end with a slash '/') (string, required)
  - `ref`: Accepts optional git refs such as `refs/tags/{tag}`, `refs/heads/{branch}` or `refs/pull/{pr_number}/head` (string, optional)
  - `repo`: Repository name (string, required)
  - `sha`: Accepts optional git sha, if sha is specified it will be used instead of ref (string, optional)

- **get_tag** - Get tag details
  - `owner`: Repository owner (string, required)
  - `repo`: Repository name (string, required)
  - `tag`: Tag name (string, required)

- **list_branches** - List branches
  - `owner`: Repository owner (string, required)
  - `page`: Page number for pagination (min 1) (number, optional)
  - `perPage`: Results per page for pagination (min 1, max 100) (number, optional)
  - `repo`: Repository name (string, required)

- **list_commits** - List commits
  - `author`: Author username or email address (string, optional)
  - `owner`: Repository owner (string, required)
  - `page`: Page number for pagination (min 1) (number, optional)
  - `perPage`: Results per page for pagination (min 1, max 100) (number, optional)
  - `repo`: Repository name (string, required)
  - `sha`: SHA or Branch name (string, optional)

- **list_tags** - List tags
  - `owner`: Repository owner (string, required)
  - `page`: Page number for pagination (min 1) (number, optional)
  - `perPage`: Results per page for pagination (min 1, max 100) (number, optional)
  - `repo`: Repository name (string, required)

- **push_files** - Push files to repository
  - `branch`: Branch to push to (string, required)
  - `files`: Array of file objects to push, each object with path (string) and content (string) (object[], required)
  - `message`: Commit message (string, required)
  - `owner`: Repository owner (string, required)
  - `repo`: Repository name (string, required)

- **search_code** - Search code
  - `order`: Sort order (string, optional)
  - `page`: Page number for pagination (min 1) (number, optional)
  - `perPage`: Results per page for pagination (min 1, max 100) (number, optional)
  - `q`: Search query using GitHub code search syntax (string, required)
  - `sort`: Sort field ('indexed' only) (string, optional)

- **search_repositories** - Search repositories
  - `page`: Page number for pagination (min 1) (number, optional)
  - `perPage`: Results per page for pagination (min 1, max 100) (number, optional)
  - `query`: Search query (string, required)

</details>

<details>

<summary>Secret Protection</summary>

- **get_secret_scanning_alert** - Get secret scanning alert
  - `alertNumber`: The number of the alert. (number, required)
  - `owner`: The owner of the repository. (string, required)
  - `repo`: The name of the repository. (string, required)

- **list_secret_scanning_alerts** - List secret scanning alerts
  - `owner`: The owner of the repository. (string, required)
  - `repo`: The name of the repository. (string, required)
  - `resolution`: Filter by resolution (string, optional)
  - `secret_type`: A comma-separated list of secret types to return. All default secret patterns are returned. To return generic patterns, pass the token name(s) in the parameter. (string, optional)
  - `state`: Filter by state (string, optional)

</details>

<details>

<summary>Users</summary>

- **search_users** - Search users
  - `order`: Sort order (string, optional)
  - `page`: Page number for pagination (min 1) (number, optional)
  - `perPage`: Results per page for pagination (min 1, max 100) (number, optional)
  - `query`: Search query using GitHub users search syntax scoped to type:user (string, required)
  - `sort`: Sort field by category (string, optional)

</details>
<!-- END AUTOMATED TOOLS -->

## Library Usage

The exported Go API of this module should currently be considered unstable, and subject to breaking changes. In the future, we may offer stability; please file an issue if there is a use case where this would be valuable.

## License

This project is licensed under the terms of the MIT open source license. Please refer to [MIT](./LICENSE) for the full terms.<|MERGE_RESOLUTION|>--- conflicted
+++ resolved
@@ -658,19 +658,7 @@
 
 <details>
 
-<<<<<<< HEAD
-  - `owner`: Repository owner (string, required)
-  - `repo`: Repository name (string, required)
-  - `pullNumber`: Pull request number to update (number, required)
-  - `title`: New title (string, optional)
-  - `body`: New description (string, optional)
-  - `state`: New state ('open' or 'closed') (string, optional)
-  - `base`: New base branch name (string, optional)
-  - `maintainer_can_modify`: Allow maintainer edits (boolean, optional)
-  - `reviewers`: GitHub usernames to request reviews from (string[], optional)
-=======
 <summary>Organizations</summary>
->>>>>>> 05456fba
 
 - **search_orgs** - Search organizations
   - `order`: Sort order (string, optional)
@@ -807,6 +795,7 @@
   - `repo`: Repository name (string, required)
   - `state`: New state (string, optional)
   - `title`: New title (string, optional)
+  - `reviewers`: GitHub usernames to request reviews from (string[], optional)
 
 - **update_pull_request_branch** - Update pull request branch
   - `expectedHeadSha`: The expected SHA of the pull request's HEAD ref (string, optional)
