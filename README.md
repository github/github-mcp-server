# GitHub MCP Server

The GitHub MCP Server connects AI tools directly to GitHub's platform. This gives AI agents, assistants, and chatbots the ability to read repositories and code files, manage issues and PRs, analyze code, and automate workflows. All through natural language interactions.

### Use Cases

- Repository Management: Browse and query code, search files, analyze commits, and understand project structure across any repository you have access to.
- Issue & PR Automation: Create, update, and manage issues and pull requests. Let AI help triage bugs, review code changes, and maintain project boards.
- CI/CD & Workflow Intelligence: Monitor GitHub Actions workflow runs, analyze build failures, manage releases, and get insights into your development pipeline.
- Code Analysis: Examine security findings, review Dependabot alerts, understand code patterns, and get comprehensive insights into your codebase.
- Team Collaboration: Access discussions, manage notifications, analyze team activity, and streamline processes for your team.

Built for developers who want to connect their AI tools to GitHub context and capabilities, from simple natural language queries to complex multi-step agent workflows.

---

## Remote GitHub MCP Server

[![Install in VS Code](https://img.shields.io/badge/VS_Code-Install_Server-0098FF?style=flat-square&logo=visualstudiocode&logoColor=white)](https://insiders.vscode.dev/redirect/mcp/install?name=github&config=%7B%22type%22%3A%20%22http%22%2C%22url%22%3A%20%22https%3A%2F%2Fapi.githubcopilot.com%2Fmcp%2F%22%7D) [![Install in VS Code Insiders](https://img.shields.io/badge/VS_Code_Insiders-Install_Server-24bfa5?style=flat-square&logo=visualstudiocode&logoColor=white)](https://insiders.vscode.dev/redirect/mcp/install?name=github&config=%7B%22type%22%3A%20%22http%22%2C%22url%22%3A%20%22https%3A%2F%2Fapi.githubcopilot.com%2Fmcp%2F%22%7D&quality=insiders)

The remote GitHub MCP Server is hosted by GitHub and provides the easiest method for getting up and running. If your MCP host does not support remote MCP servers, don't worry! You can use the [local version of the GitHub MCP Server](https://github.com/github/github-mcp-server?tab=readme-ov-file#local-github-mcp-server) instead.

### Prerequisites

1. A compatible MCP host with remote server support (VS Code 1.101+, Claude Desktop, Cursor, Windsurf, etc.)
2. Any applicable [policies enabled](https://github.com/github/github-mcp-server/blob/main/docs/policies-and-governance.md)

### Install in VS Code

For quick installation, use one of the one-click install buttons above. Once you complete that flow, toggle Agent mode (located by the Copilot Chat text input) and the server will start. Make sure you're using [VS Code 1.101](https://code.visualstudio.com/updates/v1_101) or [later](https://code.visualstudio.com/updates) for remote MCP and OAuth support.

Alternatively, to manually configure VS Code, choose the appropriate JSON block from the examples below and add it to your host configuration:

<table>
<tr><th>Using OAuth</th><th>Using a GitHub PAT</th></tr>
<tr><th align=left colspan=2>VS Code (version 1.101 or greater)</th></tr>
<tr valign=top>
<td>

```json
{
  "servers": {
    "github": {
      "type": "http",
      "url": "https://api.githubcopilot.com/mcp/"
    }
  }
}
```

</td>
<td>

```json
{
  "servers": {
    "github": {
      "type": "http",
      "url": "https://api.githubcopilot.com/mcp/",
      "headers": {
        "Authorization": "Bearer ${input:github_mcp_pat}"
      }
    }
  },
  "inputs": [
    {
      "type": "promptString",
      "id": "github_mcp_pat",
      "description": "GitHub Personal Access Token",
      "password": true
    }
  ]
}
```

</td>
</tr>
</table>

### Install in other MCP hosts

- **[GitHub Copilot in other IDEs](/docs/installation-guides/install-other-copilot-ides.md)** - Installation for JetBrains, Visual Studio, Eclipse, and Xcode with GitHub Copilot
- **[Claude Applications](/docs/installation-guides/install-claude.md)** - Installation guide for Claude Web, Claude Desktop and Claude Code CLI
- **[Cursor](/docs/installation-guides/install-cursor.md)** - Installation guide for Cursor IDE
- **[Windsurf](/docs/installation-guides/install-windsurf.md)** - Installation guide for Windsurf IDE

> **Note:** Each MCP host application needs to configure a GitHub App or OAuth App to support remote access via OAuth. Any host application that supports remote MCP servers should support the remote GitHub server with PAT authentication. Configuration details and support levels vary by host. Make sure to refer to the host application's documentation for more info.

<<<<<<< HEAD
> ⚠️ **Public Preview Status:** The **remote** GitHub MCP Server is currently in Public Preview. During preview, access may be gated depending on authentication type and surface:
>
> - OAuth: Subject to GitHub Copilot Editor Preview Policy until GA
> - PAT: Controlled via your organization's PAT policies
> - MCP Servers in Copilot policy: Enables/disables access to all MCP servers in VS Code, with other Copilot editors migrating to this policy in the coming months.

=======
>>>>>>> 9db2e172
### Configuration

See [Remote Server Documentation](/docs/remote-server.md) on how to pass additional configuration settings to the remote GitHub MCP Server.

---

## Local GitHub MCP Server

[![Install with Docker in VS Code](https://img.shields.io/badge/VS_Code-Install_Server-0098FF?style=flat-square&logo=visualstudiocode&logoColor=white)](https://insiders.vscode.dev/redirect/mcp/install?name=github&inputs=%5B%7B%22id%22%3A%22github_token%22%2C%22type%22%3A%22promptString%22%2C%22description%22%3A%22GitHub%20Personal%20Access%20Token%22%2C%22password%22%3Atrue%7D%5D&config=%7B%22command%22%3A%22docker%22%2C%22args%22%3A%5B%22run%22%2C%22-i%22%2C%22--rm%22%2C%22-e%22%2C%22GITHUB_PERSONAL_ACCESS_TOKEN%22%2C%22ghcr.io%2Fgithub%2Fgithub-mcp-server%22%5D%2C%22env%22%3A%7B%22GITHUB_PERSONAL_ACCESS_TOKEN%22%3A%22%24%7Binput%3Agithub_token%7D%22%7D%7D) [![Install with Docker in VS Code Insiders](https://img.shields.io/badge/VS_Code_Insiders-Install_Server-24bfa5?style=flat-square&logo=visualstudiocode&logoColor=white)](https://insiders.vscode.dev/redirect/mcp/install?name=github&inputs=%5B%7B%22id%22%3A%22github_token%22%2C%22type%22%3A%22promptString%22%2C%22description%22%3A%22GitHub%20Personal%20Access%20Token%22%2C%22password%22%3Atrue%7D%5D&config=%7B%22command%22%3A%22docker%22%2C%22args%22%3A%5B%22run%22%2C%22-i%22%2C%22--rm%22%2C%22-e%22%2C%22GITHUB_PERSONAL_ACCESS_TOKEN%22%2C%22ghcr.io%2Fgithub%2Fgithub-mcp-server%22%5D%2C%22env%22%3A%7B%22GITHUB_PERSONAL_ACCESS_TOKEN%22%3A%22%24%7Binput%3Agithub_token%7D%22%7D%7D&quality=insiders)

### Prerequisites

1. To run the server in a container, you will need to have [Docker](https://www.docker.com/) installed.
2. Once Docker is installed, you will also need to ensure Docker is running. The image is public; if you get errors on pull, you may have an expired token and need to `docker logout ghcr.io`.
3. Lastly you will need to [Create a GitHub Personal Access Token](https://github.com/settings/personal-access-tokens/new).
   The MCP server can use many of the GitHub APIs, so enable the permissions that you feel comfortable granting your AI tools (to learn more about access tokens, please check out the [documentation](https://docs.github.com/en/authentication/keeping-your-account-and-data-secure/managing-your-personal-access-tokens)).

<details><summary><b>Handling PATs Securely</b></summary>

### Environment Variables (Recommended)

To keep your GitHub PAT secure and reusable across different MCP hosts:

1. **Store your PAT in environment variables**

   ```bash
   export GITHUB_PAT=your_token_here
   ```

   Or create a `.env` file:

   ```env
   GITHUB_PAT=your_token_here
   ```

2. **Protect your `.env` file**

   ```bash
   # Add to .gitignore to prevent accidental commits
   echo ".env" >> .gitignore
   ```

3. **Reference the token in configurations**

   ```bash
   # CLI usage
   claude mcp update github -e GITHUB_PERSONAL_ACCESS_TOKEN=$GITHUB_PAT

   # In config files (where supported)
   "env": {
     "GITHUB_PERSONAL_ACCESS_TOKEN": "$GITHUB_PAT"
   }
   ```

> **Note**: Environment variable support varies by host app and IDE. Some applications (like Windsurf) require hardcoded tokens in config files.

### Token Security Best Practices

- **Minimum scopes**: Only grant necessary permissions
  - `repo` - Repository operations
  - `read:packages` - Docker image access
  - `read:org` - Organization team access
- **Separate tokens**: Use different PATs for different projects/environments
- **Regular rotation**: Update tokens periodically
- **Never commit**: Keep tokens out of version control
- **File permissions**: Restrict access to config files containing tokens
  ```bash
  chmod 600 ~/.your-app/config.json
  ```

</details>

## Installation

### Install in GitHub Copilot on VS Code

For quick installation, use one of the one-click install buttons above. Once you complete that flow, toggle Agent mode (located by the Copilot Chat text input) and the server will start.

More about using MCP server tools in VS Code's [agent mode documentation](https://code.visualstudio.com/docs/copilot/chat/mcp-servers).

Install in GitHub Copilot on other IDEs (JetBrains, Visual Studio, Eclipse, etc.)

Add the following JSON block to your IDE's MCP settings.

```json
{
  "mcp": {
    "inputs": [
      {
        "type": "promptString",
        "id": "github_token",
        "description": "GitHub Personal Access Token",
        "password": true
      }
    ],
    "servers": {
      "github": {
        "command": "docker",
        "args": [
          "run",
          "-i",
          "--rm",
          "-e",
          "GITHUB_PERSONAL_ACCESS_TOKEN",
          "ghcr.io/github/github-mcp-server"
        ],
        "env": {
          "GITHUB_PERSONAL_ACCESS_TOKEN": "${input:github_token}"
        }
      }
    }
  }
}
```

Optionally, you can add a similar example (i.e. without the mcp key) to a file called `.vscode/mcp.json` in your workspace. This will allow you to share the configuration with other host applications that accept the same format.

<details>
<summary><b>Example JSON block without the MCP key included</b></summary>
<br>

```json
{
  "inputs": [
    {
      "type": "promptString",
      "id": "github_token",
      "description": "GitHub Personal Access Token",
      "password": true
    }
  ],
  "servers": {
    "github": {
      "command": "docker",
      "args": [
        "run",
        "-i",
        "--rm",
        "-e",
        "GITHUB_PERSONAL_ACCESS_TOKEN",
        "ghcr.io/github/github-mcp-server"
      ],
      "env": {
        "GITHUB_PERSONAL_ACCESS_TOKEN": "${input:github_token}"
      }
    }
  }
}
```

</details>

### Install in Other MCP Hosts

For other MCP host applications, please refer to our installation guides:

- **[GitHub Copilot in other IDEs](/docs/installation-guides/install-other-copilot-ides.md)** - Installation for JetBrains, Visual Studio, Eclipse, and Xcode with GitHub Copilot
- **[Claude Code & Claude Desktop](docs/installation-guides/install-claude.md)** - Installation guide for Claude Code and Claude Desktop
- **[Cursor](docs/installation-guides/install-cursor.md)** - Installation guide for Cursor IDE
<<<<<<< HEAD
=======
- **[Google Gemini CLI](docs/installation-guides/install-gemini-cli.md)** - Installation guide for Google Gemini CLI
>>>>>>> 9db2e172
- **[Windsurf](docs/installation-guides/install-windsurf.md)** - Installation guide for Windsurf IDE

For a complete overview of all installation options, see our **[Installation Guides Index](docs/installation-guides)**.

> **Note:** Any host application that supports local MCP servers should be able to access the local GitHub MCP server. However, the specific configuration process, syntax and stability of the integration will vary by host application. While many may follow a similar format to the examples above, this is not guaranteed. Please refer to your host application's documentation for the correct MCP configuration syntax and setup process.

### Build from source

If you don't have Docker, you can use `go build` to build the binary in the
`cmd/github-mcp-server` directory, and use the `github-mcp-server stdio` command with the `GITHUB_PERSONAL_ACCESS_TOKEN` environment variable set to your token. To specify the output location of the build, use the `-o` flag. You should configure your server to use the built executable as its `command`. For example:

```JSON
{
  "mcp": {
    "servers": {
      "github": {
        "command": "/path/to/github-mcp-server",
        "args": ["stdio"],
        "env": {
          "GITHUB_PERSONAL_ACCESS_TOKEN": "<YOUR_TOKEN>"
        }
      }
    }
  }
}
```

## Tool Configuration

The GitHub MCP Server supports enabling or disabling specific groups of functionalities via the `--toolsets` flag. This allows you to control which GitHub API capabilities are available to your AI tools. Enabling only the toolsets that you need can help the LLM with tool choice and reduce the context size.

_Toolsets are not limited to Tools. Relevant MCP Resources and Prompts are also included where applicable._

### Available Toolsets

The following sets of tools are available (all are on by default):

<!-- START AUTOMATED TOOLSETS -->
<<<<<<< HEAD

| Toolset             | Description                                                                                                         |
| ------------------- | ------------------------------------------------------------------------------------------------------------------- |
| `context`           | **Strongly recommended**: Tools that provide context about the current user and GitHub context you are operating in |
| `actions`           | GitHub Actions workflows and CI/CD operations                                                                       |
| `code_security`     | Code security related tools, such as GitHub Code Scanning                                                           |
| `dependabot`        | Dependabot tools                                                                                                    |
| `discussions`       | GitHub Discussions related tools                                                                                    |
| `experiments`       | Experimental features that are not considered stable yet                                                            |
| `gists`             | GitHub Gist related tools                                                                                           |
| `issues`            | GitHub Issues related tools                                                                                         |
| `notifications`     | GitHub Notifications related tools                                                                                  |
| `orgs`              | GitHub Organization related tools                                                                                   |
| `pull_requests`     | GitHub Pull Request related tools                                                                                   |
| `repos`             | GitHub Repository related tools                                                                                     |
| `secret_protection` | Secret protection related tools, such as GitHub Secret Scanning                                                     |
| `users`             | GitHub User related tools                                                                                           |

=======
| Toolset                 | Description                                                   |
| ----------------------- | ------------------------------------------------------------- |
| `context`               | **Strongly recommended**: Tools that provide context about the current user and GitHub context you are operating in |
| `actions` | GitHub Actions workflows and CI/CD operations |
| `code_security` | Code security related tools, such as GitHub Code Scanning |
| `dependabot` | Dependabot tools |
| `discussions` | GitHub Discussions related tools |
| `experiments` | Experimental features that are not considered stable yet |
| `gists` | GitHub Gist related tools |
| `issues` | GitHub Issues related tools |
| `notifications` | GitHub Notifications related tools |
| `orgs` | GitHub Organization related tools |
| `pull_requests` | GitHub Pull Request related tools |
| `repos` | GitHub Repository related tools |
| `secret_protection` | Secret protection related tools, such as GitHub Secret Scanning |
| `security_advisories` | Security advisories related tools |
| `users` | GitHub User related tools |
>>>>>>> 9db2e172
<!-- END AUTOMATED TOOLSETS -->

## Tools

<!-- START AUTOMATED TOOLS -->
<details>

<summary>Actions</summary>

- **cancel_workflow_run** - Cancel workflow run

  - `owner`: Repository owner (string, required)
  - `repo`: Repository name (string, required)
  - `run_id`: The unique identifier of the workflow run (number, required)

- **delete_workflow_run_logs** - Delete workflow logs

  - `owner`: Repository owner (string, required)
  - `repo`: Repository name (string, required)
  - `run_id`: The unique identifier of the workflow run (number, required)

- **download_workflow_run_artifact** - Download workflow artifact

  - `artifact_id`: The unique identifier of the artifact (number, required)
  - `owner`: Repository owner (string, required)
  - `repo`: Repository name (string, required)

- **get_job_logs** - Get job logs

  - `failed_only`: When true, gets logs for all failed jobs in run_id (boolean, optional)
  - `job_id`: The unique identifier of the workflow job (required for single job logs) (number, optional)
  - `owner`: Repository owner (string, required)
  - `repo`: Repository name (string, required)
  - `return_content`: Returns actual log content instead of URLs (boolean, optional)
  - `run_id`: Workflow run ID (required when using failed_only) (number, optional)
  - `tail_lines`: Number of lines to return from the end of the log (number, optional)

- **get_workflow_run** - Get workflow run

  - `owner`: Repository owner (string, required)
  - `repo`: Repository name (string, required)
  - `run_id`: The unique identifier of the workflow run (number, required)

- **get_workflow_run_logs** - Get workflow run logs

  - `owner`: Repository owner (string, required)
  - `repo`: Repository name (string, required)
  - `run_id`: The unique identifier of the workflow run (number, required)

- **get_workflow_run_usage** - Get workflow usage

  - `owner`: Repository owner (string, required)
  - `repo`: Repository name (string, required)
  - `run_id`: The unique identifier of the workflow run (number, required)

- **list_workflow_jobs** - List workflow jobs

  - `filter`: Filters jobs by their completed_at timestamp (string, optional)
  - `owner`: Repository owner (string, required)
  - `page`: Page number for pagination (min 1) (number, optional)
  - `perPage`: Results per page for pagination (min 1, max 100) (number, optional)
  - `repo`: Repository name (string, required)
  - `run_id`: The unique identifier of the workflow run (number, required)

- **list_workflow_run_artifacts** - List workflow artifacts

  - `owner`: Repository owner (string, required)
  - `page`: Page number for pagination (min 1) (number, optional)
  - `perPage`: Results per page for pagination (min 1, max 100) (number, optional)
  - `repo`: Repository name (string, required)
  - `run_id`: The unique identifier of the workflow run (number, required)

- **list_workflow_runs** - List workflow runs

  - `actor`: Returns someone's workflow runs. Use the login for the user who created the workflow run. (string, optional)
  - `branch`: Returns workflow runs associated with a branch. Use the name of the branch. (string, optional)
  - `event`: Returns workflow runs for a specific event type (string, optional)
  - `owner`: Repository owner (string, required)
  - `page`: Page number for pagination (min 1) (number, optional)
  - `perPage`: Results per page for pagination (min 1, max 100) (number, optional)
  - `repo`: Repository name (string, required)
  - `status`: Returns workflow runs with the check run status (string, optional)
  - `workflow_id`: The workflow ID or workflow file name (string, required)

- **list_workflows** - List workflows

  - `owner`: Repository owner (string, required)
  - `page`: Page number for pagination (min 1) (number, optional)
  - `perPage`: Results per page for pagination (min 1, max 100) (number, optional)
  - `repo`: Repository name (string, required)

- **rerun_failed_jobs** - Rerun failed jobs

  - `owner`: Repository owner (string, required)
  - `repo`: Repository name (string, required)
  - `run_id`: The unique identifier of the workflow run (number, required)

- **rerun_workflow_run** - Rerun workflow run

  - `owner`: Repository owner (string, required)
  - `repo`: Repository name (string, required)
  - `run_id`: The unique identifier of the workflow run (number, required)

- **run_workflow** - Run workflow
  - `inputs`: Inputs the workflow accepts (object, optional)
  - `owner`: Repository owner (string, required)
  - `ref`: The git reference for the workflow. The reference can be a branch or tag name. (string, required)
  - `repo`: Repository name (string, required)
  - `workflow_id`: The workflow ID (numeric) or workflow file name (e.g., main.yml, ci.yaml) (string, required)

</details>

<details>

<summary>Code Security</summary>

- **get_code_scanning_alert** - Get code scanning alert

  - `alertNumber`: The number of the alert. (number, required)
  - `owner`: The owner of the repository. (string, required)
  - `repo`: The name of the repository. (string, required)

- **list_code_scanning_alerts** - List code scanning alerts
  - `owner`: The owner of the repository. (string, required)
  - `ref`: The Git reference for the results you want to list. (string, optional)
  - `repo`: The name of the repository. (string, required)
  - `severity`: Filter code scanning alerts by severity (string, optional)
  - `state`: Filter code scanning alerts by state. Defaults to open (string, optional)
  - `tool_name`: The name of the tool used for code scanning. (string, optional)

</details>

<details>

<summary>Context</summary>

- **get_me** - Get my user profile
  - No parameters required

- **get_team_members** - Get team members
  - `org`: Organization login (owner) that contains the team. (string, required)
  - `team_slug`: Team slug (string, required)

- **get_teams** - Get teams
  - `user`: Username to get teams for. If not provided, uses the authenticated user. (string, optional)

</details>

<details>

<summary>Dependabot</summary>

- **get_dependabot_alert** - Get dependabot alert

  - `alertNumber`: The number of the alert. (number, required)
  - `owner`: The owner of the repository. (string, required)
  - `repo`: The name of the repository. (string, required)

- **list_dependabot_alerts** - List dependabot alerts
  - `owner`: The owner of the repository. (string, required)
  - `repo`: The name of the repository. (string, required)
  - `severity`: Filter dependabot alerts by severity (string, optional)
  - `state`: Filter dependabot alerts by state. Defaults to open (string, optional)

</details>

<details>

<summary>Discussions</summary>

- **get_discussion** - Get discussion

  - `discussionNumber`: Discussion Number (number, required)
  - `owner`: Repository owner (string, required)
  - `repo`: Repository name (string, required)

- **get_discussion_comments** - Get discussion comments

  - `after`: Cursor for pagination. Use the endCursor from the previous page's PageInfo for GraphQL APIs. (string, optional)
  - `discussionNumber`: Discussion Number (number, required)
  - `owner`: Repository owner (string, required)
  - `perPage`: Results per page for pagination (min 1, max 100) (number, optional)
  - `repo`: Repository name (string, required)

- **list_discussion_categories** - List discussion categories

  - `owner`: Repository owner (string, required)
  - `repo`: Repository name. If not provided, discussion categories will be queried at the organisation level. (string, optional)

- **list_discussions** - List discussions
  - `after`: Cursor for pagination. Use the endCursor from the previous page's PageInfo for GraphQL APIs. (string, optional)
  - `category`: Optional filter by discussion category ID. If provided, only discussions with this category are listed. (string, optional)
  - `direction`: Order direction. (string, optional)
  - `orderBy`: Order discussions by field. If provided, the 'direction' also needs to be provided. (string, optional)
  - `owner`: Repository owner (string, required)
  - `perPage`: Results per page for pagination (min 1, max 100) (number, optional)
  - `repo`: Repository name. If not provided, discussions will be queried at the organisation level. (string, optional)

</details>

<details>

<summary>Gists</summary>

- **create_gist** - Create Gist

  - `content`: Content for simple single-file gist creation (string, required)
  - `description`: Description of the gist (string, optional)
  - `filename`: Filename for simple single-file gist creation (string, required)
  - `public`: Whether the gist is public (boolean, optional)

- **list_gists** - List Gists

  - `page`: Page number for pagination (min 1) (number, optional)
  - `perPage`: Results per page for pagination (min 1, max 100) (number, optional)
  - `since`: Only gists updated after this time (ISO 8601 timestamp) (string, optional)
  - `username`: GitHub username (omit for authenticated user's gists) (string, optional)

- **update_gist** - Update Gist
  - `content`: Content for the file (string, required)
  - `description`: Updated description of the gist (string, optional)
  - `filename`: Filename to update or create (string, required)
  - `gist_id`: ID of the gist to update (string, required)

</details>

<details>

<summary>Issues</summary>

- **add_issue_comment** - Add comment to issue

  - `body`: Comment content (string, required)
  - `issue_number`: Issue number to comment on (number, required)
  - `owner`: Repository owner (string, required)
  - `repo`: Repository name (string, required)

- **add_sub_issue** - Add sub-issue

  - `issue_number`: The number of the parent issue (number, required)
  - `owner`: Repository owner (string, required)
  - `replace_parent`: When true, replaces the sub-issue's current parent issue (boolean, optional)
  - `repo`: Repository name (string, required)
  - `sub_issue_id`: The ID of the sub-issue to add. ID is not the same as issue number (number, required)

- **assign_copilot_to_issue** - Assign Copilot to issue

  - `issueNumber`: Issue number (number, required)
  - `owner`: Repository owner (string, required)
  - `repo`: Repository name (string, required)

- **create_issue** - Open new issue

  - `assignees`: Usernames to assign to this issue (string[], optional)
  - `body`: Issue body content (string, optional)
  - `labels`: Labels to apply to this issue (string[], optional)
  - `milestone`: Milestone number (number, optional)
  - `owner`: Repository owner (string, required)
  - `repo`: Repository name (string, required)
  - `title`: Issue title (string, required)
  - `type`: Type of this issue (string, optional)

- **get_issue** - Get issue details

  - `issue_number`: The number of the issue (number, required)
  - `owner`: The owner of the repository (string, required)
  - `repo`: The name of the repository (string, required)

- **get_issue_comments** - Get issue comments

  - `issue_number`: Issue number (number, required)
  - `owner`: Repository owner (string, required)
  - `page`: Page number for pagination (min 1) (number, optional)
  - `perPage`: Results per page for pagination (min 1, max 100) (number, optional)
  - `repo`: Repository name (string, required)

- **list_issue_types** - List available issue types
  - `owner`: The organization owner of the repository (string, required)

- **list_issues** - List issues

  - `after`: Cursor for pagination. Use the endCursor from the previous page's PageInfo for GraphQL APIs. (string, optional)
  - `direction`: Order direction. If provided, the 'orderBy' also needs to be provided. (string, optional)
  - `labels`: Filter by labels (string[], optional)
  - `orderBy`: Order issues by field. If provided, the 'direction' also needs to be provided. (string, optional)
  - `owner`: Repository owner (string, required)
  - `perPage`: Results per page for pagination (min 1, max 100) (number, optional)
  - `repo`: Repository name (string, required)
  - `since`: Filter by date (ISO 8601 timestamp) (string, optional)
  - `state`: Filter by state, by default both open and closed issues are returned when not provided (string, optional)

- **list_sub_issues** - List sub-issues

  - `issue_number`: Issue number (number, required)
  - `owner`: Repository owner (string, required)
  - `page`: Page number for pagination (default: 1) (number, optional)
  - `per_page`: Number of results per page (max 100, default: 30) (number, optional)
  - `repo`: Repository name (string, required)

- **remove_sub_issue** - Remove sub-issue

  - `issue_number`: The number of the parent issue (number, required)
  - `owner`: Repository owner (string, required)
  - `repo`: Repository name (string, required)
  - `sub_issue_id`: The ID of the sub-issue to remove. ID is not the same as issue number (number, required)

- **reprioritize_sub_issue** - Reprioritize sub-issue

  - `after_id`: The ID of the sub-issue to be prioritized after (either after_id OR before_id should be specified) (number, optional)
  - `before_id`: The ID of the sub-issue to be prioritized before (either after_id OR before_id should be specified) (number, optional)
  - `issue_number`: The number of the parent issue (number, required)
  - `owner`: Repository owner (string, required)
  - `repo`: Repository name (string, required)
  - `sub_issue_id`: The ID of the sub-issue to reprioritize. ID is not the same as issue number (number, required)

- **search_issues** - Search issues

  - `order`: Sort order (string, optional)
  - `owner`: Optional repository owner. If provided with repo, only issues for this repository are listed. (string, optional)
  - `page`: Page number for pagination (min 1) (number, optional)
  - `perPage`: Results per page for pagination (min 1, max 100) (number, optional)
  - `query`: Search query using GitHub issues search syntax (string, required)
  - `repo`: Optional repository name. If provided with owner, only issues for this repository are listed. (string, optional)
  - `sort`: Sort field by number of matches of categories, defaults to best match (string, optional)

- **update_issue** - Edit issue
  - `assignees`: New assignees (string[], optional)
  - `body`: New description (string, optional)
  - `issue_number`: Issue number to update (number, required)
  - `labels`: New labels (string[], optional)
  - `milestone`: New milestone number (number, optional)
  - `owner`: Repository owner (string, required)
  - `repo`: Repository name (string, required)
  - `state`: New state (string, optional)
  - `title`: New title (string, optional)
  - `type`: New issue type (string, optional)

</details>

<details>

<summary>Notifications</summary>

- **dismiss_notification** - Dismiss notification

  - `state`: The new state of the notification (read/done) (string, optional)
  - `threadID`: The ID of the notification thread (string, required)

- **get_notification_details** - Get notification details

  - `notificationID`: The ID of the notification (string, required)

- **list_notifications** - List notifications

  - `before`: Only show notifications updated before the given time (ISO 8601 format) (string, optional)
  - `filter`: Filter notifications to, use default unless specified. Read notifications are ones that have already been acknowledged by the user. Participating notifications are those that the user is directly involved in, such as issues or pull requests they have commented on or created. (string, optional)
  - `owner`: Optional repository owner. If provided with repo, only notifications for this repository are listed. (string, optional)
  - `page`: Page number for pagination (min 1) (number, optional)
  - `perPage`: Results per page for pagination (min 1, max 100) (number, optional)
  - `repo`: Optional repository name. If provided with owner, only notifications for this repository are listed. (string, optional)
  - `since`: Only show notifications updated after the given time (ISO 8601 format) (string, optional)

- **manage_notification_subscription** - Manage notification subscription

  - `action`: Action to perform: ignore, watch, or delete the notification subscription. (string, required)
  - `notificationID`: The ID of the notification thread. (string, required)

- **manage_repository_notification_subscription** - Manage repository notification subscription

  - `action`: Action to perform: ignore, watch, or delete the repository notification subscription. (string, required)
  - `owner`: The account owner of the repository. (string, required)
  - `repo`: The name of the repository. (string, required)

- **mark_all_notifications_read** - Mark all notifications as read
  - `lastReadAt`: Describes the last point that notifications were checked (optional). Default: Now (string, optional)
  - `owner`: Optional repository owner. If provided with repo, only notifications for this repository are marked as read. (string, optional)
  - `repo`: Optional repository name. If provided with owner, only notifications for this repository are marked as read. (string, optional)

</details>

<details>

<summary>Organizations</summary>

- **search_orgs** - Search organizations
  - `order`: Sort order (string, optional)
  - `page`: Page number for pagination (min 1) (number, optional)
  - `perPage`: Results per page for pagination (min 1, max 100) (number, optional)
  - `query`: Organization search query. Examples: 'microsoft', 'location:california', 'created:>=2025-01-01'. Search is automatically scoped to type:org. (string, required)
  - `sort`: Sort field by category (string, optional)

</details>

<details>

<summary>Pull Requests</summary>

- **add_comment_to_pending_review** - Add review comment to the requester's latest pending pull request review

  - `body`: The text of the review comment (string, required)
  - `line`: The line of the blob in the pull request diff that the comment applies to. For multi-line comments, the last line of the range (number, optional)
  - `owner`: Repository owner (string, required)
  - `path`: The relative path to the file that necessitates a comment (string, required)
  - `pullNumber`: Pull request number (number, required)
  - `repo`: Repository name (string, required)
  - `side`: The side of the diff to comment on. LEFT indicates the previous state, RIGHT indicates the new state (string, optional)
  - `startLine`: For multi-line comments, the first line of the range that the comment applies to (number, optional)
  - `startSide`: For multi-line comments, the starting side of the diff that the comment applies to. LEFT indicates the previous state, RIGHT indicates the new state (string, optional)
  - `subjectType`: The level at which the comment is targeted (string, required)

- **create_and_submit_pull_request_review** - Create and submit a pull request review without comments

  - `body`: Review comment text (string, required)
  - `commitID`: SHA of commit to review (string, optional)
  - `event`: Review action to perform (string, required)
  - `owner`: Repository owner (string, required)
  - `pullNumber`: Pull request number (number, required)
  - `repo`: Repository name (string, required)

- **create_pending_pull_request_review** - Create pending pull request review

  - `commitID`: SHA of commit to review (string, optional)
  - `owner`: Repository owner (string, required)
  - `pullNumber`: Pull request number (number, required)
  - `repo`: Repository name (string, required)

- **create_pull_request** - Open new pull request

  - `base`: Branch to merge into (string, required)
  - `body`: PR description (string, optional)
  - `draft`: Create as draft PR (boolean, optional)
  - `head`: Branch containing changes (string, required)
  - `maintainer_can_modify`: Allow maintainer edits (boolean, optional)
  - `owner`: Repository owner (string, required)
  - `repo`: Repository name (string, required)
  - `title`: PR title (string, required)

- **delete_pending_pull_request_review** - Delete the requester's latest pending pull request review

  - `owner`: Repository owner (string, required)
  - `pullNumber`: Pull request number (number, required)
  - `repo`: Repository name (string, required)

- **get_pull_request** - Get pull request details

  - `owner`: Repository owner (string, required)
  - `pullNumber`: Pull request number (number, required)
  - `repo`: Repository name (string, required)

<<<<<<< HEAD
- **get_pull_request_comments** - Get pull request comments

  - `owner`: Repository owner (string, required)
  - `pullNumber`: Pull request number (number, required)
  - `repo`: Repository name (string, required)

=======
>>>>>>> 9db2e172
- **get_pull_request_diff** - Get pull request diff

  - `owner`: Repository owner (string, required)
  - `pullNumber`: Pull request number (number, required)
  - `repo`: Repository name (string, required)

- **get_pull_request_files** - Get pull request files

  - `owner`: Repository owner (string, required)
  - `page`: Page number for pagination (min 1) (number, optional)
  - `perPage`: Results per page for pagination (min 1, max 100) (number, optional)
  - `pullNumber`: Pull request number (number, required)
  - `repo`: Repository name (string, required)

- **get_pull_request_review_comments** - Get pull request review comments
  - `owner`: Repository owner (string, required)
  - `pullNumber`: Pull request number (number, required)
  - `repo`: Repository name (string, required)

- **get_pull_request_reviews** - Get pull request reviews

  - `owner`: Repository owner (string, required)
  - `pullNumber`: Pull request number (number, required)
  - `repo`: Repository name (string, required)

- **get_pull_request_status** - Get pull request status checks

  - `owner`: Repository owner (string, required)
  - `pullNumber`: Pull request number (number, required)
  - `repo`: Repository name (string, required)

- **list_pull_requests** - List pull requests

  - `base`: Filter by base branch (string, optional)
  - `direction`: Sort direction (string, optional)
  - `head`: Filter by head user/org and branch (string, optional)
  - `owner`: Repository owner (string, required)
  - `page`: Page number for pagination (min 1) (number, optional)
  - `perPage`: Results per page for pagination (min 1, max 100) (number, optional)
  - `repo`: Repository name (string, required)
  - `sort`: Sort by (string, optional)
  - `state`: Filter by state (string, optional)

- **merge_pull_request** - Merge pull request

  - `commit_message`: Extra detail for merge commit (string, optional)
  - `commit_title`: Title for merge commit (string, optional)
  - `merge_method`: Merge method (string, optional)
  - `owner`: Repository owner (string, required)
  - `pullNumber`: Pull request number (number, required)
  - `repo`: Repository name (string, required)

- **request_copilot_review** - Request Copilot review

  - `owner`: Repository owner (string, required)
  - `pullNumber`: Pull request number (number, required)
  - `repo`: Repository name (string, required)

- **search_pull_requests** - Search pull requests

  - `order`: Sort order (string, optional)
  - `owner`: Optional repository owner. If provided with repo, only pull requests for this repository are listed. (string, optional)
  - `page`: Page number for pagination (min 1) (number, optional)
  - `perPage`: Results per page for pagination (min 1, max 100) (number, optional)
  - `query`: Search query using GitHub pull request search syntax (string, required)
  - `repo`: Optional repository name. If provided with owner, only pull requests for this repository are listed. (string, optional)
  - `sort`: Sort field by number of matches of categories, defaults to best match (string, optional)

- **submit_pending_pull_request_review** - Submit the requester's latest pending pull request review

  - `body`: The text of the review comment (string, optional)
  - `event`: The event to perform (string, required)
  - `owner`: Repository owner (string, required)
  - `pullNumber`: Pull request number (number, required)
  - `repo`: Repository name (string, required)

- **update_pull_request** - Edit pull request

  - `base`: New base branch name (string, optional)
  - `body`: New description (string, optional)
  - `draft`: Mark pull request as draft (true) or ready for review (false) (boolean, optional)
  - `maintainer_can_modify`: Allow maintainer edits (boolean, optional)
  - `owner`: Repository owner (string, required)
  - `pullNumber`: Pull request number to update (number, required)
  - `repo`: Repository name (string, required)
  - `reviewers`: GitHub usernames to request reviews from (string[], optional)
  - `state`: New state (string, optional)
  - `title`: New title (string, optional)

- **update_pull_request_branch** - Update pull request branch
  - `expectedHeadSha`: The expected SHA of the pull request's HEAD ref (string, optional)
  - `owner`: Repository owner (string, required)
  - `pullNumber`: Pull request number (number, required)
  - `repo`: Repository name (string, required)

</details>

<details>

<summary>Repositories</summary>

- **create_branch** - Create branch

  - `branch`: Name for new branch (string, required)
  - `from_branch`: Source branch (defaults to repo default) (string, optional)
  - `owner`: Repository owner (string, required)
  - `repo`: Repository name (string, required)

- **create_or_update_file** - Create or update file

  - `branch`: Branch to create/update the file in (string, required)
  - `content`: Content of the file (string, required)
  - `message`: Commit message (string, required)
  - `owner`: Repository owner (username or organization) (string, required)
  - `path`: Path where to create/update the file (string, required)
  - `repo`: Repository name (string, required)
  - `sha`: Required if updating an existing file. The blob SHA of the file being replaced. (string, optional)

- **create_repository** - Create repository

  - `autoInit`: Initialize with README (boolean, optional)
  - `description`: Repository description (string, optional)
  - `name`: Repository name (string, required)
  - `organization`: Organization to create the repository in (omit to create in your personal account) (string, optional)
  - `private`: Whether repo should be private (boolean, optional)

- **delete_file** - Delete file

  - `branch`: Branch to delete the file from (string, required)
  - `message`: Commit message (string, required)
  - `owner`: Repository owner (username or organization) (string, required)
  - `path`: Path to the file to delete (string, required)
  - `repo`: Repository name (string, required)

- **fork_repository** - Fork repository

  - `organization`: Organization to fork to (string, optional)
  - `owner`: Repository owner (string, required)
  - `repo`: Repository name (string, required)

- **get_commit** - Get commit details
<<<<<<< HEAD

=======
  - `include_diff`: Whether to include file diffs and stats in the response. Default is true. (boolean, optional)
>>>>>>> 9db2e172
  - `owner`: Repository owner (string, required)
  - `page`: Page number for pagination (min 1) (number, optional)
  - `perPage`: Results per page for pagination (min 1, max 100) (number, optional)
  - `repo`: Repository name (string, required)
  - `sha`: Commit SHA, branch name, or tag name (string, required)

- **get_file_contents** - Get file or directory contents

  - `owner`: Repository owner (username or organization) (string, required)
  - `path`: Path to file/directory (directories must end with a slash '/') (string, optional)
  - `ref`: Accepts optional git refs such as `refs/tags/{tag}`, `refs/heads/{branch}` or `refs/pull/{pr_number}/head` (string, optional)
  - `repo`: Repository name (string, required)
  - `sha`: Accepts optional commit SHA. If specified, it will be used instead of ref (string, optional)

- **get_latest_release** - Get latest release
  - `owner`: Repository owner (string, required)
  - `repo`: Repository name (string, required)

- **get_release_by_tag** - Get a release by tag name
  - `owner`: Repository owner (string, required)
  - `repo`: Repository name (string, required)
  - `tag`: Tag name (e.g., 'v1.0.0') (string, required)

- **get_tag** - Get tag details

  - `owner`: Repository owner (string, required)
  - `repo`: Repository name (string, required)
  - `tag`: Tag name (string, required)

- **list_branches** - List branches

  - `owner`: Repository owner (string, required)
  - `page`: Page number for pagination (min 1) (number, optional)
  - `perPage`: Results per page for pagination (min 1, max 100) (number, optional)
  - `repo`: Repository name (string, required)

- **list_commits** - List commits

  - `author`: Author username or email address to filter commits by (string, optional)
  - `owner`: Repository owner (string, required)
  - `page`: Page number for pagination (min 1) (number, optional)
  - `perPage`: Results per page for pagination (min 1, max 100) (number, optional)
  - `repo`: Repository name (string, required)
  - `sha`: Commit SHA, branch or tag name to list commits of. If not provided, uses the default branch of the repository. If a commit SHA is provided, will list commits up to that SHA. (string, optional)

- **list_releases** - List releases
  - `owner`: Repository owner (string, required)
  - `page`: Page number for pagination (min 1) (number, optional)
  - `perPage`: Results per page for pagination (min 1, max 100) (number, optional)
  - `repo`: Repository name (string, required)

- **list_tags** - List tags

  - `owner`: Repository owner (string, required)
  - `page`: Page number for pagination (min 1) (number, optional)
  - `perPage`: Results per page for pagination (min 1, max 100) (number, optional)
  - `repo`: Repository name (string, required)

- **push_files** - Push files to repository

  - `branch`: Branch to push to (string, required)
  - `files`: Array of file objects to push, each object with path (string) and content (string) (object[], required)
  - `message`: Commit message (string, required)
  - `owner`: Repository owner (string, required)
  - `repo`: Repository name (string, required)

- **search_code** - Search code

  - `order`: Sort order for results (string, optional)
  - `page`: Page number for pagination (min 1) (number, optional)
  - `perPage`: Results per page for pagination (min 1, max 100) (number, optional)
  - `query`: Search query using GitHub's powerful code search syntax. Examples: 'content:Skill language:Java org:github', 'NOT is:archived language:Python OR language:go', 'repo:github/github-mcp-server'. Supports exact matching, language filters, path filters, and more. (string, required)
  - `sort`: Sort field ('indexed' only) (string, optional)

- **search_repositories** - Search repositories
  - `minimal_output`: Return minimal repository information (default: true). When false, returns full GitHub API repository objects. (boolean, optional)
  - `page`: Page number for pagination (min 1) (number, optional)
  - `perPage`: Results per page for pagination (min 1, max 100) (number, optional)
  - `query`: Repository search query. Examples: 'machine learning in:name stars:>1000 language:python', 'topic:react', 'user:facebook'. Supports advanced search syntax for precise filtering. (string, required)

</details>

<details>

<summary>Secret Protection</summary>

- **get_secret_scanning_alert** - Get secret scanning alert

  - `alertNumber`: The number of the alert. (number, required)
  - `owner`: The owner of the repository. (string, required)
  - `repo`: The name of the repository. (string, required)

- **list_secret_scanning_alerts** - List secret scanning alerts
  - `owner`: The owner of the repository. (string, required)
  - `repo`: The name of the repository. (string, required)
  - `resolution`: Filter by resolution (string, optional)
  - `secret_type`: A comma-separated list of secret types to return. All default secret patterns are returned. To return generic patterns, pass the token name(s) in the parameter. (string, optional)
  - `state`: Filter by state (string, optional)

</details>

<details>

<summary>Security Advisories</summary>

- **get_global_security_advisory** - Get a global security advisory
  - `ghsaId`: GitHub Security Advisory ID (format: GHSA-xxxx-xxxx-xxxx). (string, required)

- **list_global_security_advisories** - List global security advisories
  - `affects`: Filter advisories by affected package or version (e.g. "package1,package2@1.0.0"). (string, optional)
  - `cveId`: Filter by CVE ID. (string, optional)
  - `cwes`: Filter by Common Weakness Enumeration IDs (e.g. ["79", "284", "22"]). (string[], optional)
  - `ecosystem`: Filter by package ecosystem. (string, optional)
  - `ghsaId`: Filter by GitHub Security Advisory ID (format: GHSA-xxxx-xxxx-xxxx). (string, optional)
  - `isWithdrawn`: Whether to only return withdrawn advisories. (boolean, optional)
  - `modified`: Filter by publish or update date or date range (ISO 8601 date or range). (string, optional)
  - `published`: Filter by publish date or date range (ISO 8601 date or range). (string, optional)
  - `severity`: Filter by severity. (string, optional)
  - `type`: Advisory type. (string, optional)
  - `updated`: Filter by update date or date range (ISO 8601 date or range). (string, optional)

- **list_org_repository_security_advisories** - List org repository security advisories
  - `direction`: Sort direction. (string, optional)
  - `org`: The organization login. (string, required)
  - `sort`: Sort field. (string, optional)
  - `state`: Filter by advisory state. (string, optional)

- **list_repository_security_advisories** - List repository security advisories
  - `direction`: Sort direction. (string, optional)
  - `owner`: The owner of the repository. (string, required)
  - `repo`: The name of the repository. (string, required)
  - `sort`: Sort field. (string, optional)
  - `state`: Filter by advisory state. (string, optional)

</details>

<details>

<summary>Users</summary>

- **search_users** - Search users
  - `order`: Sort order (string, optional)
  - `page`: Page number for pagination (min 1) (number, optional)
  - `perPage`: Results per page for pagination (min 1, max 100) (number, optional)
  - `query`: User search query. Examples: 'john smith', 'location:seattle', 'followers:>100'. Search is automatically scoped to type:user. (string, required)
  - `sort`: Sort users by number of followers or repositories, or when the person joined GitHub. (string, optional)

</details>
<!-- END AUTOMATED TOOLS -->

### Additional Tools in Remote Github MCP Server

<details>

<summary>Copilot coding agent</summary>

- **create_pull_request_with_copilot** - Perform task with GitHub Copilot coding agent
  - `owner`: Repository owner. You can guess the owner, but confirm it with the user before proceeding. (string, required)
  - `repo`: Repository name. You can guess the repository name, but confirm it with the user before proceeding. (string, required)
  - `problem_statement`: Detailed description of the task to be performed (e.g., 'Implement a feature that does X', 'Fix bug Y', etc.) (string, required)
  - `title`: Title for the pull request that will be created (string, required)
  - `base_ref`: Git reference (e.g., branch) that the agent will start its work from. If not specified, defaults to the repository's default branch (string, optional)

</details>

#### Specifying Toolsets

To specify toolsets you want available to the LLM, you can pass an allow-list in two ways:

1. **Using Command Line Argument**:

   ```bash
   github-mcp-server --toolsets repos,issues,pull_requests,actions,code_security
   ```

2. **Using Environment Variable**:
   ```bash
   GITHUB_TOOLSETS="repos,issues,pull_requests,actions,code_security" ./github-mcp-server
   ```

The environment variable `GITHUB_TOOLSETS` takes precedence over the command line argument if both are provided.

### Using Toolsets With Docker

When using Docker, you can pass the toolsets as environment variables:

```bash
docker run -i --rm \
  -e GITHUB_PERSONAL_ACCESS_TOKEN=<your-token> \
  -e GITHUB_TOOLSETS="repos,issues,pull_requests,actions,code_security,experiments" \
  ghcr.io/github/github-mcp-server
```

### The "all" Toolset

The special toolset `all` can be provided to enable all available toolsets regardless of any other configuration:

```bash
./github-mcp-server --toolsets all
```

Or using the environment variable:

```bash
GITHUB_TOOLSETS="all" ./github-mcp-server
```

## Dynamic Tool Discovery

**Note**: This feature is currently in beta and may not be available in all environments. Please test it out and let us know if you encounter any issues.

Instead of starting with all tools enabled, you can turn on dynamic toolset discovery. Dynamic toolsets allow the MCP host to list and enable toolsets in response to a user prompt. This should help to avoid situations where the model gets confused by the sheer number of tools available.

### Using Dynamic Tool Discovery

When using the binary, you can pass the `--dynamic-toolsets` flag.

```bash
./github-mcp-server --dynamic-toolsets
```

When using Docker, you can pass the toolsets as environment variables:

```bash
docker run -i --rm \
  -e GITHUB_PERSONAL_ACCESS_TOKEN=<your-token> \
  -e GITHUB_DYNAMIC_TOOLSETS=1 \
  ghcr.io/github/github-mcp-server
```

## Read-Only Mode

To run the server in read-only mode, you can use the `--read-only` flag. This will only offer read-only tools, preventing any modifications to repositories, issues, pull requests, etc.

```bash
./github-mcp-server --read-only
```

When using Docker, you can pass the read-only mode as an environment variable:

```bash
docker run -i --rm \
  -e GITHUB_PERSONAL_ACCESS_TOKEN=<your-token> \
  -e GITHUB_READ_ONLY=1 \
  ghcr.io/github/github-mcp-server
```

## GitHub Enterprise Server and Enterprise Cloud with data residency (ghe.com)

The flag `--gh-host` and the environment variable `GITHUB_HOST` can be used to set
the hostname for GitHub Enterprise Server or GitHub Enterprise Cloud with data residency.

- For GitHub Enterprise Server, prefix the hostname with the `https://` URI scheme, as it otherwise defaults to `http://`, which GitHub Enterprise Server does not support.
- For GitHub Enterprise Cloud with data residency, use `https://YOURSUBDOMAIN.ghe.com` as the hostname.

```json
"github": {
    "command": "docker",
    "args": [
    "run",
    "-i",
    "--rm",
    "-e",
    "GITHUB_PERSONAL_ACCESS_TOKEN",
    "-e",
    "GITHUB_HOST",
    "ghcr.io/github/github-mcp-server"
    ],
    "env": {
        "GITHUB_PERSONAL_ACCESS_TOKEN": "${input:github_token}",
        "GITHUB_HOST": "https://<your GHES or ghe.com domain name>"
    }
}
```

## i18n / Overriding Descriptions

The descriptions of the tools can be overridden by creating a
`github-mcp-server-config.json` file in the same directory as the binary.

The file should contain a JSON object with the tool names as keys and the new
descriptions as values. For example:

```json
{
  "TOOL_ADD_ISSUE_COMMENT_DESCRIPTION": "an alternative description",
  "TOOL_CREATE_BRANCH_DESCRIPTION": "Create a new branch in a GitHub repository"
}
```

You can create an export of the current translations by running the binary with
the `--export-translations` flag.

This flag will preserve any translations/overrides you have made, while adding
any new translations that have been added to the binary since the last time you
exported.

```sh
./github-mcp-server --export-translations
cat github-mcp-server-config.json
```

You can also use ENV vars to override the descriptions. The environment
variable names are the same as the keys in the JSON file, prefixed with
`GITHUB_MCP_` and all uppercase.

For example, to override the `TOOL_ADD_ISSUE_COMMENT_DESCRIPTION` tool, you can
set the following environment variable:

```sh
export GITHUB_MCP_TOOL_ADD_ISSUE_COMMENT_DESCRIPTION="an alternative description"
```

## Library Usage

The exported Go API of this module should currently be considered unstable, and subject to breaking changes. In the future, we may offer stability; please file an issue if there is a use case where this would be valuable.

## License

This project is licensed under the terms of the MIT open source license. Please refer to [MIT](./LICENSE) for the full terms.<|MERGE_RESOLUTION|>--- conflicted
+++ resolved
@@ -86,15 +86,6 @@
 
 > **Note:** Each MCP host application needs to configure a GitHub App or OAuth App to support remote access via OAuth. Any host application that supports remote MCP servers should support the remote GitHub server with PAT authentication. Configuration details and support levels vary by host. Make sure to refer to the host application's documentation for more info.
 
-<<<<<<< HEAD
-> ⚠️ **Public Preview Status:** The **remote** GitHub MCP Server is currently in Public Preview. During preview, access may be gated depending on authentication type and surface:
->
-> - OAuth: Subject to GitHub Copilot Editor Preview Policy until GA
-> - PAT: Controlled via your organization's PAT policies
-> - MCP Servers in Copilot policy: Enables/disables access to all MCP servers in VS Code, with other Copilot editors migrating to this policy in the coming months.
-
-=======
->>>>>>> 9db2e172
 ### Configuration
 
 See [Remote Server Documentation](/docs/remote-server.md) on how to pass additional configuration settings to the remote GitHub MCP Server.
@@ -254,10 +245,6 @@
 - **[GitHub Copilot in other IDEs](/docs/installation-guides/install-other-copilot-ides.md)** - Installation for JetBrains, Visual Studio, Eclipse, and Xcode with GitHub Copilot
 - **[Claude Code & Claude Desktop](docs/installation-guides/install-claude.md)** - Installation guide for Claude Code and Claude Desktop
 - **[Cursor](docs/installation-guides/install-cursor.md)** - Installation guide for Cursor IDE
-<<<<<<< HEAD
-=======
-- **[Google Gemini CLI](docs/installation-guides/install-gemini-cli.md)** - Installation guide for Google Gemini CLI
->>>>>>> 9db2e172
 - **[Windsurf](docs/installation-guides/install-windsurf.md)** - Installation guide for Windsurf IDE
 
 For a complete overview of all installation options, see our **[Installation Guides Index](docs/installation-guides)**.
@@ -296,26 +283,6 @@
 The following sets of tools are available (all are on by default):
 
 <!-- START AUTOMATED TOOLSETS -->
-<<<<<<< HEAD
-
-| Toolset             | Description                                                                                                         |
-| ------------------- | ------------------------------------------------------------------------------------------------------------------- |
-| `context`           | **Strongly recommended**: Tools that provide context about the current user and GitHub context you are operating in |
-| `actions`           | GitHub Actions workflows and CI/CD operations                                                                       |
-| `code_security`     | Code security related tools, such as GitHub Code Scanning                                                           |
-| `dependabot`        | Dependabot tools                                                                                                    |
-| `discussions`       | GitHub Discussions related tools                                                                                    |
-| `experiments`       | Experimental features that are not considered stable yet                                                            |
-| `gists`             | GitHub Gist related tools                                                                                           |
-| `issues`            | GitHub Issues related tools                                                                                         |
-| `notifications`     | GitHub Notifications related tools                                                                                  |
-| `orgs`              | GitHub Organization related tools                                                                                   |
-| `pull_requests`     | GitHub Pull Request related tools                                                                                   |
-| `repos`             | GitHub Repository related tools                                                                                     |
-| `secret_protection` | Secret protection related tools, such as GitHub Secret Scanning                                                     |
-| `users`             | GitHub User related tools                                                                                           |
-
-=======
 | Toolset                 | Description                                                   |
 | ----------------------- | ------------------------------------------------------------- |
 | `context`               | **Strongly recommended**: Tools that provide context about the current user and GitHub context you are operating in |
@@ -333,7 +300,6 @@
 | `secret_protection` | Secret protection related tools, such as GitHub Secret Scanning |
 | `security_advisories` | Security advisories related tools |
 | `users` | GitHub User related tools |
->>>>>>> 9db2e172
 <!-- END AUTOMATED TOOLSETS -->
 
 ## Tools
@@ -783,15 +749,6 @@
   - `pullNumber`: Pull request number (number, required)
   - `repo`: Repository name (string, required)
 
-<<<<<<< HEAD
-- **get_pull_request_comments** - Get pull request comments
-
-  - `owner`: Repository owner (string, required)
-  - `pullNumber`: Pull request number (number, required)
-  - `repo`: Repository name (string, required)
-
-=======
->>>>>>> 9db2e172
 - **get_pull_request_diff** - Get pull request diff
 
   - `owner`: Repository owner (string, required)
@@ -931,13 +888,7 @@
   - `organization`: Organization to fork to (string, optional)
   - `owner`: Repository owner (string, required)
   - `repo`: Repository name (string, required)
-
-- **get_commit** - Get commit details
-<<<<<<< HEAD
-
-=======
   - `include_diff`: Whether to include file diffs and stats in the response. Default is true. (boolean, optional)
->>>>>>> 9db2e172
   - `owner`: Repository owner (string, required)
   - `page`: Page number for pagination (min 1) (number, optional)
   - `perPage`: Results per page for pagination (min 1, max 100) (number, optional)
