# GitHub MCP Server

The GitHub MCP Server is a [Model Context Protocol (MCP)](https://modelcontextprotocol.io/introduction)
server that provides seamless integration with GitHub APIs, enabling advanced
automation and interaction capabilities for developers and tools.

### Use Cases

- Automating GitHub workflows and processes.
- Extracting and analyzing data from GitHub repositories.
- Building AI powered tools and applications that interact with GitHub's ecosystem.

---

## Remote GitHub MCP Server

[![Install in VS Code](https://img.shields.io/badge/VS_Code-Install_Server-0098FF?style=flat-square&logo=visualstudiocode&logoColor=white)](https://insiders.vscode.dev/redirect/mcp/install?name=github&config=%7B%22type%22%3A%20%22http%22%2C%22url%22%3A%20%22https%3A%2F%2Fapi.githubcopilot.com%2Fmcp%2F%22%7D) [![Install in VS Code Insiders](https://img.shields.io/badge/VS_Code_Insiders-Install_Server-24bfa5?style=flat-square&logo=visualstudiocode&logoColor=white)](https://insiders.vscode.dev/redirect/mcp/install?name=github&config=%7B%22type%22%3A%20%22http%22%2C%22url%22%3A%20%22https%3A%2F%2Fapi.githubcopilot.com%2Fmcp%2F%22%7D&quality=insiders)

The remote GitHub MCP Server is hosted by GitHub and provides the easiest method for getting up and running. If your MCP host does not support remote MCP servers, don't worry! You can use the [local version of the GitHub MCP Server](https://github.com/github/github-mcp-server?tab=readme-ov-file#local-github-mcp-server) instead.

## Prerequisites

1. An MCP host that supports the latest MCP specification and remote servers, such as [VS Code](https://code.visualstudio.com/).

## Installation

### Usage with VS Code

For quick installation, use one of the one-click install buttons above. Once you complete that flow, toggle Agent mode (located by the Copilot Chat text input) and the server will start. Make sure you're using [VS Code 1.101](https://code.visualstudio.com/updates/v1_101) or [later](https://code.visualstudio.com/updates) for remote MCP and OAuth support.


Alternatively, to manually configure VS Code, choose the appropriate JSON block from the examples below and add it to your host configuration:

<table>
<tr><th>Using OAuth</th><th>Using a GitHub PAT</th></tr>
<tr><th align=left colspan=2>VS Code (version 1.101 or greater)</th></tr>
<tr valign=top>
<td>
  
```json
{
  "servers": {
    "github": {
      "type": "http",
      "url": "https://api.githubcopilot.com/mcp/"
    }
  }
}
```

</td>
<td>

```json
{
  "servers": {
    "github": {
      "type": "http",
      "url": "https://api.githubcopilot.com/mcp/",
      "headers": {
        "Authorization": "Bearer ${input:github_mcp_pat}"
      }
    }
  },
  "inputs": [
    {
      "type": "promptString",
      "id": "github_mcp_pat",
      "description": "GitHub Personal Access Token",
      "password": true
    }
  ]
}
```

</td>
</tr>
</table>

### Usage in other MCP Hosts

For MCP Hosts that are [Remote MCP-compatible](docs/host-integration.md), choose the appropriate JSON block from the examples below and add it to your host configuration:

<table>
<tr><th>Using OAuth</th><th>Using a GitHub PAT</th></tr>
<tr valign=top>
<td>
  
```json
{
  "mcpServers": {
    "github": {
      "url": "https://api.githubcopilot.com/mcp/"
    }
  }
}
```

</td>
<td>

```json
{
  "mcpServers": {
    "github": {
      "url": "https://api.githubcopilot.com/mcp/",
      "authorization_token": "Bearer <your GitHub PAT>"
    }
  }
}
```

</td>
</tr>
</table>

> **Note:** The exact configuration format may vary by host. Refer to your host's documentation for the correct syntax and location for remote MCP server setup.

### Configuration

See [Remote Server Documentation](docs/remote-server.md) on how to pass additional configuration settings to the remote GitHub MCP Server.

---

## Local GitHub MCP Server

[![Install with Docker in VS Code](https://img.shields.io/badge/VS_Code-Install_Server-0098FF?style=flat-square&logo=visualstudiocode&logoColor=white)](https://insiders.vscode.dev/redirect/mcp/install?name=github&inputs=%5B%7B%22id%22%3A%22github_token%22%2C%22type%22%3A%22promptString%22%2C%22description%22%3A%22GitHub%20Personal%20Access%20Token%22%2C%22password%22%3Atrue%7D%5D&config=%7B%22command%22%3A%22docker%22%2C%22args%22%3A%5B%22run%22%2C%22-i%22%2C%22--rm%22%2C%22-e%22%2C%22GITHUB_PERSONAL_ACCESS_TOKEN%22%2C%22ghcr.io%2Fgithub%2Fgithub-mcp-server%22%5D%2C%22env%22%3A%7B%22GITHUB_PERSONAL_ACCESS_TOKEN%22%3A%22%24%7Binput%3Agithub_token%7D%22%7D%7D) [![Install with Docker in VS Code Insiders](https://img.shields.io/badge/VS_Code_Insiders-Install_Server-24bfa5?style=flat-square&logo=visualstudiocode&logoColor=white)](https://insiders.vscode.dev/redirect/mcp/install?name=github&inputs=%5B%7B%22id%22%3A%22github_token%22%2C%22type%22%3A%22promptString%22%2C%22description%22%3A%22GitHub%20Personal%20Access%20Token%22%2C%22password%22%3Atrue%7D%5D&config=%7B%22command%22%3A%22docker%22%2C%22args%22%3A%5B%22run%22%2C%22-i%22%2C%22--rm%22%2C%22-e%22%2C%22GITHUB_PERSONAL_ACCESS_TOKEN%22%2C%22ghcr.io%2Fgithub%2Fgithub-mcp-server%22%5D%2C%22env%22%3A%7B%22GITHUB_PERSONAL_ACCESS_TOKEN%22%3A%22%24%7Binput%3Agithub_token%7D%22%7D%7D&quality=insiders)

## Prerequisites

1. To run the server in a container, you will need to have [Docker](https://www.docker.com/) installed.
2. Once Docker is installed, you will also need to ensure Docker is running. The image is public; if you get errors on pull, you may have an expired token and need to `docker logout ghcr.io`.
3. Lastly you will need to [Create a GitHub Personal Access Token](https://github.com/settings/personal-access-tokens/new).
The MCP server can use many of the GitHub APIs, so enable the permissions that you feel comfortable granting your AI tools (to learn more about access tokens, please check out the [documentation](https://docs.github.com/en/authentication/keeping-your-account-and-data-secure/managing-your-personal-access-tokens)).

## Installation

### Usage with VS Code

For quick installation, use one of the one-click install buttons. Once you complete that flow, toggle Agent mode (located by the Copilot Chat text input) and the server will start.

### Usage in other MCP Hosts

Add the following JSON block to your IDE MCP settings.

```json
{
  "mcp": {
    "inputs": [
      {
        "type": "promptString",
        "id": "github_token",
        "description": "GitHub Personal Access Token",
        "password": true
      }
    ],
    "servers": {
      "github": {
        "command": "docker",
        "args": [
          "run",
          "-i",
          "--rm",
          "-e",
          "GITHUB_PERSONAL_ACCESS_TOKEN",
          "ghcr.io/github/github-mcp-server"
        ],
        "env": {
          "GITHUB_PERSONAL_ACCESS_TOKEN": "${input:github_token}"
        }
      }
    }
  }
}
```

Optionally, you can add a similar example (i.e. without the mcp key) to a file called `.vscode/mcp.json` in your workspace. This will allow you to share the configuration with others.


```json
{
  "inputs": [
    {
      "type": "promptString",
      "id": "github_token",
      "description": "GitHub Personal Access Token",
      "password": true
    }
  ],
  "servers": {
    "github": {
      "command": "docker",
      "args": [
        "run",
        "-i",
        "--rm",
        "-e",
        "GITHUB_PERSONAL_ACCESS_TOKEN",
        "ghcr.io/github/github-mcp-server"
      ],
      "env": {
        "GITHUB_PERSONAL_ACCESS_TOKEN": "${input:github_token}"
      }
    }
  }
}

```

More about using MCP server tools in VS Code's [agent mode documentation](https://code.visualstudio.com/docs/copilot/chat/mcp-servers).

### Usage with Claude Desktop

```json
{
  "mcpServers": {
    "github": {
      "command": "docker",
      "args": [
        "run",
        "-i",
        "--rm",
        "-e",
        "GITHUB_PERSONAL_ACCESS_TOKEN",
        "ghcr.io/github/github-mcp-server"
      ],
      "env": {
        "GITHUB_PERSONAL_ACCESS_TOKEN": "<YOUR_TOKEN>"
      }
    }
  }
}
```

### Build from source

If you don't have Docker, you can use `go build` to build the binary in the
`cmd/github-mcp-server` directory, and use the `github-mcp-server stdio` command with the `GITHUB_PERSONAL_ACCESS_TOKEN` environment variable set to your token. To specify the output location of the build, use the `-o` flag. You should configure your server to use the built executable as its `command`. For example:

```JSON
{
  "mcp": {
    "servers": {
      "github": {
        "command": "/path/to/github-mcp-server",
        "args": ["stdio"],
        "env": {
          "GITHUB_PERSONAL_ACCESS_TOKEN": "<YOUR_TOKEN>"
        }
      }
    }
  }
}
```

## Tool Configuration

The GitHub MCP Server supports enabling or disabling specific groups of functionalities via the `--toolsets` flag. This allows you to control which GitHub API capabilities are available to your AI tools. Enabling only the toolsets that you need can help the LLM with tool choice and reduce the context size.

_Toolsets are not limited to Tools. Relevant MCP Resources and Prompts are also included where applicable._

### Available Toolsets

The following sets of tools are available (all are on by default):

<!-- START AUTOMATED TOOLSETS -->
| Toolset                 | Description                                                   |
| ----------------------- | ------------------------------------------------------------- |
<<<<<<< HEAD
| `repos`                 | Repository-related tools (file operations, branches, commits) |
| `issues`                | Issue-related tools (create, read, update, comment)           |
| `discussions`           | GitHub Discussions tools (list, get, comments, categories)    |
| `users`                 | Anything relating to GitHub Users                             |
| `pull_requests`         | Pull request operations (create, merge, review)               |
| `code_security`         | Code scanning alerts and security features                    |
| `experiments`           | Experimental features (not considered stable)                 |
=======
| `context`               | **Strongly recommended**: Tools that provide context about the current user and GitHub context you are operating in |
| `actions` | GitHub Actions workflows and CI/CD operations |
| `code_security` | Code security related tools, such as GitHub Code Scanning |
| `experiments` | Experimental features that are not considered stable yet |
| `issues` | GitHub Issues related tools |
| `notifications` | GitHub Notifications related tools |
| `orgs` | GitHub Organization related tools |
| `pull_requests` | GitHub Pull Request related tools |
| `repos` | GitHub Repository related tools |
| `secret_protection` | Secret protection related tools, such as GitHub Secret Scanning |
| `users` | GitHub User related tools |
<!-- END AUTOMATED TOOLSETS -->
>>>>>>> 721fd3e3

#### Specifying Toolsets

To specify toolsets you want available to the LLM, you can pass an allow-list in two ways:

1. **Using Command Line Argument**:

   ```bash
   github-mcp-server --toolsets repos,issues,pull_requests,actions,code_security
   ```

2. **Using Environment Variable**:
   ```bash
   GITHUB_TOOLSETS="repos,issues,pull_requests,actions,code_security" ./github-mcp-server
   ```

The environment variable `GITHUB_TOOLSETS` takes precedence over the command line argument if both are provided.

### Using Toolsets With Docker

When using Docker, you can pass the toolsets as environment variables:

```bash
docker run -i --rm \
  -e GITHUB_PERSONAL_ACCESS_TOKEN=<your-token> \
  -e GITHUB_TOOLSETS="repos,issues,pull_requests,actions,code_security,experiments" \
  ghcr.io/github/github-mcp-server
```

### The "all" Toolset

The special toolset `all` can be provided to enable all available toolsets regardless of any other configuration:

```bash
./github-mcp-server --toolsets all
```

Or using the environment variable:

```bash
GITHUB_TOOLSETS="all" ./github-mcp-server
```

## Dynamic Tool Discovery

**Note**: This feature is currently in beta and may not be available in all environments. Please test it out and let us know if you encounter any issues.

Instead of starting with all tools enabled, you can turn on dynamic toolset discovery. Dynamic toolsets allow the MCP host to list and enable toolsets in response to a user prompt. This should help to avoid situations where the model gets confused by the sheer number of tools available.

### Using Dynamic Tool Discovery

When using the binary, you can pass the `--dynamic-toolsets` flag.

```bash
./github-mcp-server --dynamic-toolsets
```

When using Docker, you can pass the toolsets as environment variables:

```bash
docker run -i --rm \
  -e GITHUB_PERSONAL_ACCESS_TOKEN=<your-token> \
  -e GITHUB_DYNAMIC_TOOLSETS=1 \
  ghcr.io/github/github-mcp-server
```

## Read-Only Mode

To run the server in read-only mode, you can use the `--read-only` flag. This will only offer read-only tools, preventing any modifications to repositories, issues, pull requests, etc.

```bash
./github-mcp-server --read-only
```

When using Docker, you can pass the read-only mode as an environment variable:

```bash
docker run -i --rm \
  -e GITHUB_PERSONAL_ACCESS_TOKEN=<your-token> \
  -e GITHUB_READ_ONLY=1 \
  ghcr.io/github/github-mcp-server
```

## GitHub Enterprise Server and Enterprise Cloud with data residency (ghe.com)

The flag `--gh-host` and the environment variable `GITHUB_HOST` can be used to set
the hostname for GitHub Enterprise Server or GitHub Enterprise Cloud with data residency.

- For GitHub Enterprise Server, prefix the hostname with the `https://` URI scheme, as it otherwise defaults to `http://`, which GitHub Enterprise Server does not support.
- For GitHub Enterprise Cloud with data residency, use `https://YOURSUBDOMAIN.ghe.com` as the hostname.
``` json
"github": {
    "command": "docker",
    "args": [
    "run",
    "-i",
    "--rm",
    "-e",
    "GITHUB_PERSONAL_ACCESS_TOKEN",
    "-e",
    "GITHUB_HOST",
    "ghcr.io/github/github-mcp-server"
    ],
    "env": {
        "GITHUB_PERSONAL_ACCESS_TOKEN": "${input:github_token}",
        "GITHUB_HOST": "https://<your GHES or ghe.com domain name>"
    }
}
```

## i18n / Overriding Descriptions

The descriptions of the tools can be overridden by creating a
`github-mcp-server-config.json` file in the same directory as the binary.

The file should contain a JSON object with the tool names as keys and the new
descriptions as values. For example:

```json
{
  "TOOL_ADD_ISSUE_COMMENT_DESCRIPTION": "an alternative description",
  "TOOL_CREATE_BRANCH_DESCRIPTION": "Create a new branch in a GitHub repository"
}
```

You can create an export of the current translations by running the binary with
the `--export-translations` flag.

This flag will preserve any translations/overrides you have made, while adding
any new translations that have been added to the binary since the last time you
exported.

```sh
./github-mcp-server --export-translations
cat github-mcp-server-config.json
```

You can also use ENV vars to override the descriptions. The environment
variable names are the same as the keys in the JSON file, prefixed with
`GITHUB_MCP_` and all uppercase.

For example, to override the `TOOL_ADD_ISSUE_COMMENT_DESCRIPTION` tool, you can
set the following environment variable:

```sh
export GITHUB_MCP_TOOL_ADD_ISSUE_COMMENT_DESCRIPTION="an alternative description"
```

## Tools


<!-- START AUTOMATED TOOLS -->
<details>

<summary>Actions</summary>

- **cancel_workflow_run** - Cancel workflow run
  - `owner`: Repository owner (string, required)
  - `repo`: Repository name (string, required)
  - `run_id`: The unique identifier of the workflow run (number, required)

- **delete_workflow_run_logs** - Delete workflow logs
  - `owner`: Repository owner (string, required)
  - `repo`: Repository name (string, required)
  - `run_id`: The unique identifier of the workflow run (number, required)

- **download_workflow_run_artifact** - Download workflow artifact
  - `artifact_id`: The unique identifier of the artifact (number, required)
  - `owner`: Repository owner (string, required)
  - `repo`: Repository name (string, required)

- **get_job_logs** - Get job logs
  - `failed_only`: When true, gets logs for all failed jobs in run_id (boolean, optional)
  - `job_id`: The unique identifier of the workflow job (required for single job logs) (number, optional)
  - `owner`: Repository owner (string, required)
  - `repo`: Repository name (string, required)
  - `return_content`: Returns actual log content instead of URLs (boolean, optional)
  - `run_id`: Workflow run ID (required when using failed_only) (number, optional)
  - `tail_lines`: Number of lines to return from the end of the log (number, optional)

- **get_workflow_run** - Get workflow run
  - `owner`: Repository owner (string, required)
  - `repo`: Repository name (string, required)
  - `run_id`: The unique identifier of the workflow run (number, required)

- **get_workflow_run_logs** - Get workflow run logs
  - `owner`: Repository owner (string, required)
  - `repo`: Repository name (string, required)
  - `run_id`: The unique identifier of the workflow run (number, required)

- **get_workflow_run_usage** - Get workflow usage
  - `owner`: Repository owner (string, required)
  - `repo`: Repository name (string, required)
  - `run_id`: The unique identifier of the workflow run (number, required)

- **list_workflow_jobs** - List workflow jobs
  - `filter`: Filters jobs by their completed_at timestamp (string, optional)
  - `owner`: Repository owner (string, required)
  - `page`: The page number of the results to fetch (number, optional)
  - `per_page`: The number of results per page (max 100) (number, optional)
  - `repo`: Repository name (string, required)
  - `run_id`: The unique identifier of the workflow run (number, required)

- **list_workflow_run_artifacts** - List workflow artifacts
  - `owner`: Repository owner (string, required)
  - `page`: The page number of the results to fetch (number, optional)
  - `per_page`: The number of results per page (max 100) (number, optional)
  - `repo`: Repository name (string, required)
  - `run_id`: The unique identifier of the workflow run (number, required)

- **list_workflow_runs** - List workflow runs
  - `actor`: Returns someone's workflow runs. Use the login for the user who created the workflow run. (string, optional)
  - `branch`: Returns workflow runs associated with a branch. Use the name of the branch. (string, optional)
  - `event`: Returns workflow runs for a specific event type (string, optional)
  - `owner`: Repository owner (string, required)
  - `page`: The page number of the results to fetch (number, optional)
  - `per_page`: The number of results per page (max 100) (number, optional)
  - `repo`: Repository name (string, required)
  - `status`: Returns workflow runs with the check run status (string, optional)
  - `workflow_id`: The workflow ID or workflow file name (string, required)

- **list_workflows** - List workflows
  - `owner`: Repository owner (string, required)
  - `page`: The page number of the results to fetch (number, optional)
  - `per_page`: The number of results per page (max 100) (number, optional)
  - `repo`: Repository name (string, required)

- **rerun_failed_jobs** - Rerun failed jobs
  - `owner`: Repository owner (string, required)
  - `repo`: Repository name (string, required)
  - `run_id`: The unique identifier of the workflow run (number, required)

- **rerun_workflow_run** - Rerun workflow run
  - `owner`: Repository owner (string, required)
  - `repo`: Repository name (string, required)
  - `run_id`: The unique identifier of the workflow run (number, required)

- **run_workflow** - Run workflow
  - `inputs`: Inputs the workflow accepts (object, optional)
  - `owner`: Repository owner (string, required)
  - `ref`: The git reference for the workflow. The reference can be a branch or tag name. (string, required)
  - `repo`: Repository name (string, required)
  - `workflow_id`: The workflow ID (numeric) or workflow file name (e.g., main.yml, ci.yaml) (string, required)

</details>

<details>

<summary>Code Security</summary>

- **get_code_scanning_alert** - Get code scanning alert
  - `alertNumber`: The number of the alert. (number, required)
  - `owner`: The owner of the repository. (string, required)
  - `repo`: The name of the repository. (string, required)

- **list_code_scanning_alerts** - List code scanning alerts
  - `owner`: The owner of the repository. (string, required)
  - `ref`: The Git reference for the results you want to list. (string, optional)
  - `repo`: The name of the repository. (string, required)
  - `severity`: Filter code scanning alerts by severity (string, optional)
  - `state`: Filter code scanning alerts by state. Defaults to open (string, optional)
  - `tool_name`: The name of the tool used for code scanning. (string, optional)

</details>

<details>

<summary>Context</summary>

- **get_me** - Get my user profile
  - `reason`: Optional: the reason for requesting the user information (string, optional)

</details>

<details>

<summary>Issues</summary>

- **add_issue_comment** - Add comment to issue
  - `body`: Comment content (string, required)
  - `issue_number`: Issue number to comment on (number, required)
  - `owner`: Repository owner (string, required)
  - `repo`: Repository name (string, required)

- **assign_copilot_to_issue** - Assign Copilot to issue
  - `issueNumber`: Issue number (number, required)
  - `owner`: Repository owner (string, required)
  - `repo`: Repository name (string, required)

- **create_issue** - Open new issue
  - `assignees`: Usernames to assign to this issue (string[], optional)
  - `body`: Issue body content (string, optional)
  - `labels`: Labels to apply to this issue (string[], optional)
  - `milestone`: Milestone number (number, optional)
  - `owner`: Repository owner (string, required)
  - `repo`: Repository name (string, required)
  - `title`: Issue title (string, required)

- **get_issue** - Get issue details
  - `issue_number`: The number of the issue (number, required)
  - `owner`: The owner of the repository (string, required)
  - `repo`: The name of the repository (string, required)

- **get_issue_comments** - Get issue comments
  - `issue_number`: Issue number (number, required)
  - `owner`: Repository owner (string, required)
  - `page`: Page number (number, optional)
  - `per_page`: Number of records per page (number, optional)
  - `repo`: Repository name (string, required)

- **list_issues** - List issues
  - `direction`: Sort direction (string, optional)
  - `labels`: Filter by labels (string[], optional)
  - `owner`: Repository owner (string, required)
  - `page`: Page number for pagination (min 1) (number, optional)
  - `perPage`: Results per page for pagination (min 1, max 100) (number, optional)
  - `repo`: Repository name (string, required)
  - `since`: Filter by date (ISO 8601 timestamp) (string, optional)
  - `sort`: Sort order (string, optional)
  - `state`: Filter by state (string, optional)

- **search_issues** - Search issues
  - `order`: Sort order (string, optional)
  - `owner`: Optional repository owner. If provided with repo, only notifications for this repository are listed. (string, optional)
  - `page`: Page number for pagination (min 1) (number, optional)
  - `perPage`: Results per page for pagination (min 1, max 100) (number, optional)
  - `query`: Search query using GitHub issues search syntax (string, required)
  - `repo`: Optional repository name. If provided with owner, only notifications for this repository are listed. (string, optional)
  - `sort`: Sort field by number of matches of categories, defaults to best match (string, optional)

- **update_issue** - Edit issue
  - `assignees`: New assignees (string[], optional)
  - `body`: New description (string, optional)
  - `issue_number`: Issue number to update (number, required)
  - `labels`: New labels (string[], optional)
  - `milestone`: New milestone number (number, optional)
  - `owner`: Repository owner (string, required)
  - `repo`: Repository name (string, required)
  - `state`: New state (string, optional)
  - `title`: New title (string, optional)

</details>

<details>

<summary>Notifications</summary>

- **dismiss_notification** - Dismiss notification
  - `state`: The new state of the notification (read/done) (string, optional)
  - `threadID`: The ID of the notification thread (string, required)

- **get_notification_details** - Get notification details
  - `notificationID`: The ID of the notification (string, required)

- **list_notifications** - List notifications
  - `before`: Only show notifications updated before the given time (ISO 8601 format) (string, optional)
  - `filter`: Filter notifications to, use default unless specified. Read notifications are ones that have already been acknowledged by the user. Participating notifications are those that the user is directly involved in, such as issues or pull requests they have commented on or created. (string, optional)
  - `owner`: Optional repository owner. If provided with repo, only notifications for this repository are listed. (string, optional)
  - `page`: Page number for pagination (min 1) (number, optional)
  - `perPage`: Results per page for pagination (min 1, max 100) (number, optional)
  - `repo`: Optional repository name. If provided with owner, only notifications for this repository are listed. (string, optional)
  - `since`: Only show notifications updated after the given time (ISO 8601 format) (string, optional)

- **manage_notification_subscription** - Manage notification subscription
  - `action`: Action to perform: ignore, watch, or delete the notification subscription. (string, required)
  - `notificationID`: The ID of the notification thread. (string, required)

- **manage_repository_notification_subscription** - Manage repository notification subscription
  - `action`: Action to perform: ignore, watch, or delete the repository notification subscription. (string, required)
  - `owner`: The account owner of the repository. (string, required)
  - `repo`: The name of the repository. (string, required)

- **mark_all_notifications_read** - Mark all notifications as read
  - `lastReadAt`: Describes the last point that notifications were checked (optional). Default: Now (string, optional)
  - `owner`: Optional repository owner. If provided with repo, only notifications for this repository are marked as read. (string, optional)
  - `repo`: Optional repository name. If provided with owner, only notifications for this repository are marked as read. (string, optional)

</details>

<details>

<summary>Organizations</summary>

- **search_orgs** - Search organizations
  - `order`: Sort order (string, optional)
  - `page`: Page number for pagination (min 1) (number, optional)
  - `perPage`: Results per page for pagination (min 1, max 100) (number, optional)
  - `query`: Search query using GitHub organizations search syntax scoped to type:org (string, required)
  - `sort`: Sort field by category (string, optional)

</details>

<details>

<summary>Pull Requests</summary>

- **add_pull_request_review_comment_to_pending_review** - Add comment to the requester's latest pending pull request review
  - `body`: The text of the review comment (string, required)
  - `line`: The line of the blob in the pull request diff that the comment applies to. For multi-line comments, the last line of the range (number, optional)
  - `owner`: Repository owner (string, required)
  - `path`: The relative path to the file that necessitates a comment (string, required)
  - `pullNumber`: Pull request number (number, required)
  - `repo`: Repository name (string, required)
  - `side`: The side of the diff to comment on. LEFT indicates the previous state, RIGHT indicates the new state (string, optional)
  - `startLine`: For multi-line comments, the first line of the range that the comment applies to (number, optional)
  - `startSide`: For multi-line comments, the starting side of the diff that the comment applies to. LEFT indicates the previous state, RIGHT indicates the new state (string, optional)
  - `subjectType`: The level at which the comment is targeted (string, required)

- **create_and_submit_pull_request_review** - Create and submit a pull request review without comments
  - `body`: Review comment text (string, required)
  - `commitID`: SHA of commit to review (string, optional)
  - `event`: Review action to perform (string, required)
  - `owner`: Repository owner (string, required)
  - `pullNumber`: Pull request number (number, required)
  - `repo`: Repository name (string, required)

- **create_pending_pull_request_review** - Create pending pull request review
  - `commitID`: SHA of commit to review (string, optional)
  - `owner`: Repository owner (string, required)
  - `pullNumber`: Pull request number (number, required)
  - `repo`: Repository name (string, required)

- **create_pull_request** - Open new pull request
  - `base`: Branch to merge into (string, required)
  - `body`: PR description (string, optional)
  - `draft`: Create as draft PR (boolean, optional)
  - `head`: Branch containing changes (string, required)
  - `maintainer_can_modify`: Allow maintainer edits (boolean, optional)
  - `owner`: Repository owner (string, required)
  - `repo`: Repository name (string, required)
  - `title`: PR title (string, required)

- **delete_pending_pull_request_review** - Delete the requester's latest pending pull request review
  - `owner`: Repository owner (string, required)
  - `pullNumber`: Pull request number (number, required)
  - `repo`: Repository name (string, required)

- **get_pull_request** - Get pull request details
  - `owner`: Repository owner (string, required)
  - `pullNumber`: Pull request number (number, required)
  - `repo`: Repository name (string, required)

- **get_pull_request_comments** - Get pull request comments
  - `owner`: Repository owner (string, required)
  - `pullNumber`: Pull request number (number, required)
  - `repo`: Repository name (string, required)

- **get_pull_request_diff** - Get pull request diff
  - `owner`: Repository owner (string, required)
  - `pullNumber`: Pull request number (number, required)
  - `repo`: Repository name (string, required)

- **get_pull_request_files** - Get pull request files
  - `owner`: Repository owner (string, required)
  - `page`: Page number for pagination (min 1) (number, optional)
  - `perPage`: Results per page for pagination (min 1, max 100) (number, optional)
  - `pullNumber`: Pull request number (number, required)
  - `repo`: Repository name (string, required)

- **get_pull_request_reviews** - Get pull request reviews
  - `owner`: Repository owner (string, required)
  - `pullNumber`: Pull request number (number, required)
  - `repo`: Repository name (string, required)

- **get_pull_request_status** - Get pull request status checks
  - `owner`: Repository owner (string, required)
  - `pullNumber`: Pull request number (number, required)
  - `repo`: Repository name (string, required)

- **list_pull_requests** - List pull requests
  - `base`: Filter by base branch (string, optional)
  - `direction`: Sort direction (string, optional)
  - `head`: Filter by head user/org and branch (string, optional)
  - `owner`: Repository owner (string, required)
  - `page`: Page number for pagination (min 1) (number, optional)
  - `perPage`: Results per page for pagination (min 1, max 100) (number, optional)
  - `repo`: Repository name (string, required)
  - `sort`: Sort by (string, optional)
  - `state`: Filter by state (string, optional)

- **merge_pull_request** - Merge pull request
  - `commit_message`: Extra detail for merge commit (string, optional)
  - `commit_title`: Title for merge commit (string, optional)
  - `merge_method`: Merge method (string, optional)
  - `owner`: Repository owner (string, required)
  - `pullNumber`: Pull request number (number, required)
  - `repo`: Repository name (string, required)

- **request_copilot_review** - Request Copilot review
  - `owner`: Repository owner (string, required)
  - `pullNumber`: Pull request number (number, required)
  - `repo`: Repository name (string, required)

- **search_pull_requests** - Search pull requests
  - `order`: Sort order (string, optional)
  - `owner`: Optional repository owner. If provided with repo, only notifications for this repository are listed. (string, optional)
  - `page`: Page number for pagination (min 1) (number, optional)
  - `perPage`: Results per page for pagination (min 1, max 100) (number, optional)
  - `query`: Search query using GitHub pull request search syntax (string, required)
  - `repo`: Optional repository name. If provided with owner, only notifications for this repository are listed. (string, optional)
  - `sort`: Sort field by number of matches of categories, defaults to best match (string, optional)

- **submit_pending_pull_request_review** - Submit the requester's latest pending pull request review
  - `body`: The text of the review comment (string, optional)
  - `event`: The event to perform (string, required)
  - `owner`: Repository owner (string, required)
  - `pullNumber`: Pull request number (number, required)
  - `repo`: Repository name (string, required)

- **update_pull_request** - Edit pull request
  - `base`: New base branch name (string, optional)
  - `body`: New description (string, optional)
  - `maintainer_can_modify`: Allow maintainer edits (boolean, optional)
  - `owner`: Repository owner (string, required)
  - `pullNumber`: Pull request number to update (number, required)
  - `repo`: Repository name (string, required)
  - `state`: New state (string, optional)
  - `title`: New title (string, optional)

- **update_pull_request_branch** - Update pull request branch
  - `expectedHeadSha`: The expected SHA of the pull request's HEAD ref (string, optional)
  - `owner`: Repository owner (string, required)
  - `pullNumber`: Pull request number (number, required)
  - `repo`: Repository name (string, required)

</details>

<details>

<summary>Repositories</summary>

- **create_branch** - Create branch
  - `branch`: Name for new branch (string, required)
  - `from_branch`: Source branch (defaults to repo default) (string, optional)
  - `owner`: Repository owner (string, required)
  - `repo`: Repository name (string, required)

- **create_or_update_file** - Create or update file
  - `branch`: Branch to create/update the file in (string, required)
  - `content`: Content of the file (string, required)
  - `message`: Commit message (string, required)
  - `owner`: Repository owner (username or organization) (string, required)
  - `path`: Path where to create/update the file (string, required)
  - `repo`: Repository name (string, required)
  - `sha`: SHA of file being replaced (for updates) (string, optional)

- **create_repository** - Create repository
  - `autoInit`: Initialize with README (boolean, optional)
  - `description`: Repository description (string, optional)
  - `name`: Repository name (string, required)
  - `private`: Whether repo should be private (boolean, optional)

- **delete_file** - Delete file
  - `branch`: Branch to delete the file from (string, required)
  - `message`: Commit message (string, required)
  - `owner`: Repository owner (username or organization) (string, required)
  - `path`: Path to the file to delete (string, required)
  - `repo`: Repository name (string, required)

- **fork_repository** - Fork repository
  - `organization`: Organization to fork to (string, optional)
  - `owner`: Repository owner (string, required)
  - `repo`: Repository name (string, required)

- **get_commit** - Get commit details
  - `owner`: Repository owner (string, required)
  - `page`: Page number for pagination (min 1) (number, optional)
  - `perPage`: Results per page for pagination (min 1, max 100) (number, optional)
  - `repo`: Repository name (string, required)
  - `sha`: Commit SHA, branch name, or tag name (string, required)

- **get_file_contents** - Get file or directory contents
  - `owner`: Repository owner (username or organization) (string, required)
  - `path`: Path to file/directory (directories must end with a slash '/') (string, required)
  - `ref`: Accepts optional git refs such as `refs/tags/{tag}`, `refs/heads/{branch}` or `refs/pull/{pr_number}/head` (string, optional)
  - `repo`: Repository name (string, required)
  - `sha`: Accepts optional git sha, if sha is specified it will be used instead of ref (string, optional)

- **get_tag** - Get tag details
  - `owner`: Repository owner (string, required)
  - `repo`: Repository name (string, required)
  - `tag`: Tag name (string, required)

- **list_branches** - List branches
  - `owner`: Repository owner (string, required)
  - `page`: Page number for pagination (min 1) (number, optional)
  - `perPage`: Results per page for pagination (min 1, max 100) (number, optional)
  - `repo`: Repository name (string, required)

- **list_commits** - List commits
  - `author`: Author username or email address (string, optional)
  - `owner`: Repository owner (string, required)
  - `page`: Page number for pagination (min 1) (number, optional)
  - `perPage`: Results per page for pagination (min 1, max 100) (number, optional)
  - `repo`: Repository name (string, required)
  - `sha`: SHA or Branch name (string, optional)

- **list_tags** - List tags
  - `owner`: Repository owner (string, required)
  - `page`: Page number for pagination (min 1) (number, optional)
  - `perPage`: Results per page for pagination (min 1, max 100) (number, optional)
  - `repo`: Repository name (string, required)

- **push_files** - Push files to repository
  - `branch`: Branch to push to (string, required)
  - `files`: Array of file objects to push, each object with path (string) and content (string) (object[], required)
  - `message`: Commit message (string, required)
  - `owner`: Repository owner (string, required)
  - `repo`: Repository name (string, required)

- **search_code** - Search code
  - `order`: Sort order (string, optional)
  - `page`: Page number for pagination (min 1) (number, optional)
  - `perPage`: Results per page for pagination (min 1, max 100) (number, optional)
  - `q`: Search query using GitHub code search syntax (string, required)
  - `sort`: Sort field ('indexed' only) (string, optional)

- **search_repositories** - Search repositories
  - `page`: Page number for pagination (min 1) (number, optional)
  - `perPage`: Results per page for pagination (min 1, max 100) (number, optional)
  - `query`: Search query (string, required)

</details>

<details>

<summary>Secret Protection</summary>

- **get_secret_scanning_alert** - Get secret scanning alert
  - `alertNumber`: The number of the alert. (number, required)
  - `owner`: The owner of the repository. (string, required)
  - `repo`: The name of the repository. (string, required)

- **list_secret_scanning_alerts** - List secret scanning alerts
  - `owner`: The owner of the repository. (string, required)
  - `repo`: The name of the repository. (string, required)
  - `resolution`: Filter by resolution (string, optional)
  - `secret_type`: A comma-separated list of secret types to return. All default secret patterns are returned. To return generic patterns, pass the token name(s) in the parameter. (string, optional)
  - `state`: Filter by state (string, optional)

</details>

<<<<<<< HEAD
- **manage_repository_notification_subscription** – Manage a repository notification subscription (ignore, watch, or delete)
  - `owner`: The account owner of the repository (string, required)
  - `repo`: The name of the repository (string, required)
  - `action`: Action to perform: `ignore`, `watch`, or `delete` (string, required)

### Discussions
 
- **list_discussions** - List discussions for a repository
  - `owner`: Repository owner (string, required)
  - `repo`: Repository name (string, required)
  - `category`: Filter by category name (string, optional)
  - `since`: Filter by date (ISO 8601 timestamp) (string, optional)
  - `first`: Pagination - Number of records to retrieve (number, optional)
  - `last`: Pagination - Number of records to retrieve from the end (number, optional)
  - `after`: Pagination - Cursor to start with (string, optional)
  - `before`: Pagination - Cursor to end with (string, optional)
  - `sort`: Sort by ('CREATED_AT', 'UPDATED_AT') (string, optional)
  - `direction`: Sort direction ('ASC', 'DESC') (string, optional)
  - `answered`: Filter by whether discussions have been answered or not (boolean, optional)

- **get_discussion** - Get a specific discussion by ID
  - `owner`: Repository owner (string, required)
  - `repo`: Repository name (string, required)
  - `discussionNumber`: Discussion number (required)

- **get_discussion_comments** - Get comments from a discussion
  - `owner`: Repository owner (string, required)
  - `repo`: Repository name (string, required)
  - `discussionNumber`: Discussion number (required)

- **list_discussion_categories** - List discussion categories for a repository, with their IDs and names
  - `owner`: Repository owner (string, required)
  - `repo`: Repository name (string, required)
  - `first`: Pagination - Number of categories to return per page (number, optional, min 1, max 100)
  - `last`: Pagination - Number of categories to return from the end (number, optional, min 1, max 100)
  - `after`: Pagination - Cursor to start with (string, optional)
  - `before`: Pagination - Cursor to end with (string, optional)

## Resources

### Repository Content

- **Get Repository Content**
  Retrieves the content of a repository at a specific path.

  - **Template**: `repo://{owner}/{repo}/contents{/path*}`
  - **Parameters**:
    - `owner`: Repository owner (string, required)
    - `repo`: Repository name (string, required)
    - `path`: File or directory path (string, optional)

- **Get Repository Content for a Specific Branch**
  Retrieves the content of a repository at a specific path for a given branch.

  - **Template**: `repo://{owner}/{repo}/refs/heads/{branch}/contents{/path*}`
  - **Parameters**:
    - `owner`: Repository owner (string, required)
    - `repo`: Repository name (string, required)
    - `branch`: Branch name (string, required)
    - `path`: File or directory path (string, optional)

- **Get Repository Content for a Specific Commit**
  Retrieves the content of a repository at a specific path for a given commit.

  - **Template**: `repo://{owner}/{repo}/sha/{sha}/contents{/path*}`
  - **Parameters**:
    - `owner`: Repository owner (string, required)
    - `repo`: Repository name (string, required)
    - `sha`: Commit SHA (string, required)
    - `path`: File or directory path (string, optional)

- **Get Repository Content for a Specific Tag**
  Retrieves the content of a repository at a specific path for a given tag.

  - **Template**: `repo://{owner}/{repo}/refs/tags/{tag}/contents{/path*}`
  - **Parameters**:
    - `owner`: Repository owner (string, required)
    - `repo`: Repository name (string, required)
    - `tag`: Tag name (string, required)
    - `path`: File or directory path (string, optional)

- **Get Repository Content for a Specific Pull Request**
  Retrieves the content of a repository at a specific path for a given pull request.

  - **Template**: `repo://{owner}/{repo}/refs/pull/{prNumber}/head/contents{/path*}`
  - **Parameters**:
    - `owner`: Repository owner (string, required)
    - `repo`: Repository name (string, required)
    - `prNumber`: Pull request number (string, required)
    - `path`: File or directory path (string, optional)
=======
<details>

<summary>Users</summary>

- **search_users** - Search users
  - `order`: Sort order (string, optional)
  - `page`: Page number for pagination (min 1) (number, optional)
  - `perPage`: Results per page for pagination (min 1, max 100) (number, optional)
  - `query`: Search query using GitHub users search syntax scoped to type:user (string, required)
  - `sort`: Sort field by category (string, optional)

</details>
<!-- END AUTOMATED TOOLS -->
>>>>>>> 721fd3e3

## Library Usage

The exported Go API of this module should currently be considered unstable, and subject to breaking changes. In the future, we may offer stability; please file an issue if there is a use case where this would be valuable.

## License

This project is licensed under the terms of the MIT open source license. Please refer to [MIT](./LICENSE) for the full terms.<|MERGE_RESOLUTION|>--- conflicted
+++ resolved
@@ -266,18 +266,10 @@
 <!-- START AUTOMATED TOOLSETS -->
 | Toolset                 | Description                                                   |
 | ----------------------- | ------------------------------------------------------------- |
-<<<<<<< HEAD
-| `repos`                 | Repository-related tools (file operations, branches, commits) |
-| `issues`                | Issue-related tools (create, read, update, comment)           |
-| `discussions`           | GitHub Discussions tools (list, get, comments, categories)    |
-| `users`                 | Anything relating to GitHub Users                             |
-| `pull_requests`         | Pull request operations (create, merge, review)               |
-| `code_security`         | Code scanning alerts and security features                    |
-| `experiments`           | Experimental features (not considered stable)                 |
-=======
 | `context`               | **Strongly recommended**: Tools that provide context about the current user and GitHub context you are operating in |
 | `actions` | GitHub Actions workflows and CI/CD operations |
 | `code_security` | Code security related tools, such as GitHub Code Scanning |
+| `discussions`           | GitHub Discussions tools (list, get, comments, categories)    |
 | `experiments` | Experimental features that are not considered stable yet |
 | `issues` | GitHub Issues related tools |
 | `notifications` | GitHub Notifications related tools |
@@ -287,7 +279,6 @@
 | `secret_protection` | Secret protection related tools, such as GitHub Secret Scanning |
 | `users` | GitHub User related tools |
 <!-- END AUTOMATED TOOLSETS -->
->>>>>>> 721fd3e3
 
 #### Specifying Toolsets
 
@@ -930,7 +921,6 @@
 
 </details>
 
-<<<<<<< HEAD
 - **manage_repository_notification_subscription** – Manage a repository notification subscription (ignore, watch, or delete)
   - `owner`: The account owner of the repository (string, required)
   - `repo`: The name of the repository (string, required)
@@ -995,34 +985,7 @@
 - **Get Repository Content for a Specific Commit**
   Retrieves the content of a repository at a specific path for a given commit.
 
-  - **Template**: `repo://{owner}/{repo}/sha/{sha}/contents{/path*}`
-  - **Parameters**:
-    - `owner`: Repository owner (string, required)
-    - `repo`: Repository name (string, required)
-    - `sha`: Commit SHA (string, required)
-    - `path`: File or directory path (string, optional)
-
-- **Get Repository Content for a Specific Tag**
-  Retrieves the content of a repository at a specific path for a given tag.
-
-  - **Template**: `repo://{owner}/{repo}/refs/tags/{tag}/contents{/path*}`
-  - **Parameters**:
-    - `owner`: Repository owner (string, required)
-    - `repo`: Repository name (string, required)
-    - `tag`: Tag name (string, required)
-    - `path`: File or directory path (string, optional)
-
-- **Get Repository Content for a Specific Pull Request**
-  Retrieves the content of a repository at a specific path for a given pull request.
-
-  - **Template**: `repo://{owner}/{repo}/refs/pull/{prNumber}/head/contents{/path*}`
-  - **Parameters**:
-    - `owner`: Repository owner (string, required)
-    - `repo`: Repository name (string, required)
-    - `prNumber`: Pull request number (string, required)
-    - `path`: File or directory path (string, optional)
-=======
-<details>
+
 
 <summary>Users</summary>
 
@@ -1035,7 +998,6 @@
 
 </details>
 <!-- END AUTOMATED TOOLS -->
->>>>>>> 721fd3e3
 
 ## Library Usage
 
