--- conflicted
+++ resolved
@@ -710,7 +710,6 @@
   - `since`: Filter by date (ISO 8601 timestamp) (string, optional)
   - `state`: Filter by state, by default both open and closed issues are returned when not provided (string, optional)
 
-<<<<<<< HEAD
 - **list_milestones** - List milestones
   - `direction`: Sort direction (string, optional)
   - `owner`: Repository owner (string, required)
@@ -719,12 +718,11 @@
   - `repo`: Repository name (string, required)
   - `sort`: Sort field (string, optional)
   - `state`: Filter by state (string, optional)
-=======
+
 - **list_label** - List labels from a repository or an issue
   - `issue_number`: Issue number - if provided, lists labels on the specific issue (number, optional)
   - `owner`: Repository owner (username or organization name) - required for all operations (string, required)
   - `repo`: Repository name - required for all operations (string, required)
->>>>>>> 66fabb7a
 
 - **list_sub_issues** - List sub-issues
   - `issue_number`: Issue number (number, required)
