[![Go Report Card](https://goreportcard.com/badge/github.com/github/github-mcp-server)](https://goreportcard.com/report/github.com/github/github-mcp-server)

# GitHub MCP Server

The GitHub MCP Server connects AI tools directly to GitHub's platform. This gives AI agents, assistants, and chatbots the ability to read repositories and code files, manage issues and PRs, analyze code, and automate workflows. All through natural language interactions.

### Use Cases

- Repository Management: Browse and query code, search files, analyze commits, and understand project structure across any repository you have access to.
- Issue & PR Automation: Create, update, and manage issues and pull requests. Let AI help triage bugs, review code changes, and maintain project boards.
- CI/CD & Workflow Intelligence: Monitor GitHub Actions workflow runs, analyze build failures, manage releases, and get insights into your development pipeline.
- Code Analysis: Examine security findings, review Dependabot alerts, understand code patterns, and get comprehensive insights into your codebase.
- Team Collaboration: Access discussions, manage notifications, analyze team activity, and streamline processes for your team.

Built for developers who want to connect their AI tools to GitHub context and capabilities, from simple natural language queries to complex multi-step agent workflows.

---

## Remote GitHub MCP Server

[![Install in VS Code](https://img.shields.io/badge/VS_Code-Install_Server-0098FF?style=flat-square&logo=visualstudiocode&logoColor=white)](https://insiders.vscode.dev/redirect/mcp/install?name=github&config=%7B%22type%22%3A%20%22http%22%2C%22url%22%3A%20%22https%3A%2F%2Fapi.githubcopilot.com%2Fmcp%2F%22%7D) [![Install in VS Code Insiders](https://img.shields.io/badge/VS_Code_Insiders-Install_Server-24bfa5?style=flat-square&logo=visualstudiocode&logoColor=white)](https://insiders.vscode.dev/redirect/mcp/install?name=github&config=%7B%22type%22%3A%20%22http%22%2C%22url%22%3A%20%22https%3A%2F%2Fapi.githubcopilot.com%2Fmcp%2F%22%7D&quality=insiders)

The remote GitHub MCP Server is hosted by GitHub and provides the easiest method for getting up and running. If your MCP host does not support remote MCP servers, don't worry! You can use the [local version of the GitHub MCP Server](https://github.com/github/github-mcp-server?tab=readme-ov-file#local-github-mcp-server) instead.

### Prerequisites

1. A compatible MCP host with remote server support (VS Code 1.101+, Claude Desktop, Cursor, Windsurf, etc.)
2. Any applicable [policies enabled](https://github.com/github/github-mcp-server/blob/main/docs/policies-and-governance.md)

### Install in VS Code

For quick installation, use one of the one-click install buttons above. Once you complete that flow, toggle Agent mode (located by the Copilot Chat text input) and the server will start. Make sure you're using [VS Code 1.101](https://code.visualstudio.com/updates/v1_101) or [later](https://code.visualstudio.com/updates) for remote MCP and OAuth support.

Alternatively, to manually configure VS Code, choose the appropriate JSON block from the examples below and add it to your host configuration:

<table>
<tr><th>Using OAuth</th><th>Using a GitHub PAT</th></tr>
<tr><th align=left colspan=2>VS Code (version 1.101 or greater)</th></tr>
<tr valign=top>
<td>

```json
{
  "servers": {
    "github": {
      "type": "http",
      "url": "https://api.githubcopilot.com/mcp/"
    }
  }
}
```

</td>
<td>

```json
{
  "servers": {
    "github": {
      "type": "http",
      "url": "https://api.githubcopilot.com/mcp/",
      "headers": {
        "Authorization": "Bearer ${input:github_mcp_pat}"
      }
    }
  },
  "inputs": [
    {
      "type": "promptString",
      "id": "github_mcp_pat",
      "description": "GitHub Personal Access Token",
      "password": true
    }
  ]
}
```

</td>
</tr>
</table>

### Install in other MCP hosts
- **[GitHub Copilot in other IDEs](/docs/installation-guides/install-other-copilot-ides.md)** - Installation for JetBrains, Visual Studio, Eclipse, and Xcode with GitHub Copilot
- **[Claude Applications](/docs/installation-guides/install-claude.md)** - Installation guide for Claude Web, Claude Desktop and Claude Code CLI
- **[Cursor](/docs/installation-guides/install-cursor.md)** - Installation guide for Cursor IDE
- **[Windsurf](/docs/installation-guides/install-windsurf.md)** - Installation guide for Windsurf IDE

> **Note:** Each MCP host application needs to configure a GitHub App or OAuth App to support remote access via OAuth. Any host application that supports remote MCP servers should support the remote GitHub server with PAT authentication. Configuration details and support levels vary by host. Make sure to refer to the host application's documentation for more info.

### Configuration

#### Toolset configuration

See [Remote Server Documentation](docs/remote-server.md) for full details on remote server configuration, toolsets, headers, and advanced usage. This file provides comprehensive instructions and examples for connecting, customizing, and installing the remote GitHub MCP Server in VS Code and other MCP hosts.

When no toolsets are specified, [default toolsets](#default-toolset) are used.

#### GitHub Enterprise

##### GitHub Enterprise Cloud with data residency (ghe.com)

GitHub Enterprise Cloud can also make use of the remote server.

Example for `https://octocorp.ghe.com` with GitHub PAT token:
```
{
    ...
    "proxima-github": {
      "type": "http",
      "url": "https://copilot-api.octocorp.ghe.com/mcp",
      "headers": {
        "Authorization": "Bearer ${input:github_mcp_pat}"
      }
    },
    ...
}
```

> **Note:** When using OAuth with GitHub Enterprise with VS Code and GitHub Copilot, you also need to configure your VS Code settings to point to your GitHub Enterprise instance - see [Authenticate from VS Code](https://docs.github.com/en/enterprise-cloud@latest/copilot/how-tos/configure-personal-settings/authenticate-to-ghecom)

##### GitHub Enterprise Server

GitHub Enterprise Server does not support remote server hosting. Please refer to [GitHub Enterprise Server and Enterprise Cloud with data residency (ghe.com)](#github-enterprise-server-and-enterprise-cloud-with-data-residency-ghecom) from the local server configuration.

---

## Local GitHub MCP Server

[![Install with Docker in VS Code](https://img.shields.io/badge/VS_Code-Install_Server-0098FF?style=flat-square&logo=visualstudiocode&logoColor=white)](https://insiders.vscode.dev/redirect/mcp/install?name=github&inputs=%5B%7B%22id%22%3A%22github_token%22%2C%22type%22%3A%22promptString%22%2C%22description%22%3A%22GitHub%20Personal%20Access%20Token%22%2C%22password%22%3Atrue%7D%5D&config=%7B%22command%22%3A%22docker%22%2C%22args%22%3A%5B%22run%22%2C%22-i%22%2C%22--rm%22%2C%22-e%22%2C%22GITHUB_PERSONAL_ACCESS_TOKEN%22%2C%22ghcr.io%2Fgithub%2Fgithub-mcp-server%22%5D%2C%22env%22%3A%7B%22GITHUB_PERSONAL_ACCESS_TOKEN%22%3A%22%24%7Binput%3Agithub_token%7D%22%7D%7D) [![Install with Docker in VS Code Insiders](https://img.shields.io/badge/VS_Code_Insiders-Install_Server-24bfa5?style=flat-square&logo=visualstudiocode&logoColor=white)](https://insiders.vscode.dev/redirect/mcp/install?name=github&inputs=%5B%7B%22id%22%3A%22github_token%22%2C%22type%22%3A%22promptString%22%2C%22description%22%3A%22GitHub%20Personal%20Access%20Token%22%2C%22password%22%3Atrue%7D%5D&config=%7B%22command%22%3A%22docker%22%2C%22args%22%3A%5B%22run%22%2C%22-i%22%2C%22--rm%22%2C%22-e%22%2C%22GITHUB_PERSONAL_ACCESS_TOKEN%22%2C%22ghcr.io%2Fgithub%2Fgithub-mcp-server%22%5D%2C%22env%22%3A%7B%22GITHUB_PERSONAL_ACCESS_TOKEN%22%3A%22%24%7Binput%3Agithub_token%7D%22%7D%7D&quality=insiders)

### Prerequisites

1. To run the server in a container, you will need to have [Docker](https://www.docker.com/) installed.
2. Once Docker is installed, you will also need to ensure Docker is running. The image is public; if you get errors on pull, you may have an expired token and need to `docker logout ghcr.io`.
3. Lastly you will need to [Create a GitHub Personal Access Token](https://github.com/settings/personal-access-tokens/new).
The MCP server can use many of the GitHub APIs, so enable the permissions that you feel comfortable granting your AI tools (to learn more about access tokens, please check out the [documentation](https://docs.github.com/en/authentication/keeping-your-account-and-data-secure/managing-your-personal-access-tokens)).

<details><summary><b>Handling PATs Securely</b></summary>

### Environment Variables (Recommended)
To keep your GitHub PAT secure and reusable across different MCP hosts:

1. **Store your PAT in environment variables**
   ```bash
   export GITHUB_PAT=your_token_here
   ```
   Or create a `.env` file:
   ```env
   GITHUB_PAT=your_token_here
   ```

2. **Protect your `.env` file**
   ```bash
   # Add to .gitignore to prevent accidental commits
   echo ".env" >> .gitignore
   ```

3. **Reference the token in configurations**
   ```bash
   # CLI usage
   claude mcp update github -e GITHUB_PERSONAL_ACCESS_TOKEN=$GITHUB_PAT

   # In config files (where supported)
   "env": {
     "GITHUB_PERSONAL_ACCESS_TOKEN": "$GITHUB_PAT"
   }
   ```

> **Note**: Environment variable support varies by host app and IDE. Some applications (like Windsurf) require hardcoded tokens in config files.

### Token Security Best Practices

- **Minimum scopes**: Only grant necessary permissions
  - `repo` - Repository operations
  - `read:packages` - Docker image access
  - `read:org` - Organization team access
- **Separate tokens**: Use different PATs for different projects/environments
- **Regular rotation**: Update tokens periodically
- **Never commit**: Keep tokens out of version control
- **File permissions**: Restrict access to config files containing tokens
  ```bash
  chmod 600 ~/.your-app/config.json
  ```

</details>

### GitHub Enterprise Server and Enterprise Cloud with data residency (ghe.com)

The flag `--gh-host` and the environment variable `GITHUB_HOST` can be used to set
the hostname for GitHub Enterprise Server or GitHub Enterprise Cloud with data residency.

- For GitHub Enterprise Server, prefix the hostname with the `https://` URI scheme, as it otherwise defaults to `http://`, which GitHub Enterprise Server does not support.
- For GitHub Enterprise Cloud with data residency, use `https://YOURSUBDOMAIN.ghe.com` as the hostname.
``` json
"github": {
    "command": "docker",
    "args": [
    "run",
    "-i",
    "--rm",
    "-e",
    "GITHUB_PERSONAL_ACCESS_TOKEN",
    "-e",
    "GITHUB_HOST",
    "ghcr.io/github/github-mcp-server"
    ],
    "env": {
        "GITHUB_PERSONAL_ACCESS_TOKEN": "${input:github_token}",
        "GITHUB_HOST": "https://<your GHES or ghe.com domain name>"
    }
}
```

## Installation

### Install in GitHub Copilot on VS Code

For quick installation, use one of the one-click install buttons above. Once you complete that flow, toggle Agent mode (located by the Copilot Chat text input) and the server will start.

More about using MCP server tools in VS Code's [agent mode documentation](https://code.visualstudio.com/docs/copilot/chat/mcp-servers).

Install in GitHub Copilot on other IDEs (JetBrains, Visual Studio, Eclipse, etc.)

Add the following JSON block to your IDE's MCP settings.

```json
{
  "mcp": {
    "inputs": [
      {
        "type": "promptString",
        "id": "github_token",
        "description": "GitHub Personal Access Token",
        "password": true
      }
    ],
    "servers": {
      "github": {
        "command": "docker",
        "args": [
          "run",
          "-i",
          "--rm",
          "-e",
          "GITHUB_PERSONAL_ACCESS_TOKEN",
          "ghcr.io/github/github-mcp-server"
        ],
        "env": {
          "GITHUB_PERSONAL_ACCESS_TOKEN": "${input:github_token}"
        }
      }
    }
  }
}
```

Optionally, you can add a similar example (i.e. without the mcp key) to a file called `.vscode/mcp.json` in your workspace. This will allow you to share the configuration with other host applications that accept the same format.

<details>
<summary><b>Example JSON block without the MCP key included</b></summary>
<br>

```json
{
  "inputs": [
    {
      "type": "promptString",
      "id": "github_token",
      "description": "GitHub Personal Access Token",
      "password": true
    }
  ],
  "servers": {
    "github": {
      "command": "docker",
      "args": [
        "run",
        "-i",
        "--rm",
        "-e",
        "GITHUB_PERSONAL_ACCESS_TOKEN",
        "ghcr.io/github/github-mcp-server"
      ],
      "env": {
        "GITHUB_PERSONAL_ACCESS_TOKEN": "${input:github_token}"
      }
    }
  }
}
```

</details>

### Install in Other MCP Hosts

For other MCP host applications, please refer to our installation guides:

- **[GitHub Copilot in other IDEs](/docs/installation-guides/install-other-copilot-ides.md)** - Installation for JetBrains, Visual Studio, Eclipse, and Xcode with GitHub Copilot
- **[Claude Code & Claude Desktop](docs/installation-guides/install-claude.md)** - Installation guide for Claude Code and Claude Desktop
- **[Cursor](docs/installation-guides/install-cursor.md)** - Installation guide for Cursor IDE
- **[Google Gemini CLI](docs/installation-guides/install-gemini-cli.md)** - Installation guide for Google Gemini CLI
- **[Windsurf](docs/installation-guides/install-windsurf.md)** - Installation guide for Windsurf IDE

For a complete overview of all installation options, see our **[Installation Guides Index](docs/installation-guides)**.

> **Note:** Any host application that supports local MCP servers should be able to access the local GitHub MCP server. However, the specific configuration process, syntax and stability of the integration will vary by host application. While many may follow a similar format to the examples above, this is not guaranteed. Please refer to your host application's documentation for the correct MCP configuration syntax and setup process.

### Build from source

If you don't have Docker, you can use `go build` to build the binary in the
`cmd/github-mcp-server` directory, and use the `github-mcp-server stdio` command with the `GITHUB_PERSONAL_ACCESS_TOKEN` environment variable set to your token. To specify the output location of the build, use the `-o` flag. You should configure your server to use the built executable as its `command`. For example:

```JSON
{
  "mcp": {
    "servers": {
      "github": {
        "command": "/path/to/github-mcp-server",
        "args": ["stdio"],
        "env": {
          "GITHUB_PERSONAL_ACCESS_TOKEN": "<YOUR_TOKEN>"
        }
      }
    }
  }
}
```

## Tool Configuration

The GitHub MCP Server supports enabling or disabling specific groups of functionalities via the `--toolsets` flag. This allows you to control which GitHub API capabilities are available to your AI tools. Enabling only the toolsets that you need can help the LLM with tool choice and reduce the context size.

_Toolsets are not limited to Tools. Relevant MCP Resources and Prompts are also included where applicable._

When no toolsets are specified, [default toolsets](#default-toolset) are used.

> **Looking for examples?** See the [Server Configuration Guide](./docs/server-configuration.md) for common recipes like minimal setups, read-only mode, and combining tools with toolsets.

#### Specifying Toolsets

To specify toolsets you want available to the LLM, you can pass an allow-list in two ways:

1. **Using Command Line Argument**:

   ```bash
   github-mcp-server --toolsets repos,issues,pull_requests,actions,code_security
   ```

2. **Using Environment Variable**:
   ```bash
   GITHUB_TOOLSETS="repos,issues,pull_requests,actions,code_security" ./github-mcp-server
   ```

The environment variable `GITHUB_TOOLSETS` takes precedence over the command line argument if both are provided.

#### Specifying Individual Tools

You can also configure specific tools using the `--tools` flag. Tools can be used independently or combined with toolsets and dynamic toolsets discovery for fine-grained control.

1. **Using Command Line Argument**:

   ```bash
   github-mcp-server --tools get_file_contents,issue_read,create_pull_request
   ```

2. **Using Environment Variable**:
   ```bash
   GITHUB_TOOLS="get_file_contents,issue_read,create_pull_request" ./github-mcp-server
   ```

3. **Combining with Toolsets** (additive):
   ```bash
   github-mcp-server --toolsets repos,issues --tools get_gist
   ```
   This registers all tools from `repos` and `issues` toolsets, plus `get_gist`.

4. **Combining with Dynamic Toolsets** (additive):
   ```bash
   github-mcp-server --tools get_file_contents --dynamic-toolsets
   ```
   This registers `get_file_contents` plus the dynamic toolset tools (`enable_toolset`, `list_available_toolsets`, `get_toolset_tools`).

**Important Notes:**
- Tools, toolsets, and dynamic toolsets can all be used together
- Read-only mode takes priority: write tools are skipped if `--read-only` is set, even if explicitly requested via `--tools`
- Tool names must match exactly (e.g., `get_file_contents`, not `getFileContents`). Invalid tool names will cause the server to fail at startup with an error message

### Using Toolsets With Docker

When using Docker, you can pass the toolsets as environment variables:

```bash
docker run -i --rm \
  -e GITHUB_PERSONAL_ACCESS_TOKEN=<your-token> \
  -e GITHUB_TOOLSETS="repos,issues,pull_requests,actions,code_security,experiments" \
  ghcr.io/github/github-mcp-server
```

### Using Tools With Docker

When using Docker, you can pass specific tools as environment variables. You can also combine tools with toolsets:

```bash
# Tools only
docker run -i --rm \
  -e GITHUB_PERSONAL_ACCESS_TOKEN=<your-token> \
  -e GITHUB_TOOLS="get_file_contents,issue_read,create_pull_request" \
  ghcr.io/github/github-mcp-server

# Tools combined with toolsets (additive)
docker run -i --rm \
  -e GITHUB_PERSONAL_ACCESS_TOKEN=<your-token> \
  -e GITHUB_TOOLSETS="repos,issues" \
  -e GITHUB_TOOLS="get_gist" \
  ghcr.io/github/github-mcp-server
```

### Special toolsets

#### "all" toolset

The special toolset `all` can be provided to enable all available toolsets regardless of any other configuration:

```bash
./github-mcp-server --toolsets all
```

Or using the environment variable:

```bash
GITHUB_TOOLSETS="all" ./github-mcp-server
```

#### "default" toolset
The default toolset `default` is the configuration that gets passed to the server if no toolsets are specified.

The default configuration is:
- context
- repos
- issues
- pull_requests
- users

To keep the default configuration and add additional toolsets:

```bash
GITHUB_TOOLSETS="default,stargazers" ./github-mcp-server
```

### Available Toolsets

The following sets of tools are available:

<!-- START AUTOMATED TOOLSETS -->
| Toolset                 | Description                                                   |
| ----------------------- | ------------------------------------------------------------- |
| `context`               | **Strongly recommended**: Tools that provide context about the current user and GitHub context you are operating in |
| `actions` | GitHub Actions workflows and CI/CD operations |
| `code_security` | Code security related tools, such as GitHub Code Scanning |
| `dependabot` | Dependabot tools |
| `discussions` | GitHub Discussions related tools |
| `experiments` | Experimental features that are not considered stable yet |
| `gists` | GitHub Gist related tools |
| `git` | GitHub Git API related tools for low-level Git operations |
| `issues` | GitHub Issues related tools |
| `labels` | GitHub Labels related tools |
| `notifications` | GitHub Notifications related tools |
| `orgs` | GitHub Organization related tools |
| `projects` | GitHub Projects related tools |
| `pull_requests` | GitHub Pull Request related tools |
| `repos` | GitHub Repository related tools |
| `secret_protection` | Secret protection related tools, such as GitHub Secret Scanning |
| `security_advisories` | Security advisories related tools |
| `stargazers` | GitHub Stargazers related tools |
| `users` | GitHub User related tools |
<!-- END AUTOMATED TOOLSETS -->

### Additional Toolsets in Remote GitHub MCP Server

| Toolset                 | Description                                                   |
| ----------------------- | ------------------------------------------------------------- |
| `copilot` | Copilot related tools (e.g. Copilot Coding Agent) |
| `copilot_spaces` | Copilot Spaces related tools |
| `github_support_docs_search` | Search docs to answer GitHub product and support questions |

## Tools

<!-- START AUTOMATED TOOLS -->
<details>

<summary>Actions</summary>

- **cancel_workflow_run** - Cancel workflow run
  - `owner`: Repository owner (string, required)
  - `repo`: Repository name (string, required)
  - `run_id`: The unique identifier of the workflow run (number, required)

- **delete_workflow_run_logs** - Delete workflow logs
  - `owner`: Repository owner (string, required)
  - `repo`: Repository name (string, required)
  - `run_id`: The unique identifier of the workflow run (number, required)

- **download_workflow_run_artifact** - Download workflow artifact
  - `artifact_id`: The unique identifier of the artifact (number, required)
  - `owner`: Repository owner (string, required)
  - `repo`: Repository name (string, required)

- **get_job_logs** - Get job logs
  - `failed_only`: When true, gets logs for all failed jobs in run_id (boolean, optional)
  - `job_id`: The unique identifier of the workflow job (required for single job logs) (number, optional)
  - `owner`: Repository owner (string, required)
  - `repo`: Repository name (string, required)
  - `return_content`: Returns actual log content instead of URLs (boolean, optional)
  - `run_id`: Workflow run ID (required when using failed_only) (number, optional)
  - `tail_lines`: Number of lines to return from the end of the log (number, optional)

- **get_workflow_run** - Get workflow run
  - `owner`: Repository owner (string, required)
  - `repo`: Repository name (string, required)
  - `run_id`: The unique identifier of the workflow run (number, required)

- **get_workflow_run_logs** - Get workflow run logs
  - `owner`: Repository owner (string, required)
  - `repo`: Repository name (string, required)
  - `run_id`: The unique identifier of the workflow run (number, required)

- **get_workflow_run_usage** - Get workflow usage
  - `owner`: Repository owner (string, required)
  - `repo`: Repository name (string, required)
  - `run_id`: The unique identifier of the workflow run (number, required)

- **list_workflow_jobs** - List workflow jobs
  - `filter`: Filters jobs by their completed_at timestamp (string, optional)
  - `owner`: Repository owner (string, required)
  - `page`: Page number for pagination (min 1) (number, optional)
  - `perPage`: Results per page for pagination (min 1, max 100) (number, optional)
  - `repo`: Repository name (string, required)
  - `run_id`: The unique identifier of the workflow run (number, required)

- **list_workflow_run_artifacts** - List workflow artifacts
  - `owner`: Repository owner (string, required)
  - `page`: Page number for pagination (min 1) (number, optional)
  - `perPage`: Results per page for pagination (min 1, max 100) (number, optional)
  - `repo`: Repository name (string, required)
  - `run_id`: The unique identifier of the workflow run (number, required)

- **list_workflow_runs** - List workflow runs
  - `actor`: Returns someone's workflow runs. Use the login for the user who created the workflow run. (string, optional)
  - `branch`: Returns workflow runs associated with a branch. Use the name of the branch. (string, optional)
  - `event`: Returns workflow runs for a specific event type (string, optional)
  - `owner`: Repository owner (string, required)
  - `page`: Page number for pagination (min 1) (number, optional)
  - `perPage`: Results per page for pagination (min 1, max 100) (number, optional)
  - `repo`: Repository name (string, required)
  - `status`: Returns workflow runs with the check run status (string, optional)
  - `workflow_id`: The workflow ID or workflow file name (string, required)

- **list_workflows** - List workflows
  - `owner`: Repository owner (string, required)
  - `page`: Page number for pagination (min 1) (number, optional)
  - `perPage`: Results per page for pagination (min 1, max 100) (number, optional)
  - `repo`: Repository name (string, required)

- **rerun_failed_jobs** - Rerun failed jobs
  - `owner`: Repository owner (string, required)
  - `repo`: Repository name (string, required)
  - `run_id`: The unique identifier of the workflow run (number, required)

- **rerun_workflow_run** - Rerun workflow run
  - `owner`: Repository owner (string, required)
  - `repo`: Repository name (string, required)
  - `run_id`: The unique identifier of the workflow run (number, required)

- **run_workflow** - Run workflow
  - `inputs`: Inputs the workflow accepts (object, optional)
  - `owner`: Repository owner (string, required)
  - `ref`: The git reference for the workflow. The reference can be a branch or tag name. (string, required)
  - `repo`: Repository name (string, required)
  - `workflow_id`: The workflow ID (numeric) or workflow file name (e.g., main.yml, ci.yaml) (string, required)

</details>

<details>

<summary>Code Security</summary>

- **get_code_scanning_alert** - Get code scanning alert
  - `alertNumber`: The number of the alert. (number, required)
  - `owner`: The owner of the repository. (string, required)
  - `repo`: The name of the repository. (string, required)

- **list_code_scanning_alerts** - List code scanning alerts
  - `owner`: The owner of the repository. (string, required)
  - `ref`: The Git reference for the results you want to list. (string, optional)
  - `repo`: The name of the repository. (string, required)
  - `severity`: Filter code scanning alerts by severity (string, optional)
  - `state`: Filter code scanning alerts by state. Defaults to open (string, optional)
  - `tool_name`: The name of the tool used for code scanning. (string, optional)

</details>

<details>

<summary>Context</summary>

- **get_me** - Get my user profile
  - No parameters required

- **get_team_members** - Get team members
  - `org`: Organization login (owner) that contains the team. (string, required)
  - `team_slug`: Team slug (string, required)

- **get_teams** - Get teams
  - `user`: Username to get teams for. If not provided, uses the authenticated user. (string, optional)

</details>

<details>

<summary>Dependabot</summary>

- **get_dependabot_alert** - Get dependabot alert
  - `alertNumber`: The number of the alert. (number, required)
  - `owner`: The owner of the repository. (string, required)
  - `repo`: The name of the repository. (string, required)

- **list_dependabot_alerts** - List dependabot alerts
  - `owner`: The owner of the repository. (string, required)
  - `repo`: The name of the repository. (string, required)
  - `severity`: Filter dependabot alerts by severity (string, optional)
  - `state`: Filter dependabot alerts by state. Defaults to open (string, optional)

</details>

<details>

<summary>Discussions</summary>

- **get_discussion** - Get discussion
  - `discussionNumber`: Discussion Number (number, required)
  - `owner`: Repository owner (string, required)
  - `repo`: Repository name (string, required)

- **get_discussion_comments** - Get discussion comments
  - `after`: Cursor for pagination. Use the endCursor from the previous page's PageInfo for GraphQL APIs. (string, optional)
  - `discussionNumber`: Discussion Number (number, required)
  - `owner`: Repository owner (string, required)
  - `perPage`: Results per page for pagination (min 1, max 100) (number, optional)
  - `repo`: Repository name (string, required)

- **list_discussion_categories** - List discussion categories
  - `owner`: Repository owner (string, required)
  - `repo`: Repository name. If not provided, discussion categories will be queried at the organisation level. (string, optional)

- **list_discussions** - List discussions
  - `after`: Cursor for pagination. Use the endCursor from the previous page's PageInfo for GraphQL APIs. (string, optional)
  - `category`: Optional filter by discussion category ID. If provided, only discussions with this category are listed. (string, optional)
  - `direction`: Order direction. (string, optional)
  - `orderBy`: Order discussions by field. If provided, the 'direction' also needs to be provided. (string, optional)
  - `owner`: Repository owner (string, required)
  - `perPage`: Results per page for pagination (min 1, max 100) (number, optional)
  - `repo`: Repository name. If not provided, discussions will be queried at the organisation level. (string, optional)

</details>

<details>

<summary>Gists</summary>

- **create_gist** - Create Gist
  - `content`: Content for simple single-file gist creation (string, required)
  - `description`: Description of the gist (string, optional)
  - `filename`: Filename for simple single-file gist creation (string, required)
  - `public`: Whether the gist is public (boolean, optional)

- **get_gist** - Get Gist Content
  - `gist_id`: The ID of the gist (string, required)

- **list_gists** - List Gists
  - `page`: Page number for pagination (min 1) (number, optional)
  - `perPage`: Results per page for pagination (min 1, max 100) (number, optional)
  - `since`: Only gists updated after this time (ISO 8601 timestamp) (string, optional)
  - `username`: GitHub username (omit for authenticated user's gists) (string, optional)

- **update_gist** - Update Gist
  - `content`: Content for the file (string, required)
  - `description`: Updated description of the gist (string, optional)
  - `filename`: Filename to update or create (string, required)
  - `gist_id`: ID of the gist to update (string, required)

</details>

<details>

<summary>Git</summary>

- **get_repository_tree** - Get repository tree
  - `owner`: Repository owner (username or organization) (string, required)
  - `path_filter`: Optional path prefix to filter the tree results (e.g., 'src/' to only show files in the src directory) (string, optional)
  - `recursive`: Setting this parameter to true returns the objects or subtrees referenced by the tree. Default is false (boolean, optional)
  - `repo`: Repository name (string, required)
  - `tree_sha`: The SHA1 value or ref (branch or tag) name of the tree. Defaults to the repository's default branch (string, optional)

</details>

<details>

<summary>Issues</summary>

- **add_issue_comment** - Add comment to issue
  - `body`: Comment content (string, required)
  - `issue_number`: Issue number to comment on (number, required)
  - `owner`: Repository owner (string, required)
  - `repo`: Repository name (string, required)

- **assign_copilot_to_issue** - Assign Copilot to issue
  - `issueNumber`: Issue number (number, required)
  - `owner`: Repository owner (string, required)
  - `repo`: Repository name (string, required)

- **get_label** - Get a specific label from a repository.
  - `name`: Label name. (string, required)
  - `owner`: Repository owner (username or organization name) (string, required)
  - `repo`: Repository name (string, required)

- **issue_read** - Get issue details
  - `issue_number`: The number of the issue (number, required)
  - `method`: The read operation to perform on a single issue.
    Options are:
    1. get - Get details of a specific issue.
    2. get_comments - Get issue comments.
    3. get_sub_issues - Get sub-issues of the issue.
    4. get_labels - Get labels assigned to the issue.
     (string, required)
  - `owner`: The owner of the repository (string, required)
  - `page`: Page number for pagination (min 1) (number, optional)
  - `perPage`: Results per page for pagination (min 1, max 100) (number, optional)
  - `repo`: The name of the repository (string, required)

- **issue_write** - Create or update issue.
  - `assignees`: Usernames to assign to this issue (string[], optional)
  - `body`: Issue body content (string, optional)
  - `duplicate_of`: Issue number that this issue is a duplicate of. Only used when state_reason is 'duplicate'. (number, optional)
  - `issue_number`: Issue number to update (number, optional)
  - `labels`: Labels to apply to this issue (string[], optional)
  - `method`: Write operation to perform on a single issue.
    Options are:
    - 'create' - creates a new issue.
    - 'update' - updates an existing issue.
     (string, required)
  - `milestone`: Milestone number (number, optional)
  - `owner`: Repository owner (string, required)
  - `repo`: Repository name (string, required)
  - `state`: New state (string, optional)
  - `state_reason`: Reason for the state change. Ignored unless state is changed. (string, optional)
  - `title`: Issue title (string, optional)
  - `type`: Type of this issue. Only use if the repository has issue types configured. Use list_issue_types tool to get valid type values for the organization. If the repository doesn't support issue types, omit this parameter. (string, optional)

- **list_issue_types** - List available issue types
  - `owner`: The organization owner of the repository (string, required)

- **list_issues** - List issues
  - `after`: Cursor for pagination. Use the endCursor from the previous page's PageInfo for GraphQL APIs. (string, optional)
  - `direction`: Order direction. If provided, the 'orderBy' also needs to be provided. (string, optional)
  - `labels`: Filter by labels (string[], optional)
  - `orderBy`: Order issues by field. If provided, the 'direction' also needs to be provided. (string, optional)
  - `owner`: Repository owner (string, required)
  - `perPage`: Results per page for pagination (min 1, max 100) (number, optional)
  - `repo`: Repository name (string, required)
  - `since`: Filter by date (ISO 8601 timestamp) (string, optional)
  - `state`: Filter by state, by default both open and closed issues are returned when not provided (string, optional)

- **search_issues** - Search issues
  - `order`: Sort order (string, optional)
  - `owner`: Optional repository owner. If provided with repo, only issues for this repository are listed. (string, optional)
  - `page`: Page number for pagination (min 1) (number, optional)
  - `perPage`: Results per page for pagination (min 1, max 100) (number, optional)
  - `query`: Search query using GitHub issues search syntax (string, required)
  - `repo`: Optional repository name. If provided with owner, only issues for this repository are listed. (string, optional)
  - `sort`: Sort field by number of matches of categories, defaults to best match (string, optional)

- **sub_issue_write** - Change sub-issue
  - `after_id`: The ID of the sub-issue to be prioritized after (either after_id OR before_id should be specified) (number, optional)
  - `before_id`: The ID of the sub-issue to be prioritized before (either after_id OR before_id should be specified) (number, optional)
  - `issue_number`: The number of the parent issue (number, required)
  - `method`: The action to perform on a single sub-issue
    Options are:
    - 'add' - add a sub-issue to a parent issue in a GitHub repository.
    - 'remove' - remove a sub-issue from a parent issue in a GitHub repository.
    - 'reprioritize' - change the order of sub-issues within a parent issue in a GitHub repository. Use either 'after_id' or 'before_id' to specify the new position.
    				 (string, required)
  - `owner`: Repository owner (string, required)
  - `replace_parent`: When true, replaces the sub-issue's current parent issue. Use with 'add' method only. (boolean, optional)
  - `repo`: Repository name (string, required)
  - `sub_issue_id`: The ID of the sub-issue to add. ID is not the same as issue number (number, required)

</details>

<details>

<summary>Labels</summary>

- **get_label** - Get a specific label from a repository.
  - `name`: Label name. (string, required)
  - `owner`: Repository owner (username or organization name) (string, required)
  - `repo`: Repository name (string, required)

- **label_write** - Write operations on repository labels.
  - `color`: Label color as 6-character hex code without '#' prefix (e.g., 'f29513'). Required for 'create', optional for 'update'. (string, optional)
  - `description`: Label description text. Optional for 'create' and 'update'. (string, optional)
  - `method`: Operation to perform: 'create', 'update', or 'delete' (string, required)
  - `name`: Label name - required for all operations (string, required)
  - `new_name`: New name for the label (used only with 'update' method to rename) (string, optional)
  - `owner`: Repository owner (username or organization name) (string, required)
  - `repo`: Repository name (string, required)

- **list_label** - List labels from a repository
  - `owner`: Repository owner (username or organization name) - required for all operations (string, required)
  - `repo`: Repository name - required for all operations (string, required)

</details>

<details>

<summary>Notifications</summary>

- **dismiss_notification** - Dismiss notification
  - `state`: The new state of the notification (read/done) (string, required)
  - `threadID`: The ID of the notification thread (string, required)

- **get_notification_details** - Get notification details
  - `notificationID`: The ID of the notification (string, required)

- **list_notifications** - List notifications
  - `before`: Only show notifications updated before the given time (ISO 8601 format) (string, optional)
  - `filter`: Filter notifications to, use default unless specified. Read notifications are ones that have already been acknowledged by the user. Participating notifications are those that the user is directly involved in, such as issues or pull requests they have commented on or created. (string, optional)
  - `owner`: Optional repository owner. If provided with repo, only notifications for this repository are listed. (string, optional)
  - `page`: Page number for pagination (min 1) (number, optional)
  - `perPage`: Results per page for pagination (min 1, max 100) (number, optional)
  - `repo`: Optional repository name. If provided with owner, only notifications for this repository are listed. (string, optional)
  - `since`: Only show notifications updated after the given time (ISO 8601 format) (string, optional)

- **manage_notification_subscription** - Manage notification subscription
  - `action`: Action to perform: ignore, watch, or delete the notification subscription. (string, required)
  - `notificationID`: The ID of the notification thread. (string, required)

- **manage_repository_notification_subscription** - Manage repository notification subscription
  - `action`: Action to perform: ignore, watch, or delete the repository notification subscription. (string, required)
  - `owner`: The account owner of the repository. (string, required)
  - `repo`: The name of the repository. (string, required)

- **mark_all_notifications_read** - Mark all notifications as read
  - `lastReadAt`: Describes the last point that notifications were checked (optional). Default: Now (string, optional)
  - `owner`: Optional repository owner. If provided with repo, only notifications for this repository are marked as read. (string, optional)
  - `repo`: Optional repository name. If provided with owner, only notifications for this repository are marked as read. (string, optional)

</details>

<details>

<summary>Organizations</summary>

- **search_orgs** - Search organizations
  - `order`: Sort order (string, optional)
  - `page`: Page number for pagination (min 1) (number, optional)
  - `perPage`: Results per page for pagination (min 1, max 100) (number, optional)
  - `query`: Organization search query. Examples: 'microsoft', 'location:california', 'created:>=2025-01-01'. Search is automatically scoped to type:org. (string, required)
  - `sort`: Sort field by category (string, optional)

</details>

<details>

<summary>Projects</summary>

- **add_project_item** - Add project item
  - `item_id`: The numeric ID of the issue or pull request to add to the project. (number, required)
  - `item_type`: The item's type, either issue or pull_request. (string, required)
  - `owner`: If owner_type == user it is the handle for the GitHub user account. If owner_type == org it is the name of the organization. The name is not case sensitive. (string, required)
  - `owner_type`: Owner type (string, required)
  - `project_number`: The project's number. (number, required)

- **delete_project_item** - Delete project item
  - `item_id`: The internal project item ID to delete from the project (not the issue or pull request ID). (number, required)
  - `owner`: If owner_type == user it is the handle for the GitHub user account. If owner_type == org it is the name of the organization. The name is not case sensitive. (string, required)
  - `owner_type`: Owner type (string, required)
  - `project_number`: The project's number. (number, required)

- **get_project** - Get project
  - `owner`: If owner_type == user it is the handle for the GitHub user account. If owner_type == org it is the name of the organization. The name is not case sensitive. (string, required)
  - `owner_type`: Owner type (string, required)
  - `project_number`: The project's number (number, required)

- **get_project_field** - Get project field
  - `field_id`: The field's id. (number, required)
  - `owner`: If owner_type == user it is the handle for the GitHub user account. If owner_type == org it is the name of the organization. The name is not case sensitive. (string, required)
  - `owner_type`: Owner type (string, required)
  - `project_number`: The project's number. (number, required)

- **get_project_item** - Get project item
  - `fields`: Specific list of field IDs to include in the response (e.g. ["102589", "985201", "169875"]). If not provided, only the title field is included. (string[], optional)
  - `item_id`: The item's ID. (number, required)
  - `owner`: If owner_type == user it is the handle for the GitHub user account. If owner_type == org it is the name of the organization. The name is not case sensitive. (string, required)
  - `owner_type`: Owner type (string, required)
  - `project_number`: The project's number. (number, required)

- **list_project_fields** - List project fields
  - `after`: Forward pagination cursor from previous pageInfo.nextCursor. (string, optional)
  - `before`: Backward pagination cursor from previous pageInfo.prevCursor (rare). (string, optional)
  - `owner`: If owner_type == user it is the handle for the GitHub user account. If owner_type == org it is the name of the organization. The name is not case sensitive. (string, required)
  - `owner_type`: Owner type (string, required)
  - `per_page`: Results per page (max 50) (number, optional)
  - `project_number`: The project's number. (number, required)

- **list_project_items** - List project items
  - `after`: Forward pagination cursor from previous pageInfo.nextCursor. (string, optional)
  - `before`: Backward pagination cursor from previous pageInfo.prevCursor (rare). (string, optional)
  - `fields`: Field IDs to include (e.g. ["102589", "985201"]). CRITICAL: Always provide to get field values. Without this, only titles returned. (string[], optional)
  - `owner`: If owner_type == user it is the handle for the GitHub user account. If owner_type == org it is the name of the organization. The name is not case sensitive. (string, required)
  - `owner_type`: Owner type (string, required)
  - `per_page`: Results per page (max 50) (number, optional)
  - `project_number`: The project's number. (number, required)
  - `query`: Query string for advanced filtering of project items using GitHub's project filtering syntax. (string, optional)

- **list_projects** - List projects
  - `after`: Forward pagination cursor from previous pageInfo.nextCursor. (string, optional)
  - `before`: Backward pagination cursor from previous pageInfo.prevCursor (rare). (string, optional)
  - `owner`: If owner_type == user it is the handle for the GitHub user account. If owner_type == org it is the name of the organization. The name is not case sensitive. (string, required)
  - `owner_type`: Owner type (string, required)
  - `per_page`: Results per page (max 50) (number, optional)
  - `query`: Filter projects by title text and open/closed state; permitted qualifiers: is:open, is:closed; examples: "roadmap is:open", "is:open feature planning". (string, optional)

- **update_project_item** - Update project item
  - `item_id`: The unique identifier of the project item. This is not the issue or pull request ID. (number, required)
  - `owner`: If owner_type == user it is the handle for the GitHub user account. If owner_type == org it is the name of the organization. The name is not case sensitive. (string, required)
  - `owner_type`: Owner type (string, required)
  - `project_number`: The project's number. (number, required)
  - `updated_field`: Object consisting of the ID of the project field to update and the new value for the field. To clear the field, set value to null. Example: {"id": 123456, "value": "New Value"} (object, required)

</details>

<details>

<summary>Pull Requests</summary>

- **add_comment_to_pending_review** - Add review comment to the requester's latest pending pull request review
  - `body`: The text of the review comment (string, required)
  - `line`: The line of the blob in the pull request diff that the comment applies to. For multi-line comments, the last line of the range (number, optional)
  - `owner`: Repository owner (string, required)
  - `path`: The relative path to the file that necessitates a comment (string, required)
  - `pullNumber`: Pull request number (number, required)
  - `repo`: Repository name (string, required)
  - `side`: The side of the diff to comment on. LEFT indicates the previous state, RIGHT indicates the new state (string, optional)
  - `startLine`: For multi-line comments, the first line of the range that the comment applies to (number, optional)
  - `startSide`: For multi-line comments, the starting side of the diff that the comment applies to. LEFT indicates the previous state, RIGHT indicates the new state (string, optional)
  - `subjectType`: The level at which the comment is targeted (string, required)

- **create_pull_request** - Open new pull request
  - `base`: Branch to merge into (string, required)
  - `body`: PR description (string, optional)
  - `draft`: Create as draft PR (boolean, optional)
  - `head`: Branch containing changes (string, required)
  - `maintainer_can_modify`: Allow maintainer edits (boolean, optional)
  - `owner`: Repository owner (string, required)
  - `repo`: Repository name (string, required)
  - `title`: PR title (string, required)

- **list_pull_requests** - List pull requests
  - `base`: Filter by base branch (string, optional)
  - `direction`: Sort direction (string, optional)
  - `head`: Filter by head user/org and branch (string, optional)
  - `owner`: Repository owner (string, required)
  - `page`: Page number for pagination (min 1) (number, optional)
  - `perPage`: Results per page for pagination (min 1, max 100) (number, optional)
  - `repo`: Repository name (string, required)
  - `sort`: Sort by (string, optional)
  - `state`: Filter by state (string, optional)

- **merge_pull_request** - Merge pull request
  - `commit_message`: Extra detail for merge commit (string, optional)
  - `commit_title`: Title for merge commit (string, optional)
  - `merge_method`: Merge method (string, optional)
  - `owner`: Repository owner (string, required)
  - `pullNumber`: Pull request number (number, required)
  - `repo`: Repository name (string, required)

- **pull_request_read** - Get details for a single pull request
  - `method`: Action to specify what pull request data needs to be retrieved from GitHub. 
<<<<<<< HEAD
Possible options: 
 1. get - Get details of a specific pull request.
 2. get_diff - Get the diff of a pull request.
 3. get_status - Get status of a head commit in a pull request. This reflects status of builds and checks.
 4. get_files - Get the list of files changed in a pull request. Use with pagination parameters to control the number of results returned.
 5. get_review_comments - Get review threads on a pull request. Each thread contains logically grouped review comments made on the same code location during pull request reviews. Returns threads with metadata (isResolved, isOutdated, isCollapsed) and their associated comments. Use cursor-based pagination (perPage, after) to control results.
 6. get_reviews - Get the reviews on a pull request. When asked for review comments, use get_review_comments method.
 7. get_comments - Get comments on a pull request. Use this if user doesn't specifically want review comments. Use with pagination parameters to control the number of results returned.
 (string, required)
=======
    Possible options: 
     1. get - Get details of a specific pull request.
     2. get_diff - Get the diff of a pull request.
     3. get_status - Get status of a head commit in a pull request. This reflects status of builds and checks.
     4. get_files - Get the list of files changed in a pull request. Use with pagination parameters to control the number of results returned.
     5. get_review_comments - Get the review comments on a pull request. They are comments made on a portion of the unified diff during a pull request review. Use with pagination parameters to control the number of results returned.
     6. get_reviews - Get the reviews on a pull request. When asked for review comments, use get_review_comments method.
     7. get_comments - Get comments on a pull request. Use this if user doesn't specifically want review comments. Use with pagination parameters to control the number of results returned.
     (string, required)
>>>>>>> 4cbbf6fd
  - `owner`: Repository owner (string, required)
  - `page`: Page number for pagination (min 1) (number, optional)
  - `perPage`: Results per page for pagination (min 1, max 100) (number, optional)
  - `pullNumber`: Pull request number (number, required)
  - `repo`: Repository name (string, required)

- **pull_request_review_write** - Write operations (create, submit, delete) on pull request reviews.
  - `body`: Review comment text (string, optional)
  - `commitID`: SHA of commit to review (string, optional)
  - `event`: Review action to perform. (string, optional)
  - `method`: The write operation to perform on pull request review. (string, required)
  - `owner`: Repository owner (string, required)
  - `pullNumber`: Pull request number (number, required)
  - `repo`: Repository name (string, required)

- **request_copilot_review** - Request Copilot review
  - `owner`: Repository owner (string, required)
  - `pullNumber`: Pull request number (number, required)
  - `repo`: Repository name (string, required)

- **search_pull_requests** - Search pull requests
  - `order`: Sort order (string, optional)
  - `owner`: Optional repository owner. If provided with repo, only pull requests for this repository are listed. (string, optional)
  - `page`: Page number for pagination (min 1) (number, optional)
  - `perPage`: Results per page for pagination (min 1, max 100) (number, optional)
  - `query`: Search query using GitHub pull request search syntax (string, required)
  - `repo`: Optional repository name. If provided with owner, only pull requests for this repository are listed. (string, optional)
  - `sort`: Sort field by number of matches of categories, defaults to best match (string, optional)

- **update_pull_request** - Edit pull request
  - `base`: New base branch name (string, optional)
  - `body`: New description (string, optional)
  - `draft`: Mark pull request as draft (true) or ready for review (false) (boolean, optional)
  - `maintainer_can_modify`: Allow maintainer edits (boolean, optional)
  - `owner`: Repository owner (string, required)
  - `pullNumber`: Pull request number to update (number, required)
  - `repo`: Repository name (string, required)
  - `reviewers`: GitHub usernames to request reviews from (string[], optional)
  - `state`: New state (string, optional)
  - `title`: New title (string, optional)

- **update_pull_request_branch** - Update pull request branch
  - `expectedHeadSha`: The expected SHA of the pull request's HEAD ref (string, optional)
  - `owner`: Repository owner (string, required)
  - `pullNumber`: Pull request number (number, required)
  - `repo`: Repository name (string, required)

</details>

<details>

<summary>Repositories</summary>

- **create_branch** - Create branch
  - `branch`: Name for new branch (string, required)
  - `from_branch`: Source branch (defaults to repo default) (string, optional)
  - `owner`: Repository owner (string, required)
  - `repo`: Repository name (string, required)

- **create_or_update_file** - Create or update file
  - `branch`: Branch to create/update the file in (string, required)
  - `content`: Content of the file (string, required)
  - `message`: Commit message (string, required)
  - `owner`: Repository owner (username or organization) (string, required)
  - `path`: Path where to create/update the file (string, required)
  - `repo`: Repository name (string, required)
  - `sha`: Required if updating an existing file. The blob SHA of the file being replaced. (string, optional)

- **create_repository** - Create repository
  - `autoInit`: Initialize with README (boolean, optional)
  - `description`: Repository description (string, optional)
  - `name`: Repository name (string, required)
  - `organization`: Organization to create the repository in (omit to create in your personal account) (string, optional)
  - `private`: Whether repo should be private (boolean, optional)

- **delete_file** - Delete file
  - `branch`: Branch to delete the file from (string, required)
  - `message`: Commit message (string, required)
  - `owner`: Repository owner (username or organization) (string, required)
  - `path`: Path to the file to delete (string, required)
  - `repo`: Repository name (string, required)

- **fork_repository** - Fork repository
  - `organization`: Organization to fork to (string, optional)
  - `owner`: Repository owner (string, required)
  - `repo`: Repository name (string, required)

- **get_commit** - Get commit details
  - `include_diff`: Whether to include file diffs and stats in the response. Default is true. (boolean, optional)
  - `owner`: Repository owner (string, required)
  - `page`: Page number for pagination (min 1) (number, optional)
  - `perPage`: Results per page for pagination (min 1, max 100) (number, optional)
  - `repo`: Repository name (string, required)
  - `sha`: Commit SHA, branch name, or tag name (string, required)

- **get_file_contents** - Get file or directory contents
  - `owner`: Repository owner (username or organization) (string, required)
  - `path`: Path to file/directory (directories must end with a slash '/') (string, optional)
  - `ref`: Accepts optional git refs such as `refs/tags/{tag}`, `refs/heads/{branch}` or `refs/pull/{pr_number}/head` (string, optional)
  - `repo`: Repository name (string, required)
  - `sha`: Accepts optional commit SHA. If specified, it will be used instead of ref (string, optional)

- **get_latest_release** - Get latest release
  - `owner`: Repository owner (string, required)
  - `repo`: Repository name (string, required)

- **get_release_by_tag** - Get a release by tag name
  - `owner`: Repository owner (string, required)
  - `repo`: Repository name (string, required)
  - `tag`: Tag name (e.g., 'v1.0.0') (string, required)

- **get_tag** - Get tag details
  - `owner`: Repository owner (string, required)
  - `repo`: Repository name (string, required)
  - `tag`: Tag name (string, required)

- **list_branches** - List branches
  - `owner`: Repository owner (string, required)
  - `page`: Page number for pagination (min 1) (number, optional)
  - `perPage`: Results per page for pagination (min 1, max 100) (number, optional)
  - `repo`: Repository name (string, required)

- **list_commits** - List commits
  - `author`: Author username or email address to filter commits by (string, optional)
  - `owner`: Repository owner (string, required)
  - `page`: Page number for pagination (min 1) (number, optional)
  - `perPage`: Results per page for pagination (min 1, max 100) (number, optional)
  - `repo`: Repository name (string, required)
  - `sha`: Commit SHA, branch or tag name to list commits of. If not provided, uses the default branch of the repository. If a commit SHA is provided, will list commits up to that SHA. (string, optional)

- **list_releases** - List releases
  - `owner`: Repository owner (string, required)
  - `page`: Page number for pagination (min 1) (number, optional)
  - `perPage`: Results per page for pagination (min 1, max 100) (number, optional)
  - `repo`: Repository name (string, required)

- **list_tags** - List tags
  - `owner`: Repository owner (string, required)
  - `page`: Page number for pagination (min 1) (number, optional)
  - `perPage`: Results per page for pagination (min 1, max 100) (number, optional)
  - `repo`: Repository name (string, required)

- **push_files** - Push files to repository
  - `branch`: Branch to push to (string, required)
  - `files`: Array of file objects to push, each object with path (string) and content (string) (object[], required)
  - `message`: Commit message (string, required)
  - `owner`: Repository owner (string, required)
  - `repo`: Repository name (string, required)

- **search_code** - Search code
  - `order`: Sort order for results (string, optional)
  - `page`: Page number for pagination (min 1) (number, optional)
  - `perPage`: Results per page for pagination (min 1, max 100) (number, optional)
  - `query`: Search query using GitHub's powerful code search syntax. Examples: 'content:Skill language:Java org:github', 'NOT is:archived language:Python OR language:go', 'repo:github/github-mcp-server'. Supports exact matching, language filters, path filters, and more. (string, required)
  - `sort`: Sort field ('indexed' only) (string, optional)

- **search_repositories** - Search repositories
  - `minimal_output`: Return minimal repository information (default: true). When false, returns full GitHub API repository objects. (boolean, optional)
  - `order`: Sort order (string, optional)
  - `page`: Page number for pagination (min 1) (number, optional)
  - `perPage`: Results per page for pagination (min 1, max 100) (number, optional)
  - `query`: Repository search query. Examples: 'machine learning in:name stars:>1000 language:python', 'topic:react', 'user:facebook'. Supports advanced search syntax for precise filtering. (string, required)
  - `sort`: Sort repositories by field, defaults to best match (string, optional)

</details>

<details>

<summary>Secret Protection</summary>

- **get_secret_scanning_alert** - Get secret scanning alert
  - `alertNumber`: The number of the alert. (number, required)
  - `owner`: The owner of the repository. (string, required)
  - `repo`: The name of the repository. (string, required)

- **list_secret_scanning_alerts** - List secret scanning alerts
  - `owner`: The owner of the repository. (string, required)
  - `repo`: The name of the repository. (string, required)
  - `resolution`: Filter by resolution (string, optional)
  - `secret_type`: A comma-separated list of secret types to return. All default secret patterns are returned. To return generic patterns, pass the token name(s) in the parameter. (string, optional)
  - `state`: Filter by state (string, optional)

</details>

<details>

<summary>Security Advisories</summary>

- **get_global_security_advisory** - Get a global security advisory
  - `ghsaId`: GitHub Security Advisory ID (format: GHSA-xxxx-xxxx-xxxx). (string, required)

- **list_global_security_advisories** - List global security advisories
  - `affects`: Filter advisories by affected package or version (e.g. "package1,package2@1.0.0"). (string, optional)
  - `cveId`: Filter by CVE ID. (string, optional)
  - `cwes`: Filter by Common Weakness Enumeration IDs (e.g. ["79", "284", "22"]). (string[], optional)
  - `ecosystem`: Filter by package ecosystem. (string, optional)
  - `ghsaId`: Filter by GitHub Security Advisory ID (format: GHSA-xxxx-xxxx-xxxx). (string, optional)
  - `isWithdrawn`: Whether to only return withdrawn advisories. (boolean, optional)
  - `modified`: Filter by publish or update date or date range (ISO 8601 date or range). (string, optional)
  - `published`: Filter by publish date or date range (ISO 8601 date or range). (string, optional)
  - `severity`: Filter by severity. (string, optional)
  - `type`: Advisory type. (string, optional)
  - `updated`: Filter by update date or date range (ISO 8601 date or range). (string, optional)

- **list_org_repository_security_advisories** - List org repository security advisories
  - `direction`: Sort direction. (string, optional)
  - `org`: The organization login. (string, required)
  - `sort`: Sort field. (string, optional)
  - `state`: Filter by advisory state. (string, optional)

- **list_repository_security_advisories** - List repository security advisories
  - `direction`: Sort direction. (string, optional)
  - `owner`: The owner of the repository. (string, required)
  - `repo`: The name of the repository. (string, required)
  - `sort`: Sort field. (string, optional)
  - `state`: Filter by advisory state. (string, optional)

</details>

<details>

<summary>Stargazers</summary>

- **list_starred_repositories** - List starred repositories
  - `direction`: The direction to sort the results by. (string, optional)
  - `page`: Page number for pagination (min 1) (number, optional)
  - `perPage`: Results per page for pagination (min 1, max 100) (number, optional)
  - `sort`: How to sort the results. Can be either 'created' (when the repository was starred) or 'updated' (when the repository was last pushed to). (string, optional)
  - `username`: Username to list starred repositories for. Defaults to the authenticated user. (string, optional)

- **star_repository** - Star repository
  - `owner`: Repository owner (string, required)
  - `repo`: Repository name (string, required)

- **unstar_repository** - Unstar repository
  - `owner`: Repository owner (string, required)
  - `repo`: Repository name (string, required)

</details>

<details>

<summary>Users</summary>

- **search_users** - Search users
  - `order`: Sort order (string, optional)
  - `page`: Page number for pagination (min 1) (number, optional)
  - `perPage`: Results per page for pagination (min 1, max 100) (number, optional)
  - `query`: User search query. Examples: 'john smith', 'location:seattle', 'followers:>100'. Search is automatically scoped to type:user. (string, required)
  - `sort`: Sort users by number of followers or repositories, or when the person joined GitHub. (string, optional)

</details>
<!-- END AUTOMATED TOOLS -->

### Additional Tools in Remote GitHub MCP Server

<details>

<summary>Copilot</summary>

-   **create_pull_request_with_copilot** - Perform task with GitHub Copilot coding agent
    -   `owner`: Repository owner. You can guess the owner, but confirm it with the user before proceeding. (string, required)
    -   `repo`: Repository name. You can guess the repository name, but confirm it with the user before proceeding. (string, required)
    -   `problem_statement`: Detailed description of the task to be performed (e.g., 'Implement a feature that does X', 'Fix bug Y', etc.) (string, required)
    -   `title`: Title for the pull request that will be created (string, required)
    -   `base_ref`: Git reference (e.g., branch) that the agent will start its work from. If not specified, defaults to the repository's default branch (string, optional)

</details>

<details>

<summary>Copilot Spaces</summary>

-   **get_copilot_space** - Get Copilot Space
    -   `owner`: The owner of the space. (string, required)
    -   `name`: The name of the space. (string, required)

-   **list_copilot_spaces** - List Copilot Spaces
</details>

<details>

<summary>GitHub Support Docs Search</summary>

-   **github_support_docs_search** - Retrieve documentation relevant to answer GitHub product and support questions. Support topics include: GitHub Actions Workflows, Authentication, GitHub Support Inquiries, Pull Request Practices, Repository Maintenance, GitHub Pages, GitHub Packages, GitHub Discussions, Copilot Spaces
    -   `query`: Input from the user about the question they need answered. This is the latest raw unedited user message. You should ALWAYS leave the user message as it is, you should never modify it. (string, required)
</details>

## Dynamic Tool Discovery

**Note**: This feature is currently in beta and is not available in the Remote GitHub MCP Server. Please test it out and let us know if you encounter any issues.

Instead of starting with all tools enabled, you can turn on dynamic toolset discovery. Dynamic toolsets allow the MCP host to list and enable toolsets in response to a user prompt. This should help to avoid situations where the model gets confused by the sheer number of tools available.

### Using Dynamic Tool Discovery

When using the binary, you can pass the `--dynamic-toolsets` flag.

```bash
./github-mcp-server --dynamic-toolsets
```

When using Docker, you can pass the toolsets as environment variables:

```bash
docker run -i --rm \
  -e GITHUB_PERSONAL_ACCESS_TOKEN=<your-token> \
  -e GITHUB_DYNAMIC_TOOLSETS=1 \
  ghcr.io/github/github-mcp-server
```

## Read-Only Mode

To run the server in read-only mode, you can use the `--read-only` flag. This will only offer read-only tools, preventing any modifications to repositories, issues, pull requests, etc.

```bash
./github-mcp-server --read-only
```

When using Docker, you can pass the read-only mode as an environment variable:

```bash
docker run -i --rm \
  -e GITHUB_PERSONAL_ACCESS_TOKEN=<your-token> \
  -e GITHUB_READ_ONLY=1 \
  ghcr.io/github/github-mcp-server
```

## Lockdown Mode

Lockdown mode limits the content that the server will surface from public repositories. When enabled, the server checks whether the author of each item has push access to the repository. Private repositories are unaffected, and collaborators keep full access to their own content.

```bash
./github-mcp-server --lockdown-mode
```

When running with Docker, set the corresponding environment variable:

```bash
docker run -i --rm \
  -e GITHUB_PERSONAL_ACCESS_TOKEN=<your-token> \
  -e GITHUB_LOCKDOWN_MODE=1 \
  ghcr.io/github/github-mcp-server
```

The behavior of lockdown mode depends on the tool invoked.

Following tools will return an error when the author lacks the push access:

- `issue_read:get`
- `pull_request_read:get`

Following tools will filter out content from users lacking the push access:

- `issue_read:get_comments`
- `issue_read:get_sub_issues`
- `pull_request_read:get_comments`
- `pull_request_read:get_review_comments`
- `pull_request_read:get_reviews`

## i18n / Overriding Descriptions

The descriptions of the tools can be overridden by creating a
`github-mcp-server-config.json` file in the same directory as the binary.

The file should contain a JSON object with the tool names as keys and the new
descriptions as values. For example:

```json
{
  "TOOL_ADD_ISSUE_COMMENT_DESCRIPTION": "an alternative description",
  "TOOL_CREATE_BRANCH_DESCRIPTION": "Create a new branch in a GitHub repository"
}
```

You can create an export of the current translations by running the binary with
the `--export-translations` flag.

This flag will preserve any translations/overrides you have made, while adding
any new translations that have been added to the binary since the last time you
exported.

```sh
./github-mcp-server --export-translations
cat github-mcp-server-config.json
```

You can also use ENV vars to override the descriptions. The environment
variable names are the same as the keys in the JSON file, prefixed with
`GITHUB_MCP_` and all uppercase.

For example, to override the `TOOL_ADD_ISSUE_COMMENT_DESCRIPTION` tool, you can
set the following environment variable:

```sh
export GITHUB_MCP_TOOL_ADD_ISSUE_COMMENT_DESCRIPTION="an alternative description"
```

## Library Usage

The exported Go API of this module should currently be considered unstable, and subject to breaking changes. In the future, we may offer stability; please file an issue if there is a use case where this would be valuable.

## License

This project is licensed under the terms of the MIT open source license. Please refer to [MIT](./LICENSE) for the full terms.<|MERGE_RESOLUTION|>--- conflicted
+++ resolved
@@ -986,7 +986,6 @@
 
 - **pull_request_read** - Get details for a single pull request
   - `method`: Action to specify what pull request data needs to be retrieved from GitHub. 
-<<<<<<< HEAD
 Possible options: 
  1. get - Get details of a specific pull request.
  2. get_diff - Get the diff of a pull request.
@@ -996,17 +995,6 @@
  6. get_reviews - Get the reviews on a pull request. When asked for review comments, use get_review_comments method.
  7. get_comments - Get comments on a pull request. Use this if user doesn't specifically want review comments. Use with pagination parameters to control the number of results returned.
  (string, required)
-=======
-    Possible options: 
-     1. get - Get details of a specific pull request.
-     2. get_diff - Get the diff of a pull request.
-     3. get_status - Get status of a head commit in a pull request. This reflects status of builds and checks.
-     4. get_files - Get the list of files changed in a pull request. Use with pagination parameters to control the number of results returned.
-     5. get_review_comments - Get the review comments on a pull request. They are comments made on a portion of the unified diff during a pull request review. Use with pagination parameters to control the number of results returned.
-     6. get_reviews - Get the reviews on a pull request. When asked for review comments, use get_review_comments method.
-     7. get_comments - Get comments on a pull request. Use this if user doesn't specifically want review comments. Use with pagination parameters to control the number of results returned.
-     (string, required)
->>>>>>> 4cbbf6fd
   - `owner`: Repository owner (string, required)
   - `page`: Page number for pagination (min 1) (number, optional)
   - `perPage`: Results per page for pagination (min 1, max 100) (number, optional)
