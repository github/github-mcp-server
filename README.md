--- conflicted
+++ resolved
@@ -856,9 +856,6 @@
   - `repo`: Repository name (string, required)
   - `sha`: Required if updating an existing file. The blob SHA of the file being replaced. (string, optional)
 
-<<<<<<< HEAD
-- **push_files** - Push multiple files in a single commit
-=======
 - **create_repository** - Create repository
   - `autoInit`: Initialize with README (boolean, optional)
   - `description`: Repository description (string, optional)
@@ -874,7 +871,6 @@
 
 - **fork_repository** - Fork repository
   - `organization`: Organization to fork to (string, optional)
->>>>>>> 02c86293
   - `owner`: Repository owner (string, required)
   - `repo`: Repository name (string, required)
 
@@ -911,11 +907,7 @@
   - `repo`: Repository name (string, required)
   - `sha`: Commit SHA, branch or tag name to list commits of. If not provided, uses the default branch of the repository. If a commit SHA is provided, will list commits up to that SHA. (string, optional)
 
-<<<<<<< HEAD
-- **list_commits** - Gets commits of a branch in a repository
-=======
 - **list_tags** - List tags
->>>>>>> 02c86293
   - `owner`: Repository owner (string, required)
   - `page`: Page number for pagination (min 1) (number, optional)
   - `perPage`: Results per page for pagination (min 1, max 100) (number, optional)
@@ -928,16 +920,6 @@
   - `owner`: Repository owner (string, required)
   - `repo`: Repository name (string, required)
 
-<<<<<<< HEAD
-### Search
-
-- **search_code** - Search for code across GitHub repositories
-  - `query`: Search query (string, required)
-  - `sort`: Sort field (string, optional)
-  - `order`: Sort order (string, optional)
-  - `page`: Page number (number, optional)
-  - `perPage`: Results per page (number, optional)
-=======
 - **search_code** - Search code
   - `order`: Sort order for results (string, optional)
   - `page`: Page number for pagination (min 1) (number, optional)
@@ -960,7 +942,6 @@
   - `alertNumber`: The number of the alert. (number, required)
   - `owner`: The owner of the repository. (string, required)
   - `repo`: The name of the repository. (string, required)
->>>>>>> 02c86293
 
 - **list_secret_scanning_alerts** - List secret scanning alerts
   - `owner`: The owner of the repository. (string, required)
