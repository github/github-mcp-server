FROM golang:1.23.7-alpine AS build
ARG VERSION="dev"

<<<<<<< HEAD
=======
FROM golang:1.24.2 AS build
# allow this step access to build arg
ARG VERSION
>>>>>>> 4e26dce2
# Set the working directory
WORKDIR /build

# Install git
RUN --mount=type=cache,target=/var/cache/apk \
    apk add git

# Build the server
# go build automatically download required module dependencies to /go/pkg/mod
RUN --mount=type=cache,target=/go/pkg/mod \
    --mount=type=cache,target=/root/.cache/go-build \
    --mount=type=bind,target=. \
    CGO_ENABLED=0 go build -ldflags="-s -w -X main.version=${VERSION} -X main.commit=$(git rev-parse HEAD) -X main.date=$(date -u +%Y-%m-%dT%H:%M:%SZ)" \
    -o /bin/github-mcp-server cmd/github-mcp-server/main.go

# Make a stage to run the app
FROM gcr.io/distroless/base-debian12
# Set the working directory
WORKDIR /server
# Copy the binary from the build stage
COPY --from=build /bin/github-mcp-server .
# Command to run the server
CMD ["./github-mcp-server", "stdio"]<|MERGE_RESOLUTION|>--- conflicted
+++ resolved
@@ -1,12 +1,6 @@
-FROM golang:1.23.7-alpine AS build
+FROM golang:1.24.2-alpine AS build
 ARG VERSION="dev"
 
-<<<<<<< HEAD
-=======
-FROM golang:1.24.2 AS build
-# allow this step access to build arg
-ARG VERSION
->>>>>>> 4e26dce2
 # Set the working directory
 WORKDIR /build
 
